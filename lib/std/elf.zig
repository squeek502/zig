const std = @import("std.zig");
const builtin = std.builtin;
const io = std.io;
const os = std.os;
const math = std.math;
const mem = std.mem;
const debug = std.debug;
const File = std.fs.File;

pub const AT_NULL = 0;
pub const AT_IGNORE = 1;
pub const AT_EXECFD = 2;
pub const AT_PHDR = 3;
pub const AT_PHENT = 4;
pub const AT_PHNUM = 5;
pub const AT_PAGESZ = 6;
pub const AT_BASE = 7;
pub const AT_FLAGS = 8;
pub const AT_ENTRY = 9;
pub const AT_NOTELF = 10;
pub const AT_UID = 11;
pub const AT_EUID = 12;
pub const AT_GID = 13;
pub const AT_EGID = 14;
pub const AT_CLKTCK = 17;
pub const AT_PLATFORM = 15;
pub const AT_HWCAP = 16;
pub const AT_FPUCW = 18;
pub const AT_DCACHEBSIZE = 19;
pub const AT_ICACHEBSIZE = 20;
pub const AT_UCACHEBSIZE = 21;
pub const AT_IGNOREPPC = 22;
pub const AT_SECURE = 23;
pub const AT_BASE_PLATFORM = 24;
pub const AT_RANDOM = 25;
pub const AT_HWCAP2 = 26;
pub const AT_EXECFN = 31;
pub const AT_SYSINFO = 32;
pub const AT_SYSINFO_EHDR = 33;
pub const AT_L1I_CACHESHAPE = 34;
pub const AT_L1D_CACHESHAPE = 35;
pub const AT_L2_CACHESHAPE = 36;
pub const AT_L3_CACHESHAPE = 37;
pub const AT_L1I_CACHESIZE = 40;
pub const AT_L1I_CACHEGEOMETRY = 41;
pub const AT_L1D_CACHESIZE = 42;
pub const AT_L1D_CACHEGEOMETRY = 43;
pub const AT_L2_CACHESIZE = 44;
pub const AT_L2_CACHEGEOMETRY = 45;
pub const AT_L3_CACHESIZE = 46;
pub const AT_L3_CACHEGEOMETRY = 47;

pub const DT_NULL = 0;
pub const DT_NEEDED = 1;
pub const DT_PLTRELSZ = 2;
pub const DT_PLTGOT = 3;
pub const DT_HASH = 4;
pub const DT_STRTAB = 5;
pub const DT_SYMTAB = 6;
pub const DT_RELA = 7;
pub const DT_RELASZ = 8;
pub const DT_RELAENT = 9;
pub const DT_STRSZ = 10;
pub const DT_SYMENT = 11;
pub const DT_INIT = 12;
pub const DT_FINI = 13;
pub const DT_SONAME = 14;
pub const DT_RPATH = 15;
pub const DT_SYMBOLIC = 16;
pub const DT_REL = 17;
pub const DT_RELSZ = 18;
pub const DT_RELENT = 19;
pub const DT_PLTREL = 20;
pub const DT_DEBUG = 21;
pub const DT_TEXTREL = 22;
pub const DT_JMPREL = 23;
pub const DT_BIND_NOW = 24;
pub const DT_INIT_ARRAY = 25;
pub const DT_FINI_ARRAY = 26;
pub const DT_INIT_ARRAYSZ = 27;
pub const DT_FINI_ARRAYSZ = 28;
pub const DT_RUNPATH = 29;
pub const DT_FLAGS = 30;
pub const DT_ENCODING = 32;
pub const DT_PREINIT_ARRAY = 32;
pub const DT_PREINIT_ARRAYSZ = 33;
pub const DT_SYMTAB_SHNDX = 34;
pub const DT_NUM = 35;
pub const DT_LOOS = 0x6000000d;
pub const DT_HIOS = 0x6ffff000;
pub const DT_LOPROC = 0x70000000;
pub const DT_HIPROC = 0x7fffffff;
pub const DT_PROCNUM = DT_MIPS_NUM;

pub const DT_VALRNGLO = 0x6ffffd00;
pub const DT_GNU_PRELINKED = 0x6ffffdf5;
pub const DT_GNU_CONFLICTSZ = 0x6ffffdf6;
pub const DT_GNU_LIBLISTSZ = 0x6ffffdf7;
pub const DT_CHECKSUM = 0x6ffffdf8;
pub const DT_PLTPADSZ = 0x6ffffdf9;
pub const DT_MOVEENT = 0x6ffffdfa;
pub const DT_MOVESZ = 0x6ffffdfb;
pub const DT_FEATURE_1 = 0x6ffffdfc;
pub const DT_POSFLAG_1 = 0x6ffffdfd;

pub const DT_SYMINSZ = 0x6ffffdfe;
pub const DT_SYMINENT = 0x6ffffdff;
pub const DT_VALRNGHI = 0x6ffffdff;
pub const DT_VALNUM = 12;

pub const DT_ADDRRNGLO = 0x6ffffe00;
pub const DT_GNU_HASH = 0x6ffffef5;
pub const DT_TLSDESC_PLT = 0x6ffffef6;
pub const DT_TLSDESC_GOT = 0x6ffffef7;
pub const DT_GNU_CONFLICT = 0x6ffffef8;
pub const DT_GNU_LIBLIST = 0x6ffffef9;
pub const DT_CONFIG = 0x6ffffefa;
pub const DT_DEPAUDIT = 0x6ffffefb;
pub const DT_AUDIT = 0x6ffffefc;
pub const DT_PLTPAD = 0x6ffffefd;
pub const DT_MOVETAB = 0x6ffffefe;
pub const DT_SYMINFO = 0x6ffffeff;
pub const DT_ADDRRNGHI = 0x6ffffeff;
pub const DT_ADDRNUM = 11;

pub const DT_VERSYM = 0x6ffffff0;

pub const DT_RELACOUNT = 0x6ffffff9;
pub const DT_RELCOUNT = 0x6ffffffa;

pub const DT_FLAGS_1 = 0x6ffffffb;
pub const DT_VERDEF = 0x6ffffffc;

pub const DT_VERDEFNUM = 0x6ffffffd;
pub const DT_VERNEED = 0x6ffffffe;

pub const DT_VERNEEDNUM = 0x6fffffff;
pub const DT_VERSIONTAGNUM = 16;

pub const DT_AUXILIARY = 0x7ffffffd;
pub const DT_FILTER = 0x7fffffff;
pub const DT_EXTRANUM = 3;

pub const DT_SPARC_REGISTER = 0x70000001;
pub const DT_SPARC_NUM = 2;

pub const DT_MIPS_RLD_VERSION = 0x70000001;
pub const DT_MIPS_TIME_STAMP = 0x70000002;
pub const DT_MIPS_ICHECKSUM = 0x70000003;
pub const DT_MIPS_IVERSION = 0x70000004;
pub const DT_MIPS_FLAGS = 0x70000005;
pub const DT_MIPS_BASE_ADDRESS = 0x70000006;
pub const DT_MIPS_MSYM = 0x70000007;
pub const DT_MIPS_CONFLICT = 0x70000008;
pub const DT_MIPS_LIBLIST = 0x70000009;
pub const DT_MIPS_LOCAL_GOTNO = 0x7000000a;
pub const DT_MIPS_CONFLICTNO = 0x7000000b;
pub const DT_MIPS_LIBLISTNO = 0x70000010;
pub const DT_MIPS_SYMTABNO = 0x70000011;
pub const DT_MIPS_UNREFEXTNO = 0x70000012;
pub const DT_MIPS_GOTSYM = 0x70000013;
pub const DT_MIPS_HIPAGENO = 0x70000014;
pub const DT_MIPS_RLD_MAP = 0x70000016;
pub const DT_MIPS_DELTA_CLASS = 0x70000017;
pub const DT_MIPS_DELTA_CLASS_NO = 0x70000018;

pub const DT_MIPS_DELTA_INSTANCE = 0x70000019;
pub const DT_MIPS_DELTA_INSTANCE_NO = 0x7000001a;

pub const DT_MIPS_DELTA_RELOC = 0x7000001b;
pub const DT_MIPS_DELTA_RELOC_NO = 0x7000001c;

pub const DT_MIPS_DELTA_SYM = 0x7000001d;

pub const DT_MIPS_DELTA_SYM_NO = 0x7000001e;

pub const DT_MIPS_DELTA_CLASSSYM = 0x70000020;

pub const DT_MIPS_DELTA_CLASSSYM_NO = 0x70000021;

pub const DT_MIPS_CXX_FLAGS = 0x70000022;
pub const DT_MIPS_PIXIE_INIT = 0x70000023;
pub const DT_MIPS_SYMBOL_LIB = 0x70000024;
pub const DT_MIPS_LOCALPAGE_GOTIDX = 0x70000025;
pub const DT_MIPS_LOCAL_GOTIDX = 0x70000026;
pub const DT_MIPS_HIDDEN_GOTIDX = 0x70000027;
pub const DT_MIPS_PROTECTED_GOTIDX = 0x70000028;
pub const DT_MIPS_OPTIONS = 0x70000029;
pub const DT_MIPS_INTERFACE = 0x7000002a;
pub const DT_MIPS_DYNSTR_ALIGN = 0x7000002b;
pub const DT_MIPS_INTERFACE_SIZE = 0x7000002c;
pub const DT_MIPS_RLD_TEXT_RESOLVE_ADDR = 0x7000002d;

pub const DT_MIPS_PERF_SUFFIX = 0x7000002e;

pub const DT_MIPS_COMPACT_SIZE = 0x7000002f;
pub const DT_MIPS_GP_VALUE = 0x70000030;
pub const DT_MIPS_AUX_DYNAMIC = 0x70000031;

pub const DT_MIPS_PLTGOT = 0x70000032;

pub const DT_MIPS_RWPLT = 0x70000034;
pub const DT_MIPS_RLD_MAP_REL = 0x70000035;
pub const DT_MIPS_NUM = 0x36;

pub const DT_ALPHA_PLTRO = (DT_LOPROC + 0);
pub const DT_ALPHA_NUM = 1;

pub const DT_PPC_GOT = (DT_LOPROC + 0);
pub const DT_PPC_OPT = (DT_LOPROC + 1);
pub const DT_PPC_NUM = 2;

pub const DT_PPC64_GLINK = (DT_LOPROC + 0);
pub const DT_PPC64_OPD = (DT_LOPROC + 1);
pub const DT_PPC64_OPDSZ = (DT_LOPROC + 2);
pub const DT_PPC64_OPT = (DT_LOPROC + 3);
pub const DT_PPC64_NUM = 4;

pub const DT_IA_64_PLT_RESERVE = (DT_LOPROC + 0);
pub const DT_IA_64_NUM = 1;

pub const DT_NIOS2_GP = 0x70000002;

pub const PT_NULL = 0;
pub const PT_LOAD = 1;
pub const PT_DYNAMIC = 2;
pub const PT_INTERP = 3;
pub const PT_NOTE = 4;
pub const PT_SHLIB = 5;
pub const PT_PHDR = 6;
pub const PT_TLS = 7;
pub const PT_NUM = 8;
pub const PT_LOOS = 0x60000000;
pub const PT_GNU_EH_FRAME = 0x6474e550;
pub const PT_GNU_STACK = 0x6474e551;
pub const PT_GNU_RELRO = 0x6474e552;
pub const PT_LOSUNW = 0x6ffffffa;
pub const PT_SUNWBSS = 0x6ffffffa;
pub const PT_SUNWSTACK = 0x6ffffffb;
pub const PT_HISUNW = 0x6fffffff;
pub const PT_HIOS = 0x6fffffff;
pub const PT_LOPROC = 0x70000000;
pub const PT_HIPROC = 0x7fffffff;

pub const SHT_NULL = 0;
pub const SHT_PROGBITS = 1;
pub const SHT_SYMTAB = 2;
pub const SHT_STRTAB = 3;
pub const SHT_RELA = 4;
pub const SHT_HASH = 5;
pub const SHT_DYNAMIC = 6;
pub const SHT_NOTE = 7;
pub const SHT_NOBITS = 8;
pub const SHT_REL = 9;
pub const SHT_SHLIB = 10;
pub const SHT_DYNSYM = 11;
pub const SHT_INIT_ARRAY = 14;
pub const SHT_FINI_ARRAY = 15;
pub const SHT_PREINIT_ARRAY = 16;
pub const SHT_GROUP = 17;
pub const SHT_SYMTAB_SHNDX = 18;
pub const SHT_LOOS = 0x60000000;
pub const SHT_HIOS = 0x6fffffff;
pub const SHT_LOPROC = 0x70000000;
pub const SHT_HIPROC = 0x7fffffff;
pub const SHT_LOUSER = 0x80000000;
pub const SHT_HIUSER = 0xffffffff;

pub const STB_LOCAL = 0;
pub const STB_GLOBAL = 1;
pub const STB_WEAK = 2;
pub const STB_NUM = 3;
pub const STB_LOOS = 10;
pub const STB_GNU_UNIQUE = 10;
pub const STB_HIOS = 12;
pub const STB_LOPROC = 13;
pub const STB_HIPROC = 15;

pub const STB_MIPS_SPLIT_COMMON = 13;

pub const STT_NOTYPE = 0;
pub const STT_OBJECT = 1;
pub const STT_FUNC = 2;
pub const STT_SECTION = 3;
pub const STT_FILE = 4;
pub const STT_COMMON = 5;
pub const STT_TLS = 6;
pub const STT_NUM = 7;
pub const STT_LOOS = 10;
pub const STT_GNU_IFUNC = 10;
pub const STT_HIOS = 12;
pub const STT_LOPROC = 13;
pub const STT_HIPROC = 15;

pub const STT_SPARC_REGISTER = 13;

pub const STT_PARISC_MILLICODE = 13;

pub const STT_HP_OPAQUE = (STT_LOOS + 0x1);
pub const STT_HP_STUB = (STT_LOOS + 0x2);

pub const STT_ARM_TFUNC = STT_LOPROC;
pub const STT_ARM_16BIT = STT_HIPROC;

pub const VER_FLG_BASE = 0x1;
pub const VER_FLG_WEAK = 0x2;

/// File types
pub const ET = extern enum(u16) {
    /// No file type
    NONE = 0,

    /// Relocatable file
    REL = 1,

    /// Executable file
    EXEC = 2,

    /// Shared object file
    DYN = 3,

    /// Core file
    CORE = 4,

    /// Beginning of processor-specific codes
    pub const LOPROC = 0xff00;

    /// Processor-specific
    pub const HIPROC = 0xffff;
};

/// All integers are native endian.
const Header = struct {
    endian: builtin.Endian,
    is_64: bool,
    entry: u64,
    phoff: u64,
    shoff: u64,
    phentsize: u16,
    phnum: u16,
    shentsize: u16,
    shnum: u16,
    shstrndx: u16,
};

pub fn readHeader(file: File) !Header {
    var hdr_buf: [@sizeOf(Elf64_Ehdr)]u8 align(@alignOf(Elf64_Ehdr)) = undefined;
    try preadNoEof(file, &hdr_buf, 0);
    const hdr32 = @ptrCast(*Elf32_Ehdr, &hdr_buf);
    const hdr64 = @ptrCast(*Elf64_Ehdr, &hdr_buf);
    if (!mem.eql(u8, hdr32.e_ident[0..4], "\x7fELF")) return error.InvalidElfMagic;
    if (hdr32.e_ident[EI_VERSION] != 1) return error.InvalidElfVersion;

    const endian: std.builtin.Endian = switch (hdr32.e_ident[EI_DATA]) {
        ELFDATA2LSB => .Little,
        ELFDATA2MSB => .Big,
        else => return error.InvalidElfEndian,
    };
    const need_bswap = endian != std.builtin.endian;

    const is_64 = switch (hdr32.e_ident[EI_CLASS]) {
        ELFCLASS32 => false,
        ELFCLASS64 => true,
        else => return error.InvalidElfClass,
    };

    return @as(Header, .{
        .endian = endian,
        .is_64 = is_64,
        .entry = int(is_64, need_bswap, hdr32.e_entry, hdr64.e_entry),
        .phoff = int(is_64, need_bswap, hdr32.e_phoff, hdr64.e_phoff),
        .shoff = int(is_64, need_bswap, hdr32.e_shoff, hdr64.e_shoff),
        .phentsize = int(is_64, need_bswap, hdr32.e_phentsize, hdr64.e_phentsize),
        .phnum = int(is_64, need_bswap, hdr32.e_phnum, hdr64.e_phnum),
        .shentsize = int(is_64, need_bswap, hdr32.e_shentsize, hdr64.e_shentsize),
        .shnum = int(is_64, need_bswap, hdr32.e_shnum, hdr64.e_shnum),
        .shstrndx = int(is_64, need_bswap, hdr32.e_shstrndx, hdr64.e_shstrndx),
    });
}

/// All integers are native endian.
pub const AllHeaders = struct {
    header: Header,
    section_headers: []Elf64_Shdr,
    program_headers: []Elf64_Phdr,
    allocator: *mem.Allocator,
};

pub fn readAllHeaders(allocator: *mem.Allocator, file: File) !AllHeaders {
    var hdrs: AllHeaders = .{
        .allocator = allocator,
        .header = try readHeader(file),
        .section_headers = undefined,
        .program_headers = undefined,
    };
    const is_64 = hdrs.header.is_64;
    const need_bswap = hdrs.header.endian != std.builtin.endian;

    hdrs.section_headers = try allocator.alloc(Elf64_Shdr, hdrs.header.shnum);
    errdefer allocator.free(hdrs.section_headers);

    hdrs.program_headers = try allocator.alloc(Elf64_Phdr, hdrs.header.phnum);
    errdefer allocator.free(hdrs.program_headers);

    // If the ELF file is 64-bit and same-endianness, then all we have to do is
    // yeet the bytes into memory.
    // If only the endianness is different, they can be simply byte swapped.
    if (is_64) {
        const shdr_buf = std.mem.sliceAsBytes(hdrs.section_headers);
        const phdr_buf = std.mem.sliceAsBytes(hdrs.program_headers);
        try preadNoEof(file, shdr_buf, hdrs.header.shoff);
        try preadNoEof(file, phdr_buf, hdrs.header.phoff);

        if (need_bswap) {
            for (hdrs.section_headers) |*shdr| {
                shdr.* = .{
                    .sh_name = @byteSwap(@TypeOf(shdr.sh_name), shdr.sh_name),
                    .sh_type = @byteSwap(@TypeOf(shdr.sh_type), shdr.sh_type),
                    .sh_flags = @byteSwap(@TypeOf(shdr.sh_flags), shdr.sh_flags),
                    .sh_addr = @byteSwap(@TypeOf(shdr.sh_addr), shdr.sh_addr),
                    .sh_offset = @byteSwap(@TypeOf(shdr.sh_offset), shdr.sh_offset),
                    .sh_size = @byteSwap(@TypeOf(shdr.sh_size), shdr.sh_size),
                    .sh_link = @byteSwap(@TypeOf(shdr.sh_link), shdr.sh_link),
                    .sh_info = @byteSwap(@TypeOf(shdr.sh_info), shdr.sh_info),
                    .sh_addralign = @byteSwap(@TypeOf(shdr.sh_addralign), shdr.sh_addralign),
                    .sh_entsize = @byteSwap(@TypeOf(shdr.sh_entsize), shdr.sh_entsize),
                };
            }
            for (hdrs.program_headers) |*phdr| {
                phdr.* = .{
                    .p_type = @byteSwap(@TypeOf(phdr.p_type), phdr.p_type),
                    .p_offset = @byteSwap(@TypeOf(phdr.p_offset), phdr.p_offset),
                    .p_vaddr = @byteSwap(@TypeOf(phdr.p_vaddr), phdr.p_vaddr),
                    .p_paddr = @byteSwap(@TypeOf(phdr.p_paddr), phdr.p_paddr),
                    .p_filesz = @byteSwap(@TypeOf(phdr.p_filesz), phdr.p_filesz),
                    .p_memsz = @byteSwap(@TypeOf(phdr.p_memsz), phdr.p_memsz),
                    .p_flags = @byteSwap(@TypeOf(phdr.p_flags), phdr.p_flags),
                    .p_align = @byteSwap(@TypeOf(phdr.p_align), phdr.p_align),
                };
            }
        }

        return hdrs;
    }

    const shdrs_32 = try allocator.alloc(Elf32_Shdr, hdrs.header.shnum);
    defer allocator.free(shdrs_32);

    const phdrs_32 = try allocator.alloc(Elf32_Phdr, hdrs.header.phnum);
    defer allocator.free(phdrs_32);

    const shdr_buf = std.mem.sliceAsBytes(shdrs_32);
    const phdr_buf = std.mem.sliceAsBytes(phdrs_32);
    try preadNoEof(file, shdr_buf, hdrs.header.shoff);
    try preadNoEof(file, phdr_buf, hdrs.header.phoff);

    if (need_bswap) {
        for (hdrs.section_headers) |*shdr, i| {
            const o = shdrs_32[i];
            shdr.* = .{
                .sh_name = @byteSwap(@TypeOf(o.sh_name), o.sh_name),
                .sh_type = @byteSwap(@TypeOf(o.sh_type), o.sh_type),
                .sh_flags = @byteSwap(@TypeOf(o.sh_flags), o.sh_flags),
                .sh_addr = @byteSwap(@TypeOf(o.sh_addr), o.sh_addr),
                .sh_offset = @byteSwap(@TypeOf(o.sh_offset), o.sh_offset),
                .sh_size = @byteSwap(@TypeOf(o.sh_size), o.sh_size),
                .sh_link = @byteSwap(@TypeOf(o.sh_link), o.sh_link),
                .sh_info = @byteSwap(@TypeOf(o.sh_info), o.sh_info),
                .sh_addralign = @byteSwap(@TypeOf(o.sh_addralign), o.sh_addralign),
                .sh_entsize = @byteSwap(@TypeOf(o.sh_entsize), o.sh_entsize),
            };
        }
        for (hdrs.program_headers) |*phdr, i| {
            const o = phdrs_32[i];
            phdr.* = .{
                .p_type = @byteSwap(@TypeOf(o.p_type), o.p_type),
                .p_offset = @byteSwap(@TypeOf(o.p_offset), o.p_offset),
                .p_vaddr = @byteSwap(@TypeOf(o.p_vaddr), o.p_vaddr),
                .p_paddr = @byteSwap(@TypeOf(o.p_paddr), o.p_paddr),
                .p_filesz = @byteSwap(@TypeOf(o.p_filesz), o.p_filesz),
                .p_memsz = @byteSwap(@TypeOf(o.p_memsz), o.p_memsz),
                .p_flags = @byteSwap(@TypeOf(o.p_flags), o.p_flags),
                .p_align = @byteSwap(@TypeOf(o.p_align), o.p_align),
            };
        }
    } else {
        for (hdrs.section_headers) |*shdr, i| {
            const o = shdrs_32[i];
            shdr.* = .{
                .sh_name = o.sh_name,
                .sh_type = o.sh_type,
                .sh_flags = o.sh_flags,
                .sh_addr = o.sh_addr,
                .sh_offset = o.sh_offset,
                .sh_size = o.sh_size,
                .sh_link = o.sh_link,
                .sh_info = o.sh_info,
                .sh_addralign = o.sh_addralign,
                .sh_entsize = o.sh_entsize,
            };
        }
        for (hdrs.program_headers) |*phdr, i| {
            const o = phdrs_32[i];
            phdr.* = .{
                .p_type = o.p_type,
                .p_offset = o.p_offset,
                .p_vaddr = o.p_vaddr,
                .p_paddr = o.p_paddr,
                .p_filesz = o.p_filesz,
                .p_memsz = o.p_memsz,
                .p_flags = o.p_flags,
                .p_align = o.p_align,
            };
        }
    }

    return hdrs;
}

pub fn int(is_64: bool, need_bswap: bool, int_32: var, int_64: var) @TypeOf(int_64) {
    if (is_64) {
        if (need_bswap) {
            return @byteSwap(@TypeOf(int_64), int_64);
        } else {
            return int_64;
        }
    } else {
        return int32(need_bswap, int_32, @TypeOf(int_64));
    }
}

pub fn int32(need_bswap: bool, int_32: var, comptime Int64: var) Int64 {
    if (need_bswap) {
        return @byteSwap(@TypeOf(int_32), int_32);
    } else {
        return int_32;
    }
}

fn preadNoEof(file: std.fs.File, buf: []u8, offset: u64) !void {
    var i: u64 = 0;
    while (i < buf.len) {
        const len = file.pread(buf[i .. buf.len - i], offset + i) catch |err| switch (err) {
            error.SystemResources => return error.SystemResources,
            error.IsDir => return error.UnableToReadElfFile,
            error.OperationAborted => return error.UnableToReadElfFile,
            error.BrokenPipe => return error.UnableToReadElfFile,
            error.Unseekable => return error.UnableToReadElfFile,
            error.ConnectionResetByPeer => return error.UnableToReadElfFile,
            error.ConnectionTimedOut => return error.UnableToReadElfFile,
            error.InputOutput => return error.FileSystem,
            error.Unexpected => return error.Unexpected,
            error.WouldBlock => return error.Unexpected,
<<<<<<< HEAD
            error.NotOpenForReading => return error.Unexpected,
=======
            error.AccessDenied => return error.Unexpected,
>>>>>>> 6f98ef09
        };
        if (len == 0) return error.UnexpectedEndOfFile;
        i += len;
    }
}

pub const EI_NIDENT = 16;

pub const EI_CLASS = 4;
pub const ELFCLASSNONE = 0;
pub const ELFCLASS32 = 1;
pub const ELFCLASS64 = 2;
pub const ELFCLASSNUM = 3;

pub const EI_DATA = 5;
pub const ELFDATANONE = 0;
pub const ELFDATA2LSB = 1;
pub const ELFDATA2MSB = 2;
pub const ELFDATANUM = 3;

pub const EI_VERSION = 6;

pub const Elf32_Half = u16;
pub const Elf64_Half = u16;
pub const Elf32_Word = u32;
pub const Elf32_Sword = i32;
pub const Elf64_Word = u32;
pub const Elf64_Sword = i32;
pub const Elf32_Xword = u64;
pub const Elf32_Sxword = i64;
pub const Elf64_Xword = u64;
pub const Elf64_Sxword = i64;
pub const Elf32_Addr = u32;
pub const Elf64_Addr = u64;
pub const Elf32_Off = u32;
pub const Elf64_Off = u64;
pub const Elf32_Section = u16;
pub const Elf64_Section = u16;
pub const Elf32_Versym = Elf32_Half;
pub const Elf64_Versym = Elf64_Half;
pub const Elf32_Ehdr = extern struct {
    e_ident: [EI_NIDENT]u8,
    e_type: ET,
    e_machine: EM,
    e_version: Elf32_Word,
    e_entry: Elf32_Addr,
    e_phoff: Elf32_Off,
    e_shoff: Elf32_Off,
    e_flags: Elf32_Word,
    e_ehsize: Elf32_Half,
    e_phentsize: Elf32_Half,
    e_phnum: Elf32_Half,
    e_shentsize: Elf32_Half,
    e_shnum: Elf32_Half,
    e_shstrndx: Elf32_Half,
};
pub const Elf64_Ehdr = extern struct {
    e_ident: [EI_NIDENT]u8,
    e_type: ET,
    e_machine: EM,
    e_version: Elf64_Word,
    e_entry: Elf64_Addr,
    e_phoff: Elf64_Off,
    e_shoff: Elf64_Off,
    e_flags: Elf64_Word,
    e_ehsize: Elf64_Half,
    e_phentsize: Elf64_Half,
    e_phnum: Elf64_Half,
    e_shentsize: Elf64_Half,
    e_shnum: Elf64_Half,
    e_shstrndx: Elf64_Half,
};
pub const Elf32_Phdr = extern struct {
    p_type: Elf32_Word,
    p_offset: Elf32_Off,
    p_vaddr: Elf32_Addr,
    p_paddr: Elf32_Addr,
    p_filesz: Elf32_Word,
    p_memsz: Elf32_Word,
    p_flags: Elf32_Word,
    p_align: Elf32_Word,
};
pub const Elf64_Phdr = extern struct {
    p_type: Elf64_Word,
    p_flags: Elf64_Word,
    p_offset: Elf64_Off,
    p_vaddr: Elf64_Addr,
    p_paddr: Elf64_Addr,
    p_filesz: Elf64_Xword,
    p_memsz: Elf64_Xword,
    p_align: Elf64_Xword,
};
pub const Elf32_Shdr = extern struct {
    sh_name: Elf32_Word,
    sh_type: Elf32_Word,
    sh_flags: Elf32_Word,
    sh_addr: Elf32_Addr,
    sh_offset: Elf32_Off,
    sh_size: Elf32_Word,
    sh_link: Elf32_Word,
    sh_info: Elf32_Word,
    sh_addralign: Elf32_Word,
    sh_entsize: Elf32_Word,
};
pub const Elf64_Shdr = extern struct {
    sh_name: Elf64_Word,
    sh_type: Elf64_Word,
    sh_flags: Elf64_Xword,
    sh_addr: Elf64_Addr,
    sh_offset: Elf64_Off,
    sh_size: Elf64_Xword,
    sh_link: Elf64_Word,
    sh_info: Elf64_Word,
    sh_addralign: Elf64_Xword,
    sh_entsize: Elf64_Xword,
};
pub const Elf32_Chdr = extern struct {
    ch_type: Elf32_Word,
    ch_size: Elf32_Word,
    ch_addralign: Elf32_Word,
};
pub const Elf64_Chdr = extern struct {
    ch_type: Elf64_Word,
    ch_reserved: Elf64_Word,
    ch_size: Elf64_Xword,
    ch_addralign: Elf64_Xword,
};
pub const Elf32_Sym = extern struct {
    st_name: Elf32_Word,
    st_value: Elf32_Addr,
    st_size: Elf32_Word,
    st_info: u8,
    st_other: u8,
    st_shndx: Elf32_Section,
};
pub const Elf64_Sym = extern struct {
    st_name: Elf64_Word,
    st_info: u8,
    st_other: u8,
    st_shndx: Elf64_Section,
    st_value: Elf64_Addr,
    st_size: Elf64_Xword,
};
pub const Elf32_Syminfo = extern struct {
    si_boundto: Elf32_Half,
    si_flags: Elf32_Half,
};
pub const Elf64_Syminfo = extern struct {
    si_boundto: Elf64_Half,
    si_flags: Elf64_Half,
};
pub const Elf32_Rel = extern struct {
    r_offset: Elf32_Addr,
    r_info: Elf32_Word,
};
pub const Elf64_Rel = extern struct {
    r_offset: Elf64_Addr,
    r_info: Elf64_Xword,
};
pub const Elf32_Rela = extern struct {
    r_offset: Elf32_Addr,
    r_info: Elf32_Word,
    r_addend: Elf32_Sword,
};
pub const Elf64_Rela = extern struct {
    r_offset: Elf64_Addr,
    r_info: Elf64_Xword,
    r_addend: Elf64_Sxword,
};
pub const Elf32_Dyn = extern struct {
    d_tag: Elf32_Sword,
    d_val: Elf32_Addr,
};
pub const Elf64_Dyn = extern struct {
    d_tag: Elf64_Sxword,
    d_val: Elf64_Addr,
};
pub const Elf32_Verdef = extern struct {
    vd_version: Elf32_Half,
    vd_flags: Elf32_Half,
    vd_ndx: Elf32_Half,
    vd_cnt: Elf32_Half,
    vd_hash: Elf32_Word,
    vd_aux: Elf32_Word,
    vd_next: Elf32_Word,
};
pub const Elf64_Verdef = extern struct {
    vd_version: Elf64_Half,
    vd_flags: Elf64_Half,
    vd_ndx: Elf64_Half,
    vd_cnt: Elf64_Half,
    vd_hash: Elf64_Word,
    vd_aux: Elf64_Word,
    vd_next: Elf64_Word,
};
pub const Elf32_Verdaux = extern struct {
    vda_name: Elf32_Word,
    vda_next: Elf32_Word,
};
pub const Elf64_Verdaux = extern struct {
    vda_name: Elf64_Word,
    vda_next: Elf64_Word,
};
pub const Elf32_Verneed = extern struct {
    vn_version: Elf32_Half,
    vn_cnt: Elf32_Half,
    vn_file: Elf32_Word,
    vn_aux: Elf32_Word,
    vn_next: Elf32_Word,
};
pub const Elf64_Verneed = extern struct {
    vn_version: Elf64_Half,
    vn_cnt: Elf64_Half,
    vn_file: Elf64_Word,
    vn_aux: Elf64_Word,
    vn_next: Elf64_Word,
};
pub const Elf32_Vernaux = extern struct {
    vna_hash: Elf32_Word,
    vna_flags: Elf32_Half,
    vna_other: Elf32_Half,
    vna_name: Elf32_Word,
    vna_next: Elf32_Word,
};
pub const Elf64_Vernaux = extern struct {
    vna_hash: Elf64_Word,
    vna_flags: Elf64_Half,
    vna_other: Elf64_Half,
    vna_name: Elf64_Word,
    vna_next: Elf64_Word,
};
pub const Elf32_auxv_t = extern struct {
    a_type: u32,
    a_un: extern union {
        a_val: u32,
    },
};
pub const Elf64_auxv_t = extern struct {
    a_type: u64,
    a_un: extern union {
        a_val: u64,
    },
};
pub const Elf32_Nhdr = extern struct {
    n_namesz: Elf32_Word,
    n_descsz: Elf32_Word,
    n_type: Elf32_Word,
};
pub const Elf64_Nhdr = extern struct {
    n_namesz: Elf64_Word,
    n_descsz: Elf64_Word,
    n_type: Elf64_Word,
};
pub const Elf32_Move = extern struct {
    m_value: Elf32_Xword,
    m_info: Elf32_Word,
    m_poffset: Elf32_Word,
    m_repeat: Elf32_Half,
    m_stride: Elf32_Half,
};
pub const Elf64_Move = extern struct {
    m_value: Elf64_Xword,
    m_info: Elf64_Xword,
    m_poffset: Elf64_Xword,
    m_repeat: Elf64_Half,
    m_stride: Elf64_Half,
};
pub const Elf32_gptab = extern union {
    gt_header: extern struct {
        gt_current_g_value: Elf32_Word,
        gt_unused: Elf32_Word,
    },
    gt_entry: extern struct {
        gt_g_value: Elf32_Word,
        gt_bytes: Elf32_Word,
    },
};
pub const Elf32_RegInfo = extern struct {
    ri_gprmask: Elf32_Word,
    ri_cprmask: [4]Elf32_Word,
    ri_gp_value: Elf32_Sword,
};
pub const Elf_Options = extern struct {
    kind: u8,
    size: u8,
    @"section": Elf32_Section,
    info: Elf32_Word,
};
pub const Elf_Options_Hw = extern struct {
    hwp_flags1: Elf32_Word,
    hwp_flags2: Elf32_Word,
};
pub const Elf32_Lib = extern struct {
    l_name: Elf32_Word,
    l_time_stamp: Elf32_Word,
    l_checksum: Elf32_Word,
    l_version: Elf32_Word,
    l_flags: Elf32_Word,
};
pub const Elf64_Lib = extern struct {
    l_name: Elf64_Word,
    l_time_stamp: Elf64_Word,
    l_checksum: Elf64_Word,
    l_version: Elf64_Word,
    l_flags: Elf64_Word,
};
pub const Elf32_Conflict = Elf32_Addr;
pub const Elf_MIPS_ABIFlags_v0 = extern struct {
    version: Elf32_Half,
    isa_level: u8,
    isa_rev: u8,
    gpr_size: u8,
    cpr1_size: u8,
    cpr2_size: u8,
    fp_abi: u8,
    isa_ext: Elf32_Word,
    ases: Elf32_Word,
    flags1: Elf32_Word,
    flags2: Elf32_Word,
};

comptime {
    debug.assert(@sizeOf(Elf32_Ehdr) == 52);
    debug.assert(@sizeOf(Elf64_Ehdr) == 64);

    debug.assert(@sizeOf(Elf32_Phdr) == 32);
    debug.assert(@sizeOf(Elf64_Phdr) == 56);

    debug.assert(@sizeOf(Elf32_Shdr) == 40);
    debug.assert(@sizeOf(Elf64_Shdr) == 64);
}

pub const Auxv = switch (@sizeOf(usize)) {
    4 => Elf32_auxv_t,
    8 => Elf64_auxv_t,
    else => @compileError("expected pointer size of 32 or 64"),
};
pub const Ehdr = switch (@sizeOf(usize)) {
    4 => Elf32_Ehdr,
    8 => Elf64_Ehdr,
    else => @compileError("expected pointer size of 32 or 64"),
};
pub const Phdr = switch (@sizeOf(usize)) {
    4 => Elf32_Phdr,
    8 => Elf64_Phdr,
    else => @compileError("expected pointer size of 32 or 64"),
};
pub const Dyn = switch (@sizeOf(usize)) {
    4 => Elf32_Dyn,
    8 => Elf64_Dyn,
    else => @compileError("expected pointer size of 32 or 64"),
};
pub const Shdr = switch (@sizeOf(usize)) {
    4 => Elf32_Shdr,
    8 => Elf64_Shdr,
    else => @compileError("expected pointer size of 32 or 64"),
};
pub const Sym = switch (@sizeOf(usize)) {
    4 => Elf32_Sym,
    8 => Elf64_Sym,
    else => @compileError("expected pointer size of 32 or 64"),
};
pub const Verdef = switch (@sizeOf(usize)) {
    4 => Elf32_Verdef,
    8 => Elf64_Verdef,
    else => @compileError("expected pointer size of 32 or 64"),
};
pub const Verdaux = switch (@sizeOf(usize)) {
    4 => Elf32_Verdaux,
    8 => Elf64_Verdaux,
    else => @compileError("expected pointer size of 32 or 64"),
};

/// Machine architectures
/// See current registered ELF machine architectures at:
///    http://www.uxsglobal.com/developers/gabi/latest/ch4.eheader.html
/// The underscore prefix is because many of these start with numbers.
pub const EM = extern enum(u16) {
    /// No machine
    _NONE = 0,

    /// AT&T WE 32100
    _M32 = 1,

    /// SPARC
    _SPARC = 2,

    /// Intel 386
    _386 = 3,

    /// Motorola 68000
    _68K = 4,

    /// Motorola 88000
    _88K = 5,

    /// Intel MCU
    _IAMCU = 6,

    /// Intel 80860
    _860 = 7,

    /// MIPS R3000
    _MIPS = 8,

    /// IBM System/370
    _S370 = 9,

    /// MIPS RS3000 Little-endian
    _MIPS_RS3_LE = 10,

    /// Hewlett-Packard PA-RISC
    _PARISC = 15,

    /// Fujitsu VPP500
    _VPP500 = 17,

    /// Enhanced instruction set SPARC
    _SPARC32PLUS = 18,

    /// Intel 80960
    _960 = 19,

    /// PowerPC
    _PPC = 20,

    /// PowerPC64
    _PPC64 = 21,

    /// IBM System/390
    _S390 = 22,

    /// IBM SPU/SPC
    _SPU = 23,

    /// NEC V800
    _V800 = 36,

    /// Fujitsu FR20
    _FR20 = 37,

    /// TRW RH-32
    _RH32 = 38,

    /// Motorola RCE
    _RCE = 39,

    /// ARM
    _ARM = 40,

    /// DEC Alpha
    _ALPHA = 41,

    /// Hitachi SH
    _SH = 42,

    /// SPARC V9
    _SPARCV9 = 43,

    /// Siemens TriCore
    _TRICORE = 44,

    /// Argonaut RISC Core
    _ARC = 45,

    /// Hitachi H8/300
    _H8_300 = 46,

    /// Hitachi H8/300H
    _H8_300H = 47,

    /// Hitachi H8S
    _H8S = 48,

    /// Hitachi H8/500
    _H8_500 = 49,

    /// Intel IA-64 processor architecture
    _IA_64 = 50,

    /// Stanford MIPS-X
    _MIPS_X = 51,

    /// Motorola ColdFire
    _COLDFIRE = 52,

    /// Motorola M68HC12
    _68HC12 = 53,

    /// Fujitsu MMA Multimedia Accelerator
    _MMA = 54,

    /// Siemens PCP
    _PCP = 55,

    /// Sony nCPU embedded RISC processor
    _NCPU = 56,

    /// Denso NDR1 microprocessor
    _NDR1 = 57,

    /// Motorola Star*Core processor
    _STARCORE = 58,

    /// Toyota ME16 processor
    _ME16 = 59,

    /// STMicroelectronics ST100 processor
    _ST100 = 60,

    /// Advanced Logic Corp. TinyJ embedded processor family
    _TINYJ = 61,

    /// AMD x86-64 architecture
    _X86_64 = 62,

    /// Sony DSP Processor
    _PDSP = 63,

    /// Digital Equipment Corp. PDP-10
    _PDP10 = 64,

    /// Digital Equipment Corp. PDP-11
    _PDP11 = 65,

    /// Siemens FX66 microcontroller
    _FX66 = 66,

    /// STMicroelectronics ST9+ 8/16 bit microcontroller
    _ST9PLUS = 67,

    /// STMicroelectronics ST7 8-bit microcontroller
    _ST7 = 68,

    /// Motorola MC68HC16 Microcontroller
    _68HC16 = 69,

    /// Motorola MC68HC11 Microcontroller
    _68HC11 = 70,

    /// Motorola MC68HC08 Microcontroller
    _68HC08 = 71,

    /// Motorola MC68HC05 Microcontroller
    _68HC05 = 72,

    /// Silicon Graphics SVx
    _SVX = 73,

    /// STMicroelectronics ST19 8-bit microcontroller
    _ST19 = 74,

    /// Digital VAX
    _VAX = 75,

    /// Axis Communications 32-bit embedded processor
    _CRIS = 76,

    /// Infineon Technologies 32-bit embedded processor
    _JAVELIN = 77,

    /// Element 14 64-bit DSP Processor
    _FIREPATH = 78,

    /// LSI Logic 16-bit DSP Processor
    _ZSP = 79,

    /// Donald Knuth's educational 64-bit processor
    _MMIX = 80,

    /// Harvard University machine-independent object files
    _HUANY = 81,

    /// SiTera Prism
    _PRISM = 82,

    /// Atmel AVR 8-bit microcontroller
    _AVR = 83,

    /// Fujitsu FR30
    _FR30 = 84,

    /// Mitsubishi D10V
    _D10V = 85,

    /// Mitsubishi D30V
    _D30V = 86,

    /// NEC v850
    _V850 = 87,

    /// Mitsubishi M32R
    _M32R = 88,

    /// Matsushita MN10300
    _MN10300 = 89,

    /// Matsushita MN10200
    _MN10200 = 90,

    /// picoJava
    _PJ = 91,

    /// OpenRISC 32-bit embedded processor
    _OPENRISC = 92,

    /// ARC International ARCompact processor (old spelling/synonym: EM_ARC_A5)
    _ARC_COMPACT = 93,

    /// Tensilica Xtensa Architecture
    _XTENSA = 94,

    /// Alphamosaic VideoCore processor
    _VIDEOCORE = 95,

    /// Thompson Multimedia General Purpose Processor
    _TMM_GPP = 96,

    /// National Semiconductor 32000 series
    _NS32K = 97,

    /// Tenor Network TPC processor
    _TPC = 98,

    /// Trebia SNP 1000 processor
    _SNP1K = 99,

    /// STMicroelectronics (www.st.com) ST200
    _ST200 = 100,

    /// Ubicom IP2xxx microcontroller family
    _IP2K = 101,

    /// MAX Processor
    _MAX = 102,

    /// National Semiconductor CompactRISC microprocessor
    _CR = 103,

    /// Fujitsu F2MC16
    _F2MC16 = 104,

    /// Texas Instruments embedded microcontroller msp430
    _MSP430 = 105,

    /// Analog Devices Blackfin (DSP) processor
    _BLACKFIN = 106,

    /// S1C33 Family of Seiko Epson processors
    _SE_C33 = 107,

    /// Sharp embedded microprocessor
    _SEP = 108,

    /// Arca RISC Microprocessor
    _ARCA = 109,

    /// Microprocessor series from PKU-Unity Ltd. and MPRC of Peking University
    _UNICORE = 110,

    /// eXcess: 16/32/64-bit configurable embedded CPU
    _EXCESS = 111,

    /// Icera Semiconductor Inc. Deep Execution Processor
    _DXP = 112,

    /// Altera Nios II soft-core processor
    _ALTERA_NIOS2 = 113,

    /// National Semiconductor CompactRISC CRX
    _CRX = 114,

    /// Motorola XGATE embedded processor
    _XGATE = 115,

    /// Infineon C16x/XC16x processor
    _C166 = 116,

    /// Renesas M16C series microprocessors
    _M16C = 117,

    /// Microchip Technology dsPIC30F Digital Signal Controller
    _DSPIC30F = 118,

    /// Freescale Communication Engine RISC core
    _CE = 119,

    /// Renesas M32C series microprocessors
    _M32C = 120,

    /// Altium TSK3000 core
    _TSK3000 = 131,

    /// Freescale RS08 embedded processor
    _RS08 = 132,

    /// Analog Devices SHARC family of 32-bit DSP processors
    _SHARC = 133,

    /// Cyan Technology eCOG2 microprocessor
    _ECOG2 = 134,

    /// Sunplus S+core7 RISC processor
    _SCORE7 = 135,

    /// New Japan Radio (NJR) 24-bit DSP Processor
    _DSP24 = 136,

    /// Broadcom VideoCore III processor
    _VIDEOCORE3 = 137,

    /// RISC processor for Lattice FPGA architecture
    _LATTICEMICO32 = 138,

    /// Seiko Epson C17 family
    _SE_C17 = 139,

    /// The Texas Instruments TMS320C6000 DSP family
    _TI_C6000 = 140,

    /// The Texas Instruments TMS320C2000 DSP family
    _TI_C2000 = 141,

    /// The Texas Instruments TMS320C55x DSP family
    _TI_C5500 = 142,

    /// STMicroelectronics 64bit VLIW Data Signal Processor
    _MMDSP_PLUS = 160,

    /// Cypress M8C microprocessor
    _CYPRESS_M8C = 161,

    /// Renesas R32C series microprocessors
    _R32C = 162,

    /// NXP Semiconductors TriMedia architecture family
    _TRIMEDIA = 163,

    /// Qualcomm Hexagon processor
    _HEXAGON = 164,

    /// Intel 8051 and variants
    _8051 = 165,

    /// STMicroelectronics STxP7x family of configurable and extensible RISC processors
    _STXP7X = 166,

    /// Andes Technology compact code size embedded RISC processor family
    _NDS32 = 167,

    /// Cyan Technology eCOG1X family
    _ECOG1X = 168,

    /// Dallas Semiconductor MAXQ30 Core Micro-controllers
    _MAXQ30 = 169,

    /// New Japan Radio (NJR) 16-bit DSP Processor
    _XIMO16 = 170,

    /// M2000 Reconfigurable RISC Microprocessor
    _MANIK = 171,

    /// Cray Inc. NV2 vector architecture
    _CRAYNV2 = 172,

    /// Renesas RX family
    _RX = 173,

    /// Imagination Technologies META processor architecture
    _METAG = 174,

    /// MCST Elbrus general purpose hardware architecture
    _MCST_ELBRUS = 175,

    /// Cyan Technology eCOG16 family
    _ECOG16 = 176,

    /// National Semiconductor CompactRISC CR16 16-bit microprocessor
    _CR16 = 177,

    /// Freescale Extended Time Processing Unit
    _ETPU = 178,

    /// Infineon Technologies SLE9X core
    _SLE9X = 179,

    /// Intel L10M
    _L10M = 180,

    /// Intel K10M
    _K10M = 181,

    /// ARM AArch64
    _AARCH64 = 183,

    /// Atmel Corporation 32-bit microprocessor family
    _AVR32 = 185,

    /// STMicroeletronics STM8 8-bit microcontroller
    _STM8 = 186,

    /// Tilera TILE64 multicore architecture family
    _TILE64 = 187,

    /// Tilera TILEPro multicore architecture family
    _TILEPRO = 188,

    /// NVIDIA CUDA architecture
    _CUDA = 190,

    /// Tilera TILE-Gx multicore architecture family
    _TILEGX = 191,

    /// CloudShield architecture family
    _CLOUDSHIELD = 192,

    /// KIPO-KAIST Core-A 1st generation processor family
    _COREA_1ST = 193,

    /// KIPO-KAIST Core-A 2nd generation processor family
    _COREA_2ND = 194,

    /// Synopsys ARCompact V2
    _ARC_COMPACT2 = 195,

    /// Open8 8-bit RISC soft processor core
    _OPEN8 = 196,

    /// Renesas RL78 family
    _RL78 = 197,

    /// Broadcom VideoCore V processor
    _VIDEOCORE5 = 198,

    /// Renesas 78KOR family
    _78KOR = 199,

    /// Freescale 56800EX Digital Signal Controller (DSC)
    _56800EX = 200,

    /// Beyond BA1 CPU architecture
    _BA1 = 201,

    /// Beyond BA2 CPU architecture
    _BA2 = 202,

    /// XMOS xCORE processor family
    _XCORE = 203,

    /// Microchip 8-bit PIC(r) family
    _MCHP_PIC = 204,

    /// Reserved by Intel
    _INTEL205 = 205,

    /// Reserved by Intel
    _INTEL206 = 206,

    /// Reserved by Intel
    _INTEL207 = 207,

    /// Reserved by Intel
    _INTEL208 = 208,

    /// Reserved by Intel
    _INTEL209 = 209,

    /// KM211 KM32 32-bit processor
    _KM32 = 210,

    /// KM211 KMX32 32-bit processor
    _KMX32 = 211,

    /// KM211 KMX16 16-bit processor
    _KMX16 = 212,

    /// KM211 KMX8 8-bit processor
    _KMX8 = 213,

    /// KM211 KVARC processor
    _KVARC = 214,

    /// Paneve CDP architecture family
    _CDP = 215,

    /// Cognitive Smart Memory Processor
    _COGE = 216,

    /// iCelero CoolEngine
    _COOL = 217,

    /// Nanoradio Optimized RISC
    _NORC = 218,

    /// CSR Kalimba architecture family
    _CSR_KALIMBA = 219,

    /// AMD GPU architecture
    _AMDGPU = 224,

    /// RISC-V
    _RISCV = 243,

    /// Lanai 32-bit processor
    _LANAI = 244,

    /// Linux kernel bpf virtual machine
    _BPF = 247,
};

/// Section data should be writable during execution.
pub const SHF_WRITE = 0x1;

/// Section occupies memory during program execution.
pub const SHF_ALLOC = 0x2;

/// Section contains executable machine instructions.
pub const SHF_EXECINSTR = 0x4;

/// The data in this section may be merged.
pub const SHF_MERGE = 0x10;

/// The data in this section is null-terminated strings.
pub const SHF_STRINGS = 0x20;

/// A field in this section holds a section header table index.
pub const SHF_INFO_LINK = 0x40;

/// Adds special ordering requirements for link editors.
pub const SHF_LINK_ORDER = 0x80;

/// This section requires special OS-specific processing to avoid incorrect
/// behavior.
pub const SHF_OS_NONCONFORMING = 0x100;

/// This section is a member of a section group.
pub const SHF_GROUP = 0x200;

/// This section holds Thread-Local Storage.
pub const SHF_TLS = 0x400;

/// Identifies a section containing compressed data.
pub const SHF_COMPRESSED = 0x800;

/// This section is excluded from the final executable or shared library.
pub const SHF_EXCLUDE = 0x80000000;

/// Start of target-specific flags.
pub const SHF_MASKOS = 0x0ff00000;

/// Bits indicating processor-specific flags.
pub const SHF_MASKPROC = 0xf0000000;

/// All sections with the "d" flag are grouped together by the linker to form
/// the data section and the dp register is set to the start of the section by
/// the boot code.
pub const XCORE_SHF_DP_SECTION = 0x10000000;

/// All sections with the "c" flag are grouped together by the linker to form
/// the constant pool and the cp register is set to the start of the constant
/// pool by the boot code.
pub const XCORE_SHF_CP_SECTION = 0x20000000;

/// If an object file section does not have this flag set, then it may not hold
/// more than 2GB and can be freely referred to in objects using smaller code
/// models. Otherwise, only objects using larger code models can refer to them.
/// For example, a medium code model object can refer to data in a section that
/// sets this flag besides being able to refer to data in a section that does
/// not set it; likewise, a small code model object can refer only to code in a
/// section that does not set this flag.
pub const SHF_X86_64_LARGE = 0x10000000;

/// All sections with the GPREL flag are grouped into a global data area
/// for faster accesses
pub const SHF_HEX_GPREL = 0x10000000;

/// Section contains text/data which may be replicated in other sections.
/// Linker must retain only one copy.
pub const SHF_MIPS_NODUPES = 0x01000000;

/// Linker must generate implicit hidden weak names.
pub const SHF_MIPS_NAMES = 0x02000000;

/// Section data local to process.
pub const SHF_MIPS_LOCAL = 0x04000000;

/// Do not strip this section.
pub const SHF_MIPS_NOSTRIP = 0x08000000;

/// Section must be part of global data area.
pub const SHF_MIPS_GPREL = 0x10000000;

/// This section should be merged.
pub const SHF_MIPS_MERGE = 0x20000000;

/// Address size to be inferred from section entry size.
pub const SHF_MIPS_ADDR = 0x40000000;

/// Section data is string data by default.
pub const SHF_MIPS_STRING = 0x80000000;

/// Make code section unreadable when in execute-only mode
pub const SHF_ARM_PURECODE = 0x2000000;

/// Execute
pub const PF_X = 1;

/// Write
pub const PF_W = 2;

/// Read
pub const PF_R = 4;

/// Bits for operating system-specific semantics.
pub const PF_MASKOS = 0x0ff00000;

/// Bits for processor-specific semantics.
pub const PF_MASKPROC = 0xf0000000;<|MERGE_RESOLUTION|>--- conflicted
+++ resolved
@@ -551,11 +551,8 @@
             error.InputOutput => return error.FileSystem,
             error.Unexpected => return error.Unexpected,
             error.WouldBlock => return error.Unexpected,
-<<<<<<< HEAD
             error.NotOpenForReading => return error.Unexpected,
-=======
             error.AccessDenied => return error.Unexpected,
->>>>>>> 6f98ef09
         };
         if (len == 0) return error.UnexpectedEndOfFile;
         i += len;
