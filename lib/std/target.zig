const std = @import("std.zig");
const mem = std.mem;
const builtin = std.builtin;
const Version = std.builtin.Version;

/// TODO Nearly all the functions in this namespace would be
/// better off if https://github.com/ziglang/zig/issues/425
/// was solved.
pub const Target = struct {
    cpu: Cpu,
    os: Os,
    abi: Abi,

    pub const Os = struct {
        tag: Tag,
        version_range: VersionRange,

        pub const Tag = enum {
            freestanding,
            ananas,
            cloudabi,
            dragonfly,
            freebsd,
            fuchsia,
            ios,
            kfreebsd,
            linux,
            lv2,
            macosx,
            netbsd,
            openbsd,
            solaris,
            windows,
            haiku,
            minix,
            rtems,
            nacl,
            cnk,
            aix,
            cuda,
            nvcl,
            amdhsa,
            ps4,
            elfiamcu,
            tvos,
            watchos,
            mesa3d,
            contiki,
            amdpal,
            hermit,
            hurd,
            wasi,
            emscripten,
            uefi,
            other,

            pub fn isDarwin(tag: Tag) bool {
                return switch (tag) {
                    .ios, .macosx, .watchos, .tvos => true,
                    else => false,
                };
            }

            pub fn dynamicLibSuffix(tag: Tag) [:0]const u8 {
                if (tag.isDarwin()) {
                    return ".dylib";
                }
                switch (tag) {
                    .windows => return ".dll",
                    else => return ".so",
                }
            }
        };

        /// Based on NTDDI version constants from
        /// https://docs.microsoft.com/en-us/cpp/porting/modifying-winver-and-win32-winnt
        pub const WindowsVersion = enum(u32) {
            nt4 = 0x04000000,
            win2k = 0x05000000,
            xp = 0x05010000,
            ws2003 = 0x05020000,
            vista = 0x06000000,
            win7 = 0x06010000,
            win8 = 0x06020000,
            win8_1 = 0x06030000,
            win10 = 0x0A000000,
            win10_th2 = 0x0A000001,
            win10_rs1 = 0x0A000002,
            win10_rs2 = 0x0A000003,
            win10_rs3 = 0x0A000004,
            win10_rs4 = 0x0A000005,
            win10_rs5 = 0x0A000006,
            win10_19h1 = 0x0A000007,
            _,

            pub const Range = struct {
                min: WindowsVersion,
                max: WindowsVersion,

                pub fn includesVersion(self: Range, ver: WindowsVersion) bool {
                    return @enumToInt(ver) >= @enumToInt(self.min) and @enumToInt(ver) <= @enumToInt(self.max);
                }
            };
        };

        pub const LinuxVersionRange = struct {
            range: Version.Range,
            glibc: Version,

            pub fn includesVersion(self: LinuxVersionRange, ver: Version) bool {
                return self.range.includesVersion(ver);
            }
        };

        /// The version ranges here represent the minimum OS version to be supported
        /// and the maximum OS version to be supported. The default values represent
        /// the range that the Zig Standard Library bases its abstractions on.
        ///
        /// The minimum version of the range is the main setting to tweak for a target.
        /// Usually, the maximum target OS version will remain the default, which is
        /// the latest released version of the OS.
        ///
        /// To test at compile time if the target is guaranteed to support a given OS feature,
        /// one should check that the minimum version of the range is greater than or equal to
        /// the version the feature was introduced in.
        ///
        /// To test at compile time if the target certainly will not support a given OS feature,
        /// one should check that the maximum version of the range is less than the version the
        /// feature was introduced in.
        ///
        /// If neither of these cases apply, a runtime check should be used to determine if the
        /// target supports a given OS feature.
        ///
        /// Binaries built with a given maximum version will continue to function on newer operating system
        /// versions. However, such a binary may not take full advantage of the newer operating system APIs.
        pub const VersionRange = union {
            none: void,
            semver: Version.Range,
            linux: LinuxVersionRange,
            windows: WindowsVersion.Range,

            /// The default `VersionRange` represents the range that the Zig Standard Library
            /// bases its abstractions on.
            pub fn default(tag: Tag) VersionRange {
                switch (tag) {
                    .freestanding,
                    .ananas,
                    .cloudabi,
                    .dragonfly,
                    .fuchsia,
                    .kfreebsd,
                    .lv2,
                    .solaris,
                    .haiku,
                    .minix,
                    .rtems,
                    .nacl,
                    .cnk,
                    .aix,
                    .cuda,
                    .nvcl,
                    .amdhsa,
                    .ps4,
                    .elfiamcu,
                    .mesa3d,
                    .contiki,
                    .amdpal,
                    .hermit,
                    .hurd,
                    .wasi,
                    .emscripten,
                    .uefi,
                    .other,
                    => return .{ .none = {} },

                    .freebsd => return .{
                        .semver = Version.Range{
                            .min = .{ .major = 12, .minor = 0 },
                            .max = .{ .major = 12, .minor = 1 },
                        },
                    },
                    .macosx => return .{
                        .semver = .{
                            .min = .{ .major = 10, .minor = 13 },
                            .max = .{ .major = 10, .minor = 15, .patch = 3 },
                        },
                    },
                    .ios => return .{
                        .semver = .{
                            .min = .{ .major = 12, .minor = 0 },
                            .max = .{ .major = 13, .minor = 4, .patch = 0 },
                        },
                    },
                    .watchos => return .{
                        .semver = .{
                            .min = .{ .major = 6, .minor = 0 },
                            .max = .{ .major = 6, .minor = 2, .patch = 0 },
                        },
                    },
                    .tvos => return .{
                        .semver = .{
                            .min = .{ .major = 13, .minor = 0 },
                            .max = .{ .major = 13, .minor = 4, .patch = 0 },
                        },
                    },
                    .netbsd => return .{
                        .semver = .{
                            .min = .{ .major = 8, .minor = 0 },
                            .max = .{ .major = 9, .minor = 0 },
                        },
                    },
                    .openbsd => return .{
                        .semver = .{
                            .min = .{ .major = 6, .minor = 6 },
                            .max = .{ .major = 6, .minor = 6 },
                        },
                    },

                    .linux => return .{
                        .linux = .{
                            .range = .{
                                .min = .{ .major = 3, .minor = 16 },
                                .max = .{ .major = 5, .minor = 5, .patch = 5 },
                            },
                            .glibc = .{ .major = 2, .minor = 17 },
                        },
                    },

                    .windows => return .{
                        .windows = .{
                            .min = .win8_1,
                            .max = .win10_19h1,
                        },
                    },
                }
            }
        };

        pub fn defaultVersionRange(tag: Tag) Os {
            return .{
                .tag = tag,
                .version_range = VersionRange.default(tag),
            };
        }

        pub fn requiresLibC(os: Os) bool {
            return switch (os.tag) {
                .freebsd,
                .netbsd,
                .macosx,
                .ios,
                .tvos,
                .watchos,
                .dragonfly,
                .openbsd,
                => true,

                .linux,
                .windows,
                .freestanding,
                .ananas,
                .cloudabi,
                .fuchsia,
                .kfreebsd,
                .lv2,
                .solaris,
                .haiku,
                .minix,
                .rtems,
                .nacl,
                .cnk,
                .aix,
                .cuda,
                .nvcl,
                .amdhsa,
                .ps4,
                .elfiamcu,
                .mesa3d,
                .contiki,
                .amdpal,
                .hermit,
                .hurd,
                .wasi,
                .emscripten,
                .uefi,
                .other,
                => false,
            };
        }
    };

    pub const aarch64 = @import("target/aarch64.zig");
    pub const amdgpu = @import("target/amdgpu.zig");
    pub const arm = @import("target/arm.zig");
    pub const avr = @import("target/avr.zig");
    pub const bpf = @import("target/bpf.zig");
    pub const hexagon = @import("target/hexagon.zig");
    pub const mips = @import("target/mips.zig");
    pub const msp430 = @import("target/msp430.zig");
    pub const nvptx = @import("target/nvptx.zig");
    pub const powerpc = @import("target/powerpc.zig");
    pub const riscv = @import("target/riscv.zig");
    pub const sparc = @import("target/sparc.zig");
    pub const systemz = @import("target/systemz.zig");
    pub const wasm = @import("target/wasm.zig");
    pub const x86 = @import("target/x86.zig");

    pub const Abi = enum {
        none,
        gnu,
        gnuabin32,
        gnuabi64,
        gnueabi,
        gnueabihf,
        gnux32,
        code16,
        eabi,
        eabihf,
        android,
        musl,
        musleabi,
        musleabihf,
        msvc,
        itanium,
        cygnus,
        coreclr,
        simulator,
        macabi,

        pub fn default(arch: Cpu.Arch, target_os: Os) Abi {
            if (arch.isWasm()) {
                return .musl;
            }
            switch (target_os.tag) {
                .freestanding,
                .ananas,
                .cloudabi,
                .dragonfly,
                .lv2,
                .solaris,
                .haiku,
                .minix,
                .rtems,
                .nacl,
                .cnk,
                .aix,
                .cuda,
                .nvcl,
                .amdhsa,
                .ps4,
                .elfiamcu,
                .mesa3d,
                .contiki,
                .amdpal,
                .hermit,
                .other,
                => return .eabi,
                .openbsd,
                .macosx,
                .freebsd,
                .ios,
                .tvos,
                .watchos,
                .fuchsia,
                .kfreebsd,
                .netbsd,
                .hurd,
                => return .gnu,
                .windows,
                .uefi,
                => return .msvc,
                .linux,
                .wasi,
                .emscripten,
                => return .musl,
            }
        }

        pub fn isGnu(abi: Abi) bool {
            return switch (abi) {
                .gnu, .gnuabin32, .gnuabi64, .gnueabi, .gnueabihf, .gnux32 => true,
                else => false,
            };
        }

        pub fn isMusl(abi: Abi) bool {
            return switch (abi) {
                .musl, .musleabi, .musleabihf => true,
                else => false,
            };
        }

        pub fn oFileExt(abi: Abi) [:0]const u8 {
            return switch (abi) {
                .msvc => ".obj",
                else => ".o",
            };
        }
    };

    pub const ObjectFormat = enum {
        unknown,
        coff,
        elf,
        macho,
        wasm,
    };

    pub const SubSystem = enum {
        Console,
        Windows,
        Posix,
        Native,
        EfiApplication,
        EfiBootServiceDriver,
        EfiRom,
        EfiRuntimeDriver,
    };

    pub const Cpu = struct {
        /// Architecture
        arch: Arch,

        /// The CPU model to target. It has a set of features
        /// which are overridden with the `features` field.
        model: *const Model,

        /// An explicit list of the entire CPU feature set. It may differ from the specific CPU model's features.
        features: Feature.Set,

        pub const Feature = struct {
            /// The bit index into `Set`. Has a default value of `undefined` because the canonical
            /// structures are populated via comptime logic.
            index: Set.Index = undefined,

            /// Has a default value of `undefined` because the canonical
            /// structures are populated via comptime logic.
            name: []const u8 = undefined,

            /// If this corresponds to an LLVM-recognized feature, this will be populated;
            /// otherwise null.
            llvm_name: ?[:0]const u8,

            /// Human-friendly UTF-8 text.
            description: []const u8,

            /// Sparse `Set` of features this depends on.
            dependencies: Set,

            /// A bit set of all the features.
            pub const Set = struct {
                ints: [usize_count]usize,

                pub const needed_bit_count = 155;
                pub const byte_count = (needed_bit_count + 7) / 8;
                pub const usize_count = (byte_count + (@sizeOf(usize) - 1)) / @sizeOf(usize);
                pub const Index = std.math.Log2Int(std.meta.IntType(false, usize_count * @bitSizeOf(usize)));
                pub const ShiftInt = std.math.Log2Int(usize);

                pub const empty = Set{ .ints = [1]usize{0} ** usize_count };
                pub fn empty_workaround() Set {
                    return Set{ .ints = [1]usize{0} ** usize_count };
                }

                pub fn isEmpty(set: Set) bool {
                    return for (set.ints) |x| {
                        if (x != 0) break false;
                    } else true;
                }

                pub fn isEnabled(set: Set, arch_feature_index: Index) bool {
                    const usize_index = arch_feature_index / @bitSizeOf(usize);
                    const bit_index = @intCast(ShiftInt, arch_feature_index % @bitSizeOf(usize));
                    return (set.ints[usize_index] & (@as(usize, 1) << bit_index)) != 0;
                }

                /// Adds the specified feature but not its dependencies.
                pub fn addFeature(set: *Set, arch_feature_index: Index) void {
                    const usize_index = arch_feature_index / @bitSizeOf(usize);
                    const bit_index = @intCast(ShiftInt, arch_feature_index % @bitSizeOf(usize));
                    set.ints[usize_index] |= @as(usize, 1) << bit_index;
                }

                /// Adds the specified feature set but not its dependencies.
                pub fn addFeatureSet(set: *Set, other_set: Set) void {
                    set.ints = @as(@Vector(usize_count, usize), set.ints) |
                        @as(@Vector(usize_count, usize), other_set.ints);
                }

                /// Removes the specified feature but not its dependents.
                pub fn removeFeature(set: *Set, arch_feature_index: Index) void {
                    const usize_index = arch_feature_index / @bitSizeOf(usize);
                    const bit_index = @intCast(ShiftInt, arch_feature_index % @bitSizeOf(usize));
                    set.ints[usize_index] &= ~(@as(usize, 1) << bit_index);
                }

                /// Removes the specified feature but not its dependents.
                pub fn removeFeatureSet(set: *Set, other_set: Set) void {
                    // TODO should be able to use binary not on @Vector type.
                    // https://github.com/ziglang/zig/issues/903
                    for (set.ints) |*int, i| {
                        int.* &= ~other_set.ints[i];
                    }
                }

                pub fn populateDependencies(set: *Set, all_features_list: []const Cpu.Feature) void {
                    @setEvalBranchQuota(1000000);

                    var old = set.ints;
                    while (true) {
                        for (all_features_list) |feature, index_usize| {
                            const index = @intCast(Index, index_usize);
                            if (set.isEnabled(index)) {
                                set.addFeatureSet(feature.dependencies);
                            }
                        }
                        const nothing_changed = mem.eql(usize, &old, &set.ints);
                        if (nothing_changed) return;
                        old = set.ints;
                    }
                }

                pub fn asBytes(set: *const Set) *const [byte_count]u8 {
                    return @ptrCast(*const [byte_count]u8, &set.ints);
                }

                pub fn eql(set: Set, other: Set) bool {
                    return mem.eql(usize, &set.ints, &other.ints);
                }
            };

            pub fn feature_set_fns(comptime F: type) type {
                return struct {
                    /// Populates only the feature bits specified.
                    pub fn featureSet(features: []const F) Set {
                        var x = Set.empty_workaround(); // TODO remove empty_workaround
                        for (features) |feature| {
                            x.addFeature(@enumToInt(feature));
                        }
                        return x;
                    }

                    pub fn featureSetHas(set: Set, feature: F) bool {
                        return set.isEnabled(@enumToInt(feature));
                    }
                };
            }
        };

        pub const Arch = enum {
            arm,
            armeb,
            aarch64,
            aarch64_be,
            aarch64_32,
            arc,
            avr,
            bpfel,
            bpfeb,
            hexagon,
            mips,
            mipsel,
            mips64,
            mips64el,
            msp430,
            powerpc,
            powerpc64,
            powerpc64le,
            r600,
            amdgcn,
            riscv32,
            riscv64,
            sparc,
            sparcv9,
            sparcel,
            s390x,
            tce,
            tcele,
            thumb,
            thumbeb,
            i386,
            x86_64,
            xcore,
            nvptx,
            nvptx64,
            le32,
            le64,
            amdil,
            amdil64,
            hsail,
            hsail64,
            spir,
            spir64,
            kalimba,
            shave,
            lanai,
            wasm32,
            wasm64,
            renderscript32,
            renderscript64,
            ve,

            pub fn isARM(arch: Arch) bool {
                return switch (arch) {
                    .arm, .armeb => true,
                    else => false,
                };
            }

            pub fn isThumb(arch: Arch) bool {
                return switch (arch) {
                    .thumb, .thumbeb => true,
                    else => false,
                };
            }

            pub fn isWasm(arch: Arch) bool {
                return switch (arch) {
                    .wasm32, .wasm64 => true,
                    else => false,
                };
            }

            pub fn isRISCV(arch: Arch) bool {
                return switch (arch) {
                    .riscv32, .riscv64 => true,
                    else => false,
                };
            }

            pub fn isMIPS(arch: Arch) bool {
                return switch (arch) {
                    .mips, .mipsel, .mips64, .mips64el => true,
                    else => false,
                };
            }

            pub fn parseCpuModel(arch: Arch, cpu_name: []const u8) !*const Cpu.Model {
                for (arch.allCpuModels()) |cpu| {
                    if (mem.eql(u8, cpu_name, cpu.name)) {
                        return cpu;
                    }
                }
                return error.UnknownCpuModel;
            }

            pub fn toElfMachine(arch: Arch) std.elf.EM {
                return switch (arch) {
                    .avr => ._AVR,
                    .msp430 => ._MSP430,
                    .arc => ._ARC,
                    .arm => ._ARM,
                    .armeb => ._ARM,
                    .hexagon => ._HEXAGON,
                    .le32 => ._NONE,
                    .mips => ._MIPS,
                    .mipsel => ._MIPS_RS3_LE,
                    .powerpc => ._PPC,
                    .r600 => ._NONE,
                    .riscv32 => ._RISCV,
                    .sparc => ._SPARC,
                    .sparcel => ._SPARC,
                    .tce => ._NONE,
                    .tcele => ._NONE,
                    .thumb => ._ARM,
                    .thumbeb => ._ARM,
                    .i386 => ._386,
                    .xcore => ._XCORE,
                    .nvptx => ._NONE,
                    .amdil => ._NONE,
                    .hsail => ._NONE,
                    .spir => ._NONE,
                    .kalimba => ._CSR_KALIMBA,
                    .shave => ._NONE,
                    .lanai => ._LANAI,
                    .wasm32 => ._NONE,
                    .renderscript32 => ._NONE,
                    .aarch64_32 => ._AARCH64,
                    .aarch64 => ._AARCH64,
                    .aarch64_be => ._AARCH64,
                    .mips64 => ._MIPS,
                    .mips64el => ._MIPS_RS3_LE,
                    .powerpc64 => ._PPC64,
                    .powerpc64le => ._PPC64,
                    .riscv64 => ._RISCV,
                    .x86_64 => ._X86_64,
                    .nvptx64 => ._NONE,
                    .le64 => ._NONE,
                    .amdil64 => ._NONE,
                    .hsail64 => ._NONE,
                    .spir64 => ._NONE,
                    .wasm64 => ._NONE,
                    .renderscript64 => ._NONE,
                    .amdgcn => ._NONE,
                    .bpfel => ._BPF,
                    .bpfeb => ._BPF,
                    .sparcv9 => ._SPARCV9,
                    .s390x => ._S390,
                };
            }

            pub fn endian(arch: Arch) builtin.Endian {
                return switch (arch) {
                    .avr,
                    .arm,
                    .aarch64_32,
                    .aarch64,
                    .amdgcn,
                    .amdil,
                    .amdil64,
                    .bpfel,
                    .hexagon,
                    .hsail,
                    .hsail64,
                    .kalimba,
                    .le32,
                    .le64,
                    .mipsel,
                    .mips64el,
                    .msp430,
                    .nvptx,
                    .nvptx64,
                    .sparcel,
                    .tcele,
                    .powerpc64le,
                    .r600,
                    .riscv32,
                    .riscv64,
                    .i386,
                    .x86_64,
                    .wasm32,
                    .wasm64,
                    .xcore,
                    .thumb,
                    .spir,
                    .spir64,
                    .renderscript32,
                    .renderscript64,
                    .shave,
                    => .Little,

                    .arc,
                    .armeb,
                    .aarch64_be,
                    .bpfeb,
                    .mips,
                    .mips64,
                    .powerpc,
                    .powerpc64,
                    .thumbeb,
                    .sparc,
                    .sparcv9,
                    .tce,
                    .lanai,
                    .s390x,
                    => .Big,
                };
            }

            pub fn ptrBitWidth(arch: Arch) u32 {
                switch (arch) {
                    .avr,
                    .msp430,
                    => return 16,

                    .arc,
                    .arm,
                    .armeb,
                    .hexagon,
                    .le32,
                    .mips,
                    .mipsel,
                    .powerpc,
                    .r600,
                    .riscv32,
                    .sparc,
                    .sparcel,
                    .tce,
                    .tcele,
                    .thumb,
                    .thumbeb,
                    .i386,
                    .xcore,
                    .nvptx,
                    .amdil,
                    .hsail,
                    .spir,
                    .kalimba,
                    .shave,
                    .lanai,
                    .wasm32,
                    .renderscript32,
                    .aarch64_32,
                    => return 32,

                    .aarch64,
                    .aarch64_be,
                    .mips64,
                    .mips64el,
                    .powerpc64,
                    .powerpc64le,
                    .riscv64,
                    .x86_64,
                    .nvptx64,
                    .le64,
                    .amdil64,
                    .hsail64,
                    .spir64,
                    .wasm64,
                    .renderscript64,
                    .amdgcn,
                    .bpfel,
                    .bpfeb,
                    .sparcv9,
                    .s390x,
                    => return 64,
                }
            }

            /// Returns a name that matches the lib/std/target/* directory name.
            pub fn genericName(arch: Arch) []const u8 {
                return switch (arch) {
                    .arm, .armeb, .thumb, .thumbeb => "arm",
                    .aarch64, .aarch64_be, .aarch64_32 => "aarch64",
                    .avr => "avr",
                    .bpfel, .bpfeb => "bpf",
                    .hexagon => "hexagon",
                    .mips, .mipsel, .mips64, .mips64el => "mips",
                    .msp430 => "msp430",
                    .powerpc, .powerpc64, .powerpc64le => "powerpc",
                    .amdgcn => "amdgpu",
                    .riscv32, .riscv64 => "riscv",
                    .sparc, .sparcv9, .sparcel => "sparc",
                    .s390x => "systemz",
                    .i386, .x86_64 => "x86",
                    .nvptx, .nvptx64 => "nvptx",
                    .wasm32, .wasm64 => "wasm",
                    else => @tagName(arch),
                };
            }

            /// All CPU features Zig is aware of, sorted lexicographically by name.
            pub fn allFeaturesList(arch: Arch) []const Cpu.Feature {
                return switch (arch) {
                    .arm, .armeb, .thumb, .thumbeb => &arm.all_features,
                    .aarch64, .aarch64_be, .aarch64_32 => &aarch64.all_features,
                    .avr => &avr.all_features,
                    .bpfel, .bpfeb => &bpf.all_features,
                    .hexagon => &hexagon.all_features,
                    .mips, .mipsel, .mips64, .mips64el => &mips.all_features,
                    .msp430 => &msp430.all_features,
                    .powerpc, .powerpc64, .powerpc64le => &powerpc.all_features,
                    .amdgcn => &amdgpu.all_features,
                    .riscv32, .riscv64 => &riscv.all_features,
                    .sparc, .sparcv9, .sparcel => &sparc.all_features,
                    .s390x => &systemz.all_features,
                    .i386, .x86_64 => &x86.all_features,
                    .nvptx, .nvptx64 => &nvptx.all_features,
                    .wasm32, .wasm64 => &wasm.all_features,

                    else => &[0]Cpu.Feature{},
                };
            }

            /// All processors Zig is aware of, sorted lexicographically by name.
            pub fn allCpuModels(arch: Arch) []const *const Cpu.Model {
                return switch (arch) {
                    .arm, .armeb, .thumb, .thumbeb => arm.all_cpus,
                    .aarch64, .aarch64_be, .aarch64_32 => aarch64.all_cpus,
                    .avr => avr.all_cpus,
                    .bpfel, .bpfeb => bpf.all_cpus,
                    .hexagon => hexagon.all_cpus,
                    .mips, .mipsel, .mips64, .mips64el => mips.all_cpus,
                    .msp430 => msp430.all_cpus,
                    .powerpc, .powerpc64, .powerpc64le => powerpc.all_cpus,
                    .amdgcn => amdgpu.all_cpus,
                    .riscv32, .riscv64 => riscv.all_cpus,
                    .sparc, .sparcv9, .sparcel => sparc.all_cpus,
                    .s390x => systemz.all_cpus,
                    .i386, .x86_64 => x86.all_cpus,
                    .nvptx, .nvptx64 => nvptx.all_cpus,
                    .wasm32, .wasm64 => wasm.all_cpus,

                    else => &[0]*const Model{},
                };
            }
        };

        pub const Model = struct {
            name: []const u8,
            llvm_name: ?[:0]const u8,
            features: Feature.Set,

            pub fn toCpu(model: *const Model, arch: Arch) Cpu {
                var features = model.features;
                features.populateDependencies(arch.allFeaturesList());
                return .{
                    .arch = arch,
                    .model = model,
                    .features = features,
                };
            }

            pub fn baseline(arch: Arch) *const Model {
                const S = struct {
                    const generic_model = Model{
                        .name = "generic",
                        .llvm_name = null,
                        .features = Cpu.Feature.Set.empty,
                    };
                };
                return switch (arch) {
                    .arm, .armeb, .thumb, .thumbeb => &arm.cpu.baseline,
                    .aarch64, .aarch64_be, .aarch64_32 => &aarch64.cpu.generic,
                    .avr => &avr.cpu.avr1,
                    .bpfel, .bpfeb => &bpf.cpu.generic,
                    .hexagon => &hexagon.cpu.generic,
                    .mips, .mipsel => &mips.cpu.mips32,
                    .mips64, .mips64el => &mips.cpu.mips64,
                    .msp430 => &msp430.cpu.generic,
                    .powerpc, .powerpc64, .powerpc64le => &powerpc.cpu.generic,
                    .amdgcn => &amdgpu.cpu.generic,
                    .riscv32 => &riscv.cpu.baseline_rv32,
                    .riscv64 => &riscv.cpu.baseline_rv64,
                    .sparc, .sparcv9, .sparcel => &sparc.cpu.generic,
                    .s390x => &systemz.cpu.generic,
                    .i386 => &x86.cpu.pentium4,
                    .x86_64 => &x86.cpu.x86_64,
                    .nvptx, .nvptx64 => &nvptx.cpu.sm_20,
                    .wasm32, .wasm64 => &wasm.cpu.generic,

                    else => &S.generic_model,
                };
            }
        };

        /// The "default" set of CPU features for cross-compiling. A conservative set
        /// of features that is expected to be supported on most available hardware.
        pub fn baseline(arch: Arch) Cpu {
            return Model.baseline(arch).toCpu(arch);
        }
    };

    pub const current = Target{
        .cpu = builtin.cpu,
        .os = builtin.os,
        .abi = builtin.abi,
    };

    pub const stack_align = 16;

    pub fn zigTriple(self: Target, allocator: *mem.Allocator) ![:0]u8 {
        return std.zig.CrossTarget.fromTarget(self).zigTriple(allocator);
    }

    pub fn linuxTripleSimple(allocator: *mem.Allocator, cpu_arch: Cpu.Arch, os_tag: Os.Tag, abi: Abi) ![:0]u8 {
        return std.fmt.allocPrint0(allocator, "{}-{}-{}", .{ @tagName(cpu_arch), @tagName(os_tag), @tagName(abi) });
    }

    pub fn linuxTriple(self: Target, allocator: *mem.Allocator) ![:0]u8 {
        return linuxTripleSimple(allocator, self.cpu.arch, self.os.tag, self.abi);
    }

    pub fn oFileExt(self: Target) [:0]const u8 {
        return self.abi.oFileExt();
    }

    pub fn exeFileExtSimple(cpu_arch: Cpu.Arch, os_tag: Os.Tag) [:0]const u8 {
        switch (os_tag) {
            .windows => return ".exe",
            .uefi => return ".efi",
            else => if (cpu_arch.isWasm()) {
                return ".wasm";
            } else {
                return "";
            },
        }
    }

    pub fn exeFileExt(self: Target) [:0]const u8 {
        return exeFileExtSimple(self.cpu.arch, self.os.tag);
    }

    pub fn staticLibSuffix_cpu_arch_abi(cpu_arch: Cpu.Arch, abi: Abi) [:0]const u8 {
        if (cpu_arch.isWasm()) {
            return ".wasm";
        }
        switch (abi) {
            .msvc => return ".lib",
            else => return ".a",
        }
    }

    pub fn staticLibSuffix(self: Target) [:0]const u8 {
        return staticLibSuffix_cpu_arch_abi(self.cpu.arch, self.abi);
    }

    pub fn dynamicLibSuffix(self: Target) [:0]const u8 {
        return self.os.tag.dynamicLibSuffix();
    }

    pub fn libPrefix_cpu_arch_abi(cpu_arch: Cpu.Arch, abi: Abi) [:0]const u8 {
        if (cpu_arch.isWasm()) {
            return "";
        }
        switch (abi) {
            .msvc => return "",
            else => return "lib",
        }
    }

    pub fn libPrefix(self: Target) [:0]const u8 {
        return libPrefix_cpu_arch_abi(self.cpu.arch, self.abi);
    }

    pub fn getObjectFormatSimple(os_tag: Os.Tag, cpu_arch: Cpu.Arch) ObjectFormat {
        if (os_tag == .windows or os_tag == .uefi) {
            return .coff;
        } else if (os_tag.isDarwin()) {
            return .macho;
        }
        if (cpu_arch.isWasm()) {
            return .wasm;
        }
        return .elf;
    }

    pub fn getObjectFormat(self: Target) ObjectFormat {
        return getObjectFormatSimple(self.os.tag, self.cpu.arch);
    }

    pub fn isMinGW(self: Target) bool {
        return self.os.tag == .windows and self.isGnu();
    }

    pub fn isGnu(self: Target) bool {
        return self.abi.isGnu();
    }

    pub fn isMusl(self: Target) bool {
        return self.abi.isMusl();
    }

    pub fn isAndroid(self: Target) bool {
        return switch (self.abi) {
            .android => true,
            else => false,
        };
    }

    pub fn isWasm(self: Target) bool {
        return self.cpu.arch.isWasm();
    }

    pub fn isDarwin(self: Target) bool {
        return self.os.tag.isDarwin();
    }

    pub fn isGnuLibC_os_tag_abi(os_tag: Os.Tag, abi: Abi) bool {
        return os_tag == .linux and abi.isGnu();
    }

<<<<<<< HEAD
    pub fn osRequiresLibC(self: Target) bool {
        return self.isDarwin() or self.isFreeBSD() or self.isNetBSD();
    }

    pub fn getArchPtrBitWidth(self: Target) u32 {
        switch (self.getArch()) {
            .avr,
            .msp430,
            => return 16,

            .arc,
            .arm,
            .armeb,
            .hexagon,
            .le32,
            .mips,
            .mipsel,
            .powerpc,
            .r600,
            .riscv32,
            .sparc,
            .sparcel,
            .tce,
            .tcele,
            .thumb,
            .thumbeb,
            .i386,
            .xcore,
            .nvptx,
            .amdil,
            .hsail,
            .spir,
            .kalimba,
            .shave,
            .lanai,
            .wasm32,
            .renderscript32,
            .aarch64_32,
            => return 32,

            .aarch64,
            .aarch64_be,
            .mips64,
            .mips64el,
            .powerpc64,
            .powerpc64le,
            .riscv64,
            .x86_64,
            .nvptx64,
            .le64,
            .amdil64,
            .hsail64,
            .spir64,
            .wasm64,
            .renderscript64,
            .amdgcn,
            .bpfel,
            .bpfeb,
            .sparcv9,
            .s390x,
            .ve,
            => return 64,
        }
=======
    pub fn isGnuLibC(self: Target) bool {
        return isGnuLibC_os_tag_abi(self.os.tag, self.abi);
>>>>>>> 38741827
    }

    pub fn supportsNewStackCall(self: Target) bool {
        return !self.cpu.arch.isWasm();
    }

    pub const FloatAbi = enum {
        hard,
        soft,
        soft_fp,
    };

    pub fn getFloatAbi(self: Target) FloatAbi {
        return switch (self.abi) {
            .gnueabihf,
            .eabihf,
            .musleabihf,
            => .hard,
            else => .soft,
        };
    }

    pub fn hasDynamicLinker(self: Target) bool {
        if (self.cpu.arch.isWasm()) {
            return false;
        }
        switch (self.os.tag) {
            .freestanding,
            .ios,
            .tvos,
            .watchos,
            .macosx,
            .uefi,
            .windows,
            .emscripten,
            .other,
            => return false,
            else => return true,
        }
    }

    pub const DynamicLinker = struct {
        /// Contains the memory used to store the dynamic linker path. This field should
        /// not be used directly. See `get` and `set`. This field exists so that this API requires no allocator.
        buffer: [255]u8 = undefined,

        /// Used to construct the dynamic linker path. This field should not be used
        /// directly. See `get` and `set`.
        max_byte: ?u8 = null,

        /// Asserts that the length is less than or equal to 255 bytes.
        pub fn init(dl_or_null: ?[]const u8) DynamicLinker {
            var result: DynamicLinker = undefined;
            result.set(dl_or_null);
            return result;
        }

        /// The returned memory has the same lifetime as the `DynamicLinker`.
        pub fn get(self: *const DynamicLinker) ?[]const u8 {
            const m: usize = self.max_byte orelse return null;
            return self.buffer[0 .. m + 1];
        }

        /// Asserts that the length is less than or equal to 255 bytes.
        pub fn set(self: *DynamicLinker, dl_or_null: ?[]const u8) void {
            if (dl_or_null) |dl| {
                mem.copy(u8, &self.buffer, dl);
                self.max_byte = @intCast(u8, dl.len - 1);
            } else {
                self.max_byte = null;
            }
        }
    };

    pub fn standardDynamicLinkerPath(self: Target) DynamicLinker {
        var result: DynamicLinker = .{};
        const S = struct {
            fn print(r: *DynamicLinker, comptime fmt: []const u8, args: var) DynamicLinker {
                r.max_byte = @intCast(u8, (std.fmt.bufPrint(&r.buffer, fmt, args) catch unreachable).len - 1);
                return r.*;
            }
            fn copy(r: *DynamicLinker, s: []const u8) DynamicLinker {
                mem.copy(u8, &r.buffer, s);
                r.max_byte = @intCast(u8, s.len - 1);
                return r.*;
            }
        };
        const print = S.print;
        const copy = S.copy;

        if (self.isAndroid()) {
            const suffix = if (self.cpu.arch.ptrBitWidth() == 64) "64" else "";
            return print(&result, "/system/bin/linker{}", .{suffix});
        }

        if (self.isMusl()) {
            const is_arm = switch (self.cpu.arch) {
                .arm, .armeb, .thumb, .thumbeb => true,
                else => false,
            };
            const arch_part = switch (self.cpu.arch) {
                .arm, .thumb => "arm",
                .armeb, .thumbeb => "armeb",
                else => |arch| @tagName(arch),
            };
            const arch_suffix = if (is_arm and self.getFloatAbi() == .hard) "hf" else "";
            return print(&result, "/lib/ld-musl-{}{}.so.1", .{ arch_part, arch_suffix });
        }

        switch (self.os.tag) {
            .freebsd => return copy(&result, "/libexec/ld-elf.so.1"),
            .netbsd => return copy(&result, "/libexec/ld.elf_so"),
            .dragonfly => return copy(&result, "/libexec/ld-elf.so.2"),
            .linux => switch (self.cpu.arch) {
                .i386,
                .sparc,
                .sparcel,
                => return copy(&result, "/lib/ld-linux.so.2"),

                .aarch64 => return copy(&result, "/lib/ld-linux-aarch64.so.1"),
                .aarch64_be => return copy(&result, "/lib/ld-linux-aarch64_be.so.1"),
                .aarch64_32 => return copy(&result, "/lib/ld-linux-aarch64_32.so.1"),

                .arm,
                .armeb,
                .thumb,
                .thumbeb,
                => return copy(&result, switch (self.getFloatAbi()) {
                    .hard => "/lib/ld-linux-armhf.so.3",
                    else => "/lib/ld-linux.so.3",
                }),

                .mips,
                .mipsel,
                .mips64,
                .mips64el,
                => {
                    const lib_suffix = switch (self.abi) {
                        .gnuabin32, .gnux32 => "32",
                        .gnuabi64 => "64",
                        else => "",
                    };
                    const is_nan_2008 = mips.featureSetHas(self.cpu.features, .nan2008);
                    const loader = if (is_nan_2008) "ld-linux-mipsn8.so.1" else "ld.so.1";
                    return print(&result, "/lib{}/{}", .{ lib_suffix, loader });
                },

                .powerpc => return copy(&result, "/lib/ld.so.1"),
                .powerpc64, .powerpc64le => return copy(&result, "/lib64/ld64.so.2"),
                .s390x => return copy(&result, "/lib64/ld64.so.1"),
                .sparcv9 => return copy(&result, "/lib64/ld-linux.so.2"),
                .x86_64 => return copy(&result, switch (self.abi) {
                    .gnux32 => "/libx32/ld-linux-x32.so.2",
                    else => "/lib64/ld-linux-x86-64.so.2",
                }),

                .riscv32 => return copy(&result, "/lib/ld-linux-riscv32-ilp32.so.1"),
                .riscv64 => return copy(&result, "/lib/ld-linux-riscv64-lp64.so.1"),

                // Architectures in this list have been verified as not having a standard
                // dynamic linker path.
                .wasm32,
                .wasm64,
                .bpfel,
                .bpfeb,
                .nvptx,
                .nvptx64,
                => return result,

                // TODO go over each item in this list and either move it to the above list, or
                // implement the standard dynamic linker path code for it.
                .arc,
                .avr,
                .hexagon,
                .msp430,
                .r600,
                .amdgcn,
                .tce,
                .tcele,
                .xcore,
                .le32,
                .le64,
                .amdil,
                .amdil64,
                .hsail,
                .hsail64,
                .spir,
                .spir64,
                .kalimba,
                .shave,
                .lanai,
                .renderscript32,
                .renderscript64,
<<<<<<< HEAD
                .ve,
                => return error.UnknownDynamicLinkerPath,
=======
                => return result,
>>>>>>> 38741827
            },

            // Operating systems in this list have been verified as not having a standard
            // dynamic linker path.
            .freestanding,
            .ios,
            .tvos,
            .watchos,
            .macosx,
            .uefi,
            .windows,
            .emscripten,
            .wasi,
            .other,
            => return result,

            // TODO go over each item in this list and either move it to the above list, or
            // implement the standard dynamic linker path code for it.
            .ananas,
            .cloudabi,
            .fuchsia,
            .kfreebsd,
            .lv2,
            .openbsd,
            .solaris,
            .haiku,
            .minix,
            .rtems,
            .nacl,
            .cnk,
            .aix,
            .cuda,
            .nvcl,
            .amdhsa,
            .ps4,
            .elfiamcu,
            .mesa3d,
            .contiki,
            .amdpal,
            .hermit,
            .hurd,
            => return result,
        }
    }
};<|MERGE_RESOLUTION|>--- conflicted
+++ resolved
@@ -813,6 +813,7 @@
                     .bpfeb,
                     .sparcv9,
                     .s390x,
+                    .ve,
                     => return 64,
                 }
             }
@@ -1060,74 +1061,8 @@
         return os_tag == .linux and abi.isGnu();
     }
 
-<<<<<<< HEAD
-    pub fn osRequiresLibC(self: Target) bool {
-        return self.isDarwin() or self.isFreeBSD() or self.isNetBSD();
-    }
-
-    pub fn getArchPtrBitWidth(self: Target) u32 {
-        switch (self.getArch()) {
-            .avr,
-            .msp430,
-            => return 16,
-
-            .arc,
-            .arm,
-            .armeb,
-            .hexagon,
-            .le32,
-            .mips,
-            .mipsel,
-            .powerpc,
-            .r600,
-            .riscv32,
-            .sparc,
-            .sparcel,
-            .tce,
-            .tcele,
-            .thumb,
-            .thumbeb,
-            .i386,
-            .xcore,
-            .nvptx,
-            .amdil,
-            .hsail,
-            .spir,
-            .kalimba,
-            .shave,
-            .lanai,
-            .wasm32,
-            .renderscript32,
-            .aarch64_32,
-            => return 32,
-
-            .aarch64,
-            .aarch64_be,
-            .mips64,
-            .mips64el,
-            .powerpc64,
-            .powerpc64le,
-            .riscv64,
-            .x86_64,
-            .nvptx64,
-            .le64,
-            .amdil64,
-            .hsail64,
-            .spir64,
-            .wasm64,
-            .renderscript64,
-            .amdgcn,
-            .bpfel,
-            .bpfeb,
-            .sparcv9,
-            .s390x,
-            .ve,
-            => return 64,
-        }
-=======
     pub fn isGnuLibC(self: Target) bool {
         return isGnuLibC_os_tag_abi(self.os.tag, self.abi);
->>>>>>> 38741827
     }
 
     pub fn supportsNewStackCall(self: Target) bool {
@@ -1321,12 +1256,8 @@
                 .lanai,
                 .renderscript32,
                 .renderscript64,
-<<<<<<< HEAD
                 .ve,
-                => return error.UnknownDynamicLinkerPath,
-=======
                 => return result,
->>>>>>> 38741827
             },
 
             // Operating systems in this list have been verified as not having a standard
