--- conflicted
+++ resolved
@@ -2234,7 +2234,18 @@
     );
 }
 
-<<<<<<< HEAD
+test "zig fmt: if type expr" {
+    try testCanonical(
+        \\const mycond = true;
+        \\pub fn foo() if (mycond) i32 else void {
+        \\    if (mycond) {
+        \\        return 42;
+        \\    }
+        \\}
+        \\
+    );
+}
+
 test "zig fmt: line comment in array" {
     try testTransform(
         \\test "a" {
@@ -2300,15 +2311,6 @@
         \\    var e = d[0
         \\        //aa
         \\    ];
-=======
-test "zig fmt: if type expr" {
-    try testCanonical(
-        \\const mycond = true;
-        \\pub fn foo() if (mycond) i32 else void {
-        \\    if (mycond) {
-        \\        return 42;
-        \\    }
->>>>>>> fa42c99d
         \\}
         \\
     );
