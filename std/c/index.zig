const builtin = @import("builtin");
const Os = builtin.Os;

pub use switch(builtin.os) {
    Os.linux => @import("linux.zig"),
    Os.windows => @import("windows.zig"),
<<<<<<< HEAD
    Os.darwin, Os.macosx, Os.ios => @import("darwin.zig"),
    Os.freebsd => @import("freebsd.zig"),
=======
    Os.macosx, Os.ios => @import("darwin.zig"),
>>>>>>> 84e952c2
    else => empty_import,
};
const empty_import = @import("../empty.zig");

pub extern "c" fn abort() noreturn;
pub extern "c" fn exit(code: c_int) noreturn;
pub extern "c" fn isatty(fd: c_int) c_int;
pub extern "c" fn close(fd: c_int) c_int;
pub extern "c" fn fstat(fd: c_int, buf: &Stat) c_int;
pub extern "c" fn @"fstat$INODE64"(fd: c_int, buf: &Stat) c_int;
pub extern "c" fn lseek(fd: c_int, offset: isize, whence: c_int) isize;
pub extern "c" fn open(path: &const u8, oflag: c_int, ...) c_int;
pub extern "c" fn raise(sig: c_int) c_int;
pub extern "c" fn read(fd: c_int, buf: &c_void, nbyte: usize) isize;
pub extern "c" fn stat(noalias path: &const u8, noalias buf: &Stat) c_int;
pub extern "c" fn write(fd: c_int, buf: &const c_void, nbyte: usize) isize;
pub extern "c" fn mmap(addr: ?&c_void, len: usize, prot: c_int, flags: c_int,
    fd: c_int, offset: isize) ?&c_void;
pub extern "c" fn munmap(addr: &c_void, len: usize) c_int;
pub extern "c" fn unlink(path: &const u8) c_int;
pub extern "c" fn getcwd(buf: &u8, size: usize) ?&u8;
pub extern "c" fn waitpid(pid: c_int, stat_loc: &c_int, options: c_int) c_int;
pub extern "c" fn fork() c_int;
pub extern "c" fn pipe(fds: &c_int) c_int;
pub extern "c" fn mkdir(path: &const u8, mode: c_uint) c_int;
pub extern "c" fn symlink(existing: &const u8, new: &const u8) c_int;
pub extern "c" fn rename(old: &const u8, new: &const u8) c_int;
pub extern "c" fn chdir(path: &const u8) c_int;
pub extern "c" fn execve(path: &const u8, argv: &const ?&const u8,
    envp: &const ?&const u8) c_int;
pub extern "c" fn dup(fd: c_int) c_int;
pub extern "c" fn dup2(old_fd: c_int, new_fd: c_int) c_int;
pub extern "c" fn readlink(noalias path: &const u8, noalias buf: &u8, bufsize: usize) isize;
pub extern "c" fn realpath(noalias file_name: &const u8, noalias resolved_name: &u8) ?&u8;
pub extern "c" fn sigprocmask(how: c_int, noalias set: &const sigset_t, noalias oset: ?&sigset_t) c_int;
pub extern "c" fn sigaction(sig: c_int, noalias act: &const Sigaction, noalias oact: ?&Sigaction) c_int;
pub extern "c" fn nanosleep(rqtp: &const timespec, rmtp: ?&timespec) c_int;
pub extern "c" fn setreuid(ruid: c_uint, euid: c_uint) c_int;
pub extern "c" fn setregid(rgid: c_uint, egid: c_uint) c_int;

pub extern "c" fn aligned_alloc(alignment: usize, size: usize) ?&c_void;
pub extern "c" fn malloc(usize) ?&c_void;
pub extern "c" fn realloc(&c_void, usize) ?&c_void;
pub extern "c" fn free(&c_void) void;
pub extern "c" fn posix_memalign(memptr: &&c_void, alignment: usize, size: usize) c_int;<|MERGE_RESOLUTION|>--- conflicted
+++ resolved
@@ -4,12 +4,8 @@
 pub use switch(builtin.os) {
     Os.linux => @import("linux.zig"),
     Os.windows => @import("windows.zig"),
-<<<<<<< HEAD
-    Os.darwin, Os.macosx, Os.ios => @import("darwin.zig"),
+    Os.macosx, Os.ios => @import("darwin.zig"),
     Os.freebsd => @import("freebsd.zig"),
-=======
-    Os.macosx, Os.ios => @import("darwin.zig"),
->>>>>>> 84e952c2
     else => empty_import,
 };
 const empty_import = @import("../empty.zig");
