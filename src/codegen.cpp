/*
 * Copyright (c) 2015 Andrew Kelley
 *
 * This file is part of zig, which is MIT licensed.
 * See http://opensource.org/licenses/MIT
 */

#include "analyze.hpp"
#include "ast_render.hpp"
#include "codegen.hpp"
#include "compiler.hpp"
#include "config.h"
#include "errmsg.hpp"
#include "error.hpp"
#include "hash_map.hpp"
#include "ir.hpp"
#include "os.hpp"
#include "translate_c.hpp"
#include "target.hpp"
#include "util.hpp"
#include "zig_llvm.h"

#include <stdio.h>
#include <errno.h>

static void init_darwin_native(CodeGen *g) {
    char *osx_target = getenv("MACOSX_DEPLOYMENT_TARGET");
    char *ios_target = getenv("IPHONEOS_DEPLOYMENT_TARGET");

    // Allow conflicts among OSX and iOS, but choose the default platform.
    if (osx_target && ios_target) {
        if (g->zig_target.arch.arch == ZigLLVM_arm ||
            g->zig_target.arch.arch == ZigLLVM_aarch64 ||
            g->zig_target.arch.arch == ZigLLVM_thumb)
        {
            osx_target = nullptr;
        } else {
            ios_target = nullptr;
        }
    }

    if (osx_target) {
        g->mmacosx_version_min = buf_create_from_str(osx_target);
    } else if (ios_target) {
        g->mios_version_min = buf_create_from_str(ios_target);
    } else if (g->zig_target.os != OsIOS) {
        g->mmacosx_version_min = buf_create_from_str("10.10");
    }
}

static PackageTableEntry *new_package(const char *root_src_dir, const char *root_src_path) {
    PackageTableEntry *entry = allocate<PackageTableEntry>(1);
    entry->package_table.init(4);
    buf_init_from_str(&entry->root_src_dir, root_src_dir);
    buf_init_from_str(&entry->root_src_path, root_src_path);
    return entry;
}

PackageTableEntry *new_anonymous_package(void) {
    return new_package("", "");
}

static const char *symbols_that_llvm_depends_on[] = {
    "memcpy",
    "memset",
    "sqrt",
    "powi",
    "sin",
    "cos",
    "pow",
    "exp",
    "exp2",
    "log",
    "log10",
    "log2",
    "fma",
    "fabs",
    "minnum",
    "maxnum",
    "copysign",
    "floor",
    "ceil",
    "trunc",
    "rint",
    "nearbyint",
    "round",
    // TODO probably all of compiler-rt needs to go here
};

CodeGen *codegen_create(Buf *root_src_path, const ZigTarget *target, OutType out_type, BuildMode build_mode,
    Buf *zig_lib_dir)
{
    CodeGen *g = allocate<CodeGen>(1);

    codegen_add_time_event(g, "Initialize");

    g->zig_lib_dir = zig_lib_dir;

    g->zig_std_dir = buf_alloc();
    os_path_join(zig_lib_dir, buf_create_from_str("std"), g->zig_std_dir);

    g->zig_c_headers_dir = buf_alloc();
    os_path_join(zig_lib_dir, buf_create_from_str("include"), g->zig_c_headers_dir);

    g->build_mode = build_mode;
    g->out_type = out_type;
    g->import_table.init(32);
    g->builtin_fn_table.init(32);
    g->primitive_type_table.init(32);
    g->type_table.init(32);
    g->fn_type_table.init(32);
    g->error_table.init(16);
    g->generic_table.init(16);
    g->llvm_fn_table.init(16);
    g->memoized_fn_eval_table.init(16);
    g->exported_symbol_names.init(8);
    g->external_prototypes.init(8);
    g->string_literals_table.init(16);
    g->type_info_cache.init(32);
    g->is_test_build = false;
    buf_resize(&g->global_asm, 0);

    for (size_t i = 0; i < array_length(symbols_that_llvm_depends_on); i += 1) {
        g->external_prototypes.put(buf_create_from_str(symbols_that_llvm_depends_on[i]), nullptr);
    }

    if (root_src_path) {
        Buf *src_basename = buf_alloc();
        Buf *src_dir = buf_alloc();
        os_path_split(root_src_path, src_dir, src_basename);

        if (buf_len(src_basename) == 0) {
            fprintf(stderr, "Invalid root source path: %s\n", buf_ptr(root_src_path));
            exit(1);
        }

        g->root_package = new_package(buf_ptr(src_dir), buf_ptr(src_basename));
        g->std_package = new_package(buf_ptr(g->zig_std_dir), "index.zig");
        g->root_package->package_table.put(buf_create_from_str("std"), g->std_package);
    } else {
        g->root_package = new_package(".", "");
    }

    g->zig_std_special_dir = buf_alloc();
    os_path_join(g->zig_std_dir, buf_sprintf("special"), g->zig_std_special_dir);

    if (target) {
        // cross compiling, so we can't rely on all the configured stuff since
        // that's for native compilation
        g->zig_target = *target;
        resolve_target_object_format(&g->zig_target);
        g->dynamic_linker = nullptr;
        g->libc_lib_dir = nullptr;
        g->libc_static_lib_dir = nullptr;
        g->libc_include_dir = nullptr;
        g->msvc_lib_dir = nullptr;
        g->kernel32_lib_dir = nullptr;
        g->each_lib_rpath = false;
    } else {
        // native compilation, we can rely on the configuration stuff
        g->is_native_target = true;
        get_native_target(&g->zig_target);
        g->dynamic_linker = nullptr; // find it at runtime
        g->libc_lib_dir = nullptr; // find it at runtime
        g->libc_static_lib_dir = nullptr; // find it at runtime
        g->libc_include_dir = nullptr; // find it at runtime
        g->msvc_lib_dir = nullptr; // find it at runtime
        g->kernel32_lib_dir = nullptr; // find it at runtime
        g->each_lib_rpath = true;

        if (g->zig_target.os == OsMacOSX ||
            g->zig_target.os == OsIOS)
        {
            init_darwin_native(g);
        }

    }

    // On Darwin/MacOS/iOS, we always link libSystem which contains libc.
    if (g->zig_target.os == OsMacOSX ||
        g->zig_target.os == OsIOS ||
	g->zig_target.os == OsFreeBSD)
    {
        g->libc_link_lib = create_link_lib(buf_create_from_str("c"));
        g->link_libs_list.append(g->libc_link_lib);
    }

    return g;
}

void codegen_set_output_h_path(CodeGen *g, Buf *h_path) {
    g->out_h_path = h_path;
}

void codegen_set_output_path(CodeGen *g, Buf *path) {
    g->wanted_output_file_path = path;
}

void codegen_set_clang_argv(CodeGen *g, const char **args, size_t len) {
    g->clang_argv = args;
    g->clang_argv_len = len;
}

void codegen_set_llvm_argv(CodeGen *g, const char **args, size_t len) {
    g->llvm_argv = args;
    g->llvm_argv_len = len;
}

void codegen_set_test_filter(CodeGen *g, Buf *filter) {
    g->test_filter = filter;
}

void codegen_set_test_name_prefix(CodeGen *g, Buf *prefix) {
    g->test_name_prefix = prefix;
}

void codegen_set_lib_version(CodeGen *g, size_t major, size_t minor, size_t patch) {
    g->version_major = major;
    g->version_minor = minor;
    g->version_patch = patch;
}

void codegen_set_is_test(CodeGen *g, bool is_test_build) {
    g->is_test_build = is_test_build;
}

void codegen_set_emit_file_type(CodeGen *g, EmitFileType emit_file_type) {
    g->emit_file_type = emit_file_type;
}

void codegen_set_is_static(CodeGen *g, bool is_static) {
    g->is_static = is_static;
}

void codegen_set_each_lib_rpath(CodeGen *g, bool each_lib_rpath) {
    g->each_lib_rpath = each_lib_rpath;
}

void codegen_set_errmsg_color(CodeGen *g, ErrColor err_color) {
    g->err_color = err_color;
}

void codegen_set_strip(CodeGen *g, bool strip) {
    g->strip_debug_symbols = strip;
}

void codegen_set_out_name(CodeGen *g, Buf *out_name) {
    g->root_out_name = out_name;
}

void codegen_set_libc_lib_dir(CodeGen *g, Buf *libc_lib_dir) {
    g->libc_lib_dir = libc_lib_dir;
}

void codegen_set_libc_static_lib_dir(CodeGen *g, Buf *libc_static_lib_dir) {
    g->libc_static_lib_dir = libc_static_lib_dir;
}

void codegen_set_libc_include_dir(CodeGen *g, Buf *libc_include_dir) {
    g->libc_include_dir = libc_include_dir;
}

void codegen_set_msvc_lib_dir(CodeGen *g, Buf *msvc_lib_dir) {
    g->msvc_lib_dir = msvc_lib_dir;
}

void codegen_set_kernel32_lib_dir(CodeGen *g, Buf *kernel32_lib_dir) {
    g->kernel32_lib_dir = kernel32_lib_dir;
}

void codegen_set_dynamic_linker(CodeGen *g, Buf *dynamic_linker) {
    g->dynamic_linker = dynamic_linker;
}

void codegen_add_lib_dir(CodeGen *g, const char *dir) {
    g->lib_dirs.append(dir);
}

void codegen_add_rpath(CodeGen *g, const char *name) {
    g->rpath_list.append(buf_create_from_str(name));
}

LinkLib *codegen_add_link_lib(CodeGen *g, Buf *name) {
    return add_link_lib(g, name);
}

void codegen_add_forbidden_lib(CodeGen *codegen, Buf *lib) {
    codegen->forbidden_libs.append(lib);
}

void codegen_add_framework(CodeGen *g, const char *framework) {
    g->darwin_frameworks.append(buf_create_from_str(framework));
}

void codegen_set_mmacosx_version_min(CodeGen *g, Buf *mmacosx_version_min) {
    g->mmacosx_version_min = mmacosx_version_min;
}

void codegen_set_mios_version_min(CodeGen *g, Buf *mios_version_min) {
    g->mios_version_min = mios_version_min;
}

void codegen_set_rdynamic(CodeGen *g, bool rdynamic) {
    g->linker_rdynamic = rdynamic;
}

void codegen_set_linker_script(CodeGen *g, const char *linker_script) {
    g->linker_script = linker_script;
}


static void render_const_val(CodeGen *g, ConstExprValue *const_val, const char *name);
static void render_const_val_global(CodeGen *g, ConstExprValue *const_val, const char *name);
static LLVMValueRef gen_const_val(CodeGen *g, ConstExprValue *const_val, const char *name);
static void generate_error_name_table(CodeGen *g);

static void addLLVMAttr(LLVMValueRef val, LLVMAttributeIndex attr_index, const char *attr_name) {
    unsigned kind_id = LLVMGetEnumAttributeKindForName(attr_name, strlen(attr_name));
    assert(kind_id != 0);
    LLVMAttributeRef llvm_attr = LLVMCreateEnumAttribute(LLVMGetGlobalContext(), kind_id, 0);
    LLVMAddAttributeAtIndex(val, attr_index, llvm_attr);
}

static void addLLVMAttrStr(LLVMValueRef val, LLVMAttributeIndex attr_index,
        const char *attr_name, const char *attr_val)
{
    LLVMAttributeRef llvm_attr = LLVMCreateStringAttribute(LLVMGetGlobalContext(),
            attr_name, (unsigned)strlen(attr_name), attr_val, (unsigned)strlen(attr_val));
    LLVMAddAttributeAtIndex(val, attr_index, llvm_attr);
}

static void addLLVMAttrInt(LLVMValueRef val, LLVMAttributeIndex attr_index,
        const char *attr_name, uint64_t attr_val)
{
    unsigned kind_id = LLVMGetEnumAttributeKindForName(attr_name, strlen(attr_name));
    assert(kind_id != 0);
    LLVMAttributeRef llvm_attr = LLVMCreateEnumAttribute(LLVMGetGlobalContext(), kind_id, attr_val);
    LLVMAddAttributeAtIndex(val, attr_index, llvm_attr);
}

static void addLLVMFnAttr(LLVMValueRef fn_val, const char *attr_name) {
    return addLLVMAttr(fn_val, -1, attr_name);
}

static void addLLVMFnAttrStr(LLVMValueRef fn_val, const char *attr_name, const char *attr_val) {
    return addLLVMAttrStr(fn_val, -1, attr_name, attr_val);
}

static void addLLVMFnAttrInt(LLVMValueRef fn_val, const char *attr_name, uint64_t attr_val) {
    return addLLVMAttrInt(fn_val, -1, attr_name, attr_val);
}

static void addLLVMArgAttr(LLVMValueRef fn_val, unsigned param_index, const char *attr_name) {
    return addLLVMAttr(fn_val, param_index + 1, attr_name);
}

static void addLLVMArgAttrInt(LLVMValueRef fn_val, unsigned param_index, const char *attr_name, uint64_t attr_val) {
    return addLLVMAttrInt(fn_val, param_index + 1, attr_name, attr_val);
}

static bool is_symbol_available(CodeGen *g, Buf *name) {
    return g->exported_symbol_names.maybe_get(name) == nullptr && g->external_prototypes.maybe_get(name) == nullptr;
}

static Buf *get_mangled_name(CodeGen *g, Buf *original_name, bool external_linkage) {
    if (external_linkage || is_symbol_available(g, original_name)) {
        return original_name;
    }

    int n = 0;
    for (;; n += 1) {
        Buf *new_name = buf_sprintf("%s.%d", buf_ptr(original_name), n);
        if (is_symbol_available(g, new_name)) {
            return new_name;
        }
    }
}

static LLVMCallConv get_llvm_cc(CodeGen *g, CallingConvention cc) {
    switch (cc) {
        case CallingConventionUnspecified: return LLVMFastCallConv;
        case CallingConventionC: return LLVMCCallConv;
        case CallingConventionCold:
            // cold calling convention only works on x86.
            if (g->zig_target.arch.arch == ZigLLVM_x86 ||
                g->zig_target.arch.arch == ZigLLVM_x86_64)
            {
                // cold calling convention is not supported on windows
                if (g->zig_target.os == OsWindows) {
                    return LLVMCCallConv;
                } else {
                    return LLVMColdCallConv;
                }
            } else {
                return LLVMCCallConv;
            }
            break;
        case CallingConventionNaked:
            zig_unreachable();
        case CallingConventionStdcall:
            // stdcall calling convention only works on x86.
            if (g->zig_target.arch.arch == ZigLLVM_x86) {
                return LLVMX86StdcallCallConv;
            } else {
                return LLVMCCallConv;
            }
        case CallingConventionAsync:
            return LLVMFastCallConv;
    }
    zig_unreachable();
}

static void add_uwtable_attr(CodeGen *g, LLVMValueRef fn_val) {
    if (g->zig_target.os == OsWindows) {
        addLLVMFnAttr(fn_val, "uwtable");
    }
}

static LLVMLinkage to_llvm_linkage(GlobalLinkageId id) {
    switch (id) {
        case GlobalLinkageIdInternal:
            return LLVMInternalLinkage;
        case GlobalLinkageIdStrong:
            return LLVMExternalLinkage;
        case GlobalLinkageIdWeak:
            return LLVMWeakODRLinkage;
        case GlobalLinkageIdLinkOnce:
            return LLVMLinkOnceODRLinkage;
    }
    zig_unreachable();
}

static uint32_t get_err_ret_trace_arg_index(CodeGen *g, ZigFn *fn_table_entry) {
    if (!g->have_err_ret_tracing) {
        return UINT32_MAX;
    }
    if (fn_table_entry->type_entry->data.fn.fn_type_id.cc == CallingConventionAsync) {
        return 0;
    }
    ZigType *fn_type = fn_table_entry->type_entry;
    if (!fn_type_can_fail(&fn_type->data.fn.fn_type_id)) {
        return UINT32_MAX;
    }
    ZigType *return_type = fn_type->data.fn.fn_type_id.return_type;
    bool first_arg_ret = type_has_bits(return_type) && handle_is_ptr(return_type);
    return first_arg_ret ? 1 : 0;
}

static void maybe_export_dll(CodeGen *g, LLVMValueRef global_value, GlobalLinkageId linkage) {
    if (linkage != GlobalLinkageIdInternal && g->zig_target.os == OsWindows) {
        LLVMSetDLLStorageClass(global_value, LLVMDLLExportStorageClass);
    }
}

static void maybe_import_dll(CodeGen *g, LLVMValueRef global_value, GlobalLinkageId linkage) {
    if (linkage != GlobalLinkageIdInternal && g->zig_target.os == OsWindows) {
        // TODO come up with a good explanation/understanding for why we never do
        // DLLImportStorageClass. Empirically it only causes problems. But let's have
        // this documented and then clean up the code accordingly.
        //LLVMSetDLLStorageClass(global_value, LLVMDLLImportStorageClass);
    }
}

static bool cc_want_sret_attr(CallingConvention cc) {
    switch (cc) {
        case CallingConventionNaked:
            zig_unreachable();
        case CallingConventionC:
        case CallingConventionCold:
        case CallingConventionStdcall:
            return true;
        case CallingConventionAsync:
        case CallingConventionUnspecified:
            return false;
    }
    zig_unreachable();
}

static LLVMValueRef fn_llvm_value(CodeGen *g, ZigFn *fn_table_entry) {
    if (fn_table_entry->llvm_value)
        return fn_table_entry->llvm_value;

    Buf *unmangled_name = &fn_table_entry->symbol_name;
    Buf *symbol_name;
    GlobalLinkageId linkage;
    if (fn_table_entry->body_node == nullptr) {
        symbol_name = unmangled_name;
        linkage = GlobalLinkageIdStrong;
    } else if (fn_table_entry->export_list.length == 0) {
        symbol_name = get_mangled_name(g, unmangled_name, false);
        linkage = GlobalLinkageIdInternal;
    } else {
        FnExport *fn_export = &fn_table_entry->export_list.items[0];
        symbol_name = &fn_export->name;
        linkage = fn_export->linkage;
    }

    bool external_linkage = linkage != GlobalLinkageIdInternal;
    CallingConvention cc = fn_table_entry->type_entry->data.fn.fn_type_id.cc;
    if (cc == CallingConventionStdcall && external_linkage &&
        g->zig_target.arch.arch == ZigLLVM_x86)
    {
        // prevent llvm name mangling
        symbol_name = buf_sprintf("\x01_%s", buf_ptr(symbol_name));
    }


    ZigType *fn_type = fn_table_entry->type_entry;
    LLVMTypeRef fn_llvm_type = fn_type->data.fn.raw_type_ref;
    if (fn_table_entry->body_node == nullptr) {
        LLVMValueRef existing_llvm_fn = LLVMGetNamedFunction(g->module, buf_ptr(symbol_name));
        if (existing_llvm_fn) {
            fn_table_entry->llvm_value = LLVMConstBitCast(existing_llvm_fn, LLVMPointerType(fn_llvm_type, 0));
            return fn_table_entry->llvm_value;
        } else {
            fn_table_entry->llvm_value = LLVMAddFunction(g->module, buf_ptr(symbol_name), fn_llvm_type);
        }
    } else {
        fn_table_entry->llvm_value = LLVMAddFunction(g->module, buf_ptr(symbol_name), fn_llvm_type);

        for (size_t i = 1; i < fn_table_entry->export_list.length; i += 1) {
            FnExport *fn_export = &fn_table_entry->export_list.items[i];
            LLVMAddAlias(g->module, LLVMTypeOf(fn_table_entry->llvm_value),
                    fn_table_entry->llvm_value, buf_ptr(&fn_export->name));
        }
    }
    fn_table_entry->llvm_name = strdup(LLVMGetValueName(fn_table_entry->llvm_value));

    switch (fn_table_entry->fn_inline) {
        case FnInlineAlways:
            addLLVMFnAttr(fn_table_entry->llvm_value, "alwaysinline");
            g->inline_fns.append(fn_table_entry);
            break;
        case FnInlineNever:
            addLLVMFnAttr(fn_table_entry->llvm_value, "noinline");
            break;
        case FnInlineAuto:
            if (fn_table_entry->alignstack_value != 0) {
                addLLVMFnAttr(fn_table_entry->llvm_value, "noinline");
            }
            break;
    }

    if (cc == CallingConventionNaked) {
        addLLVMFnAttr(fn_table_entry->llvm_value, "naked");
    } else {
        LLVMSetFunctionCallConv(fn_table_entry->llvm_value, get_llvm_cc(g, fn_type->data.fn.fn_type_id.cc));
    }
    if (cc == CallingConventionAsync) {
        addLLVMFnAttr(fn_table_entry->llvm_value, "optnone");
        addLLVMFnAttr(fn_table_entry->llvm_value, "noinline");
    }

    bool want_cold = fn_table_entry->is_cold || cc == CallingConventionCold;
    if (want_cold) {
        ZigLLVMAddFunctionAttrCold(fn_table_entry->llvm_value);
    }


    LLVMSetLinkage(fn_table_entry->llvm_value, to_llvm_linkage(linkage));

    if (linkage == GlobalLinkageIdInternal) {
        LLVMSetUnnamedAddr(fn_table_entry->llvm_value, true);
    }

    ZigType *return_type = fn_type->data.fn.fn_type_id.return_type;
    if (return_type->id == ZigTypeIdUnreachable) {
        addLLVMFnAttr(fn_table_entry->llvm_value, "noreturn");
    }

    if (fn_table_entry->body_node != nullptr) {
        maybe_export_dll(g, fn_table_entry->llvm_value, linkage);

        bool want_fn_safety = g->build_mode != BuildModeFastRelease &&
                              g->build_mode != BuildModeSmallRelease &&
                              !fn_table_entry->def_scope->safety_off;
        if (want_fn_safety) {
            if (g->libc_link_lib != nullptr) {
                addLLVMFnAttr(fn_table_entry->llvm_value, "sspstrong");
                addLLVMFnAttrStr(fn_table_entry->llvm_value, "stack-protector-buffer-size", "4");
            }
        }
    } else {
        maybe_import_dll(g, fn_table_entry->llvm_value, linkage);
    }

    if (fn_table_entry->alignstack_value != 0) {
        addLLVMFnAttrInt(fn_table_entry->llvm_value, "alignstack", fn_table_entry->alignstack_value);
    }

    addLLVMFnAttr(fn_table_entry->llvm_value, "nounwind");
    add_uwtable_attr(g, fn_table_entry->llvm_value);
    addLLVMFnAttr(fn_table_entry->llvm_value, "nobuiltin");
    if (g->build_mode == BuildModeDebug && fn_table_entry->fn_inline != FnInlineAlways) {
        ZigLLVMAddFunctionAttr(fn_table_entry->llvm_value, "no-frame-pointer-elim", "true");
        ZigLLVMAddFunctionAttr(fn_table_entry->llvm_value, "no-frame-pointer-elim-non-leaf", nullptr);
    }
    if (fn_table_entry->section_name) {
        LLVMSetSection(fn_table_entry->llvm_value, buf_ptr(fn_table_entry->section_name));
    }
    if (fn_table_entry->align_bytes > 0) {
        LLVMSetAlignment(fn_table_entry->llvm_value, (unsigned)fn_table_entry->align_bytes);
    } else {
        // We'd like to set the best alignment for the function here, but on Darwin LLVM gives
        // "Cannot getTypeInfo() on a type that is unsized!" assertion failure when calling
        // any of the functions for getting alignment. Not specifying the alignment should
        // use the ABI alignment, which is fine.
    }

    unsigned init_gen_i = 0;
    if (!type_has_bits(return_type)) {
        // nothing to do
    } else if (type_is_codegen_pointer(return_type)) {
        addLLVMAttr(fn_table_entry->llvm_value, 0, "nonnull");
    } else if (want_first_arg_sret(g, &fn_type->data.fn.fn_type_id)) {
        addLLVMArgAttr(fn_table_entry->llvm_value, 0, "nonnull");
        if (cc_want_sret_attr(cc)) {
            addLLVMArgAttr(fn_table_entry->llvm_value, 0, "sret");
            addLLVMArgAttr(fn_table_entry->llvm_value, 0, "noalias");
        } else {
            ZigType *ret_type = fn_type->data.fn.fn_type_id.return_type;
            if (ret_type->id == ZigTypeIdErrorUnion) {
                uint64_t sz = type_size(g, ret_type->data.error_union.payload_type);
                addLLVMArgAttrInt(fn_table_entry->llvm_value, 0, "dereferenceable", sz);
            } else if (ret_type->id == ZigTypeIdOptional) {
                uint64_t sz = type_size(g, ret_type->data.maybe.child_type);
                addLLVMArgAttrInt(fn_table_entry->llvm_value, 0, "dereferenceable", sz);
            } else {
                addLLVMArgAttr(fn_table_entry->llvm_value, 0, "sret");
            }
        }
        init_gen_i = 1;
    }

    // set parameter attributes
    FnWalk fn_walk = {};
    fn_walk.id = FnWalkIdAttrs;
    fn_walk.data.attrs.fn = fn_table_entry;
    fn_walk.data.attrs.gen_i = init_gen_i;
    walk_function_params(g, fn_type, &fn_walk);

    uint32_t err_ret_trace_arg_index = get_err_ret_trace_arg_index(g, fn_table_entry);
    if (err_ret_trace_arg_index != UINT32_MAX) {
        addLLVMArgAttr(fn_table_entry->llvm_value, (unsigned)err_ret_trace_arg_index, "nonnull");
    }

    return fn_table_entry->llvm_value;
}

static ZigLLVMDIScope *get_di_scope(CodeGen *g, Scope *scope) {
    if (scope->di_scope)
        return scope->di_scope;

    ImportTableEntry *import = get_scope_import(scope);
    switch (scope->id) {
        case ScopeIdCImport:
            zig_unreachable();
        case ScopeIdFnDef:
        {
            assert(scope->parent);
            ScopeFnDef *fn_scope = (ScopeFnDef *)scope;
            ZigFn *fn_table_entry = fn_scope->fn_entry;
            if (!fn_table_entry->proto_node)
                return get_di_scope(g, scope->parent);
            unsigned line_number = (unsigned)(fn_table_entry->proto_node->line == 0) ?
                0 : (fn_table_entry->proto_node->line + 1);
            unsigned scope_line = line_number;
            bool is_definition = fn_table_entry->body_node != nullptr;
            unsigned flags = 0;
            bool is_optimized = g->build_mode != BuildModeDebug;
            bool is_internal_linkage = (fn_table_entry->body_node != nullptr &&
                    fn_table_entry->export_list.length == 0);
            ZigLLVMDIScope *fn_di_scope = get_di_scope(g, scope->parent);
            assert(fn_di_scope != nullptr);
            ZigLLVMDISubprogram *subprogram = ZigLLVMCreateFunction(g->dbuilder,
                fn_di_scope, buf_ptr(&fn_table_entry->symbol_name), "",
                import->di_file, line_number,
                fn_table_entry->type_entry->data.fn.raw_di_type, is_internal_linkage,
                is_definition, scope_line, flags, is_optimized, nullptr);

            scope->di_scope = ZigLLVMSubprogramToScope(subprogram);
            ZigLLVMFnSetSubprogram(fn_llvm_value(g, fn_table_entry), subprogram);
            return scope->di_scope;
        }
        case ScopeIdDecls:
            if (scope->parent) {
                ScopeDecls *decls_scope = (ScopeDecls *)scope;
                assert(decls_scope->container_type);
                scope->di_scope = ZigLLVMTypeToScope(decls_scope->container_type->di_type);
            } else {
                scope->di_scope = ZigLLVMFileToScope(import->di_file);
            }
            return scope->di_scope;
        case ScopeIdBlock:
        case ScopeIdDefer:
        case ScopeIdVarDecl:
        {
            assert(scope->parent);
            ZigLLVMDILexicalBlock *di_block = ZigLLVMCreateLexicalBlock(g->dbuilder,
                get_di_scope(g, scope->parent),
                import->di_file,
                (unsigned)scope->source_node->line + 1,
                (unsigned)scope->source_node->column + 1);
            scope->di_scope = ZigLLVMLexicalBlockToScope(di_block);
            return scope->di_scope;
        }
        case ScopeIdDeferExpr:
        case ScopeIdLoop:
        case ScopeIdSuspend:
        case ScopeIdCompTime:
        case ScopeIdCoroPrelude:
        case ScopeIdRuntime:
            return get_di_scope(g, scope->parent);
    }
    zig_unreachable();
}

static void clear_debug_source_node(CodeGen *g) {
    ZigLLVMClearCurrentDebugLocation(g->builder);
}

static LLVMValueRef get_arithmetic_overflow_fn(CodeGen *g, ZigType *type_entry,
        const char *signed_name, const char *unsigned_name)
{
    char fn_name[64];

    assert(type_entry->id == ZigTypeIdInt);
    const char *signed_str = type_entry->data.integral.is_signed ? signed_name : unsigned_name;
    sprintf(fn_name, "llvm.%s.with.overflow.i%" PRIu32, signed_str, type_entry->data.integral.bit_count);

    LLVMTypeRef return_elem_types[] = {
        type_entry->type_ref,
        LLVMInt1Type(),
    };
    LLVMTypeRef param_types[] = {
        type_entry->type_ref,
        type_entry->type_ref,
    };
    LLVMTypeRef return_struct_type = LLVMStructType(return_elem_types, 2, false);
    LLVMTypeRef fn_type = LLVMFunctionType(return_struct_type, param_types, 2, false);
    LLVMValueRef fn_val = LLVMAddFunction(g->module, fn_name, fn_type);
    assert(LLVMGetIntrinsicID(fn_val));
    return fn_val;
}

static LLVMValueRef get_int_overflow_fn(CodeGen *g, ZigType *type_entry, AddSubMul add_sub_mul) {
    assert(type_entry->id == ZigTypeIdInt);

    ZigLLVMFnKey key = {};
    key.id = ZigLLVMFnIdOverflowArithmetic;
    key.data.overflow_arithmetic.is_signed = type_entry->data.integral.is_signed;
    key.data.overflow_arithmetic.add_sub_mul = add_sub_mul;
    key.data.overflow_arithmetic.bit_count = (uint32_t)type_entry->data.integral.bit_count;

    auto existing_entry = g->llvm_fn_table.maybe_get(key);
    if (existing_entry)
        return existing_entry->value;

    LLVMValueRef fn_val;
    switch (add_sub_mul) {
        case AddSubMulAdd:
            fn_val = get_arithmetic_overflow_fn(g, type_entry, "sadd", "uadd");
            break;
        case AddSubMulSub:
            fn_val = get_arithmetic_overflow_fn(g, type_entry, "ssub", "usub");
            break;
        case AddSubMulMul:
            fn_val = get_arithmetic_overflow_fn(g, type_entry, "smul", "umul");
            break;
    }

    g->llvm_fn_table.put(key, fn_val);
    return fn_val;
}

static LLVMValueRef get_float_fn(CodeGen *g, ZigType *type_entry, ZigLLVMFnId fn_id) {
    assert(type_entry->id == ZigTypeIdFloat);

    ZigLLVMFnKey key = {};
    key.id = fn_id;
    key.data.floating.bit_count = (uint32_t)type_entry->data.floating.bit_count;

    auto existing_entry = g->llvm_fn_table.maybe_get(key);
    if (existing_entry)
        return existing_entry->value;

    const char *name;
    if (fn_id == ZigLLVMFnIdFloor) {
        name = "floor";
    } else if (fn_id == ZigLLVMFnIdCeil) {
        name = "ceil";
    } else if (fn_id == ZigLLVMFnIdSqrt) {
        name = "sqrt";
    } else {
        zig_unreachable();
    }

    char fn_name[64];
    sprintf(fn_name, "llvm.%s.f%" ZIG_PRI_usize "", name, type_entry->data.floating.bit_count);
    LLVMTypeRef fn_type = LLVMFunctionType(type_entry->type_ref, &type_entry->type_ref, 1, false);
    LLVMValueRef fn_val = LLVMAddFunction(g->module, fn_name, fn_type);
    assert(LLVMGetIntrinsicID(fn_val));

    g->llvm_fn_table.put(key, fn_val);
    return fn_val;
}

static LLVMValueRef gen_store_untyped(CodeGen *g, LLVMValueRef value, LLVMValueRef ptr,
        uint32_t alignment, bool is_volatile)
{
    LLVMValueRef instruction = LLVMBuildStore(g->builder, value, ptr);
    if (is_volatile) LLVMSetVolatile(instruction, true);
    if (alignment == 0) {
        LLVMSetAlignment(instruction, LLVMABIAlignmentOfType(g->target_data_ref, LLVMTypeOf(value)));
    } else {
        LLVMSetAlignment(instruction, alignment);
    }
    return instruction;
}

static LLVMValueRef gen_store(CodeGen *g, LLVMValueRef value, LLVMValueRef ptr, ZigType *ptr_type) {
    assert(ptr_type->id == ZigTypeIdPointer);
    uint32_t alignment = get_ptr_align(g, ptr_type);
    return gen_store_untyped(g, value, ptr, alignment, ptr_type->data.pointer.is_volatile);
}

static LLVMValueRef gen_load_untyped(CodeGen *g, LLVMValueRef ptr, uint32_t alignment, bool is_volatile,
        const char *name)
{
    LLVMValueRef result = LLVMBuildLoad(g->builder, ptr, name);
    if (is_volatile) LLVMSetVolatile(result, true);
    if (alignment == 0) {
        LLVMSetAlignment(result, LLVMABIAlignmentOfType(g->target_data_ref, LLVMGetElementType(LLVMTypeOf(ptr))));
    } else {
        LLVMSetAlignment(result, alignment);
    }
    return result;
}

static LLVMValueRef gen_load(CodeGen *g, LLVMValueRef ptr, ZigType *ptr_type, const char *name) {
    assert(ptr_type->id == ZigTypeIdPointer);
    uint32_t alignment = get_ptr_align(g, ptr_type);
    return gen_load_untyped(g, ptr, alignment, ptr_type->data.pointer.is_volatile, name);
}

static LLVMValueRef get_handle_value(CodeGen *g, LLVMValueRef ptr, ZigType *type, ZigType *ptr_type) {
    if (type_has_bits(type)) {
        if (handle_is_ptr(type)) {
            return ptr;
        } else {
            assert(ptr_type->id == ZigTypeIdPointer);
            return gen_load(g, ptr, ptr_type, "");
        }
    } else {
        return nullptr;
    }
}

static bool ir_want_fast_math(CodeGen *g, IrInstruction *instruction) {
    // TODO memoize
    Scope *scope = instruction->scope;
    while (scope) {
        if (scope->id == ScopeIdBlock) {
            ScopeBlock *block_scope = (ScopeBlock *)scope;
            if (block_scope->fast_math_set_node)
                return block_scope->fast_math_on;
        } else if (scope->id == ScopeIdDecls) {
            ScopeDecls *decls_scope = (ScopeDecls *)scope;
            if (decls_scope->fast_math_set_node)
                return decls_scope->fast_math_on;
        }
        scope = scope->parent;
    }
    return false;
}

static bool ir_want_runtime_safety(CodeGen *g, IrInstruction *instruction) {
    if (g->build_mode == BuildModeFastRelease || g->build_mode == BuildModeSmallRelease)
        return false;

    // TODO memoize
    Scope *scope = instruction->scope;
    while (scope) {
        if (scope->id == ScopeIdBlock) {
            ScopeBlock *block_scope = (ScopeBlock *)scope;
            if (block_scope->safety_set_node)
                return !block_scope->safety_off;
        } else if (scope->id == ScopeIdDecls) {
            ScopeDecls *decls_scope = (ScopeDecls *)scope;
            if (decls_scope->safety_set_node)
                return !decls_scope->safety_off;
        }
        scope = scope->parent;
    }
    return true;
}

static Buf *panic_msg_buf(PanicMsgId msg_id) {
    switch (msg_id) {
        case PanicMsgIdCount:
            zig_unreachable();
        case PanicMsgIdBoundsCheckFailure:
            return buf_create_from_str("index out of bounds");
        case PanicMsgIdCastNegativeToUnsigned:
            return buf_create_from_str("attempt to cast negative value to unsigned integer");
        case PanicMsgIdCastTruncatedData:
            return buf_create_from_str("integer cast truncated bits");
        case PanicMsgIdIntegerOverflow:
            return buf_create_from_str("integer overflow");
        case PanicMsgIdShlOverflowedBits:
            return buf_create_from_str("left shift overflowed bits");
        case PanicMsgIdShrOverflowedBits:
            return buf_create_from_str("right shift overflowed bits");
        case PanicMsgIdDivisionByZero:
            return buf_create_from_str("division by zero");
        case PanicMsgIdRemainderDivisionByZero:
            return buf_create_from_str("remainder division by zero or negative value");
        case PanicMsgIdExactDivisionRemainder:
            return buf_create_from_str("exact division produced remainder");
        case PanicMsgIdSliceWidenRemainder:
            return buf_create_from_str("slice widening size mismatch");
        case PanicMsgIdUnwrapOptionalFail:
            return buf_create_from_str("attempt to unwrap null");
        case PanicMsgIdUnreachable:
            return buf_create_from_str("reached unreachable code");
        case PanicMsgIdInvalidErrorCode:
            return buf_create_from_str("invalid error code");
        case PanicMsgIdIncorrectAlignment:
            return buf_create_from_str("incorrect alignment");
        case PanicMsgIdBadUnionField:
            return buf_create_from_str("access of inactive union field");
        case PanicMsgIdBadEnumValue:
            return buf_create_from_str("invalid enum value");
        case PanicMsgIdFloatToInt:
            return buf_create_from_str("integer part of floating point value out of bounds");
    }
    zig_unreachable();
}

static LLVMValueRef get_panic_msg_ptr_val(CodeGen *g, PanicMsgId msg_id) {
    ConstExprValue *val = &g->panic_msg_vals[msg_id];
    if (!val->global_refs->llvm_global) {

        Buf *buf_msg = panic_msg_buf(msg_id);
        ConstExprValue *array_val = create_const_str_lit(g, buf_msg);
        init_const_slice(g, val, array_val, 0, buf_len(buf_msg), true);

        render_const_val(g, val, "");
        render_const_val_global(g, val, "");

        assert(val->global_refs->llvm_global);
    }

    ZigType *u8_ptr_type = get_pointer_to_type_extra(g, g->builtin_types.entry_u8, true, false,
            PtrLenUnknown, get_abi_alignment(g, g->builtin_types.entry_u8), 0, 0);
    ZigType *str_type = get_slice_type(g, u8_ptr_type);
    return LLVMConstBitCast(val->global_refs->llvm_global, LLVMPointerType(str_type->type_ref, 0));
}

static void gen_panic(CodeGen *g, LLVMValueRef msg_arg, LLVMValueRef stack_trace_arg) {
    assert(g->panic_fn != nullptr);
    LLVMValueRef fn_val = fn_llvm_value(g, g->panic_fn);
    LLVMCallConv llvm_cc = get_llvm_cc(g, g->panic_fn->type_entry->data.fn.fn_type_id.cc);
    if (stack_trace_arg == nullptr) {
        ZigType *ptr_to_stack_trace_type = get_ptr_to_stack_trace_type(g);
        stack_trace_arg = LLVMConstNull(ptr_to_stack_trace_type->type_ref);
    }
    LLVMValueRef args[] = {
        msg_arg,
        stack_trace_arg,
    };
    LLVMValueRef call_instruction = ZigLLVMBuildCall(g->builder, fn_val, args, 2, llvm_cc, ZigLLVM_FnInlineAuto, "");
    LLVMSetTailCall(call_instruction, true);
    LLVMBuildUnreachable(g->builder);
}

static void gen_safety_crash(CodeGen *g, PanicMsgId msg_id) {
    gen_panic(g, get_panic_msg_ptr_val(g, msg_id), nullptr);
}

static LLVMValueRef get_stacksave_fn_val(CodeGen *g) {
    if (g->stacksave_fn_val)
        return g->stacksave_fn_val;

    // declare i8* @llvm.stacksave()

    LLVMTypeRef fn_type = LLVMFunctionType(LLVMPointerType(LLVMInt8Type(), 0), nullptr, 0, false);
    g->stacksave_fn_val = LLVMAddFunction(g->module, "llvm.stacksave", fn_type);
    assert(LLVMGetIntrinsicID(g->stacksave_fn_val));

    return g->stacksave_fn_val;
}

static LLVMValueRef get_stackrestore_fn_val(CodeGen *g) {
    if (g->stackrestore_fn_val)
        return g->stackrestore_fn_val;

    // declare void @llvm.stackrestore(i8* %ptr)

    LLVMTypeRef param_type = LLVMPointerType(LLVMInt8Type(), 0);
    LLVMTypeRef fn_type = LLVMFunctionType(LLVMVoidType(), &param_type, 1, false);
    g->stackrestore_fn_val = LLVMAddFunction(g->module, "llvm.stackrestore", fn_type);
    assert(LLVMGetIntrinsicID(g->stackrestore_fn_val));

    return g->stackrestore_fn_val;
}

static LLVMValueRef get_write_register_fn_val(CodeGen *g) {
    if (g->write_register_fn_val)
        return g->write_register_fn_val;

    // declare void @llvm.write_register.i64(metadata, i64 @value)
    // !0 = !{!"sp\00"}

    LLVMTypeRef param_types[] = {
        LLVMMetadataTypeInContext(LLVMGetGlobalContext()), 
        LLVMIntType(g->pointer_size_bytes * 8),
    };

    LLVMTypeRef fn_type = LLVMFunctionType(LLVMVoidType(), param_types, 2, false);
    Buf *name = buf_sprintf("llvm.write_register.i%d", g->pointer_size_bytes * 8);
    g->write_register_fn_val = LLVMAddFunction(g->module, buf_ptr(name), fn_type);
    assert(LLVMGetIntrinsicID(g->write_register_fn_val));

    return g->write_register_fn_val;
}

static LLVMValueRef get_coro_destroy_fn_val(CodeGen *g) {
    if (g->coro_destroy_fn_val)
        return g->coro_destroy_fn_val;

    LLVMTypeRef param_types[] = {
        LLVMPointerType(LLVMInt8Type(), 0),
    };
    LLVMTypeRef fn_type = LLVMFunctionType(LLVMVoidType(), param_types, 1, false);
    Buf *name = buf_sprintf("llvm.coro.destroy");
    g->coro_destroy_fn_val = LLVMAddFunction(g->module, buf_ptr(name), fn_type);
    assert(LLVMGetIntrinsicID(g->coro_destroy_fn_val));

    return g->coro_destroy_fn_val;
}

static LLVMValueRef get_coro_id_fn_val(CodeGen *g) {
    if (g->coro_id_fn_val)
        return g->coro_id_fn_val;

    LLVMTypeRef param_types[] = {
        LLVMInt32Type(),
        LLVMPointerType(LLVMInt8Type(), 0),
        LLVMPointerType(LLVMInt8Type(), 0),
        LLVMPointerType(LLVMInt8Type(), 0),
    };
    LLVMTypeRef fn_type = LLVMFunctionType(ZigLLVMTokenTypeInContext(LLVMGetGlobalContext()), param_types, 4, false);
    Buf *name = buf_sprintf("llvm.coro.id");
    g->coro_id_fn_val = LLVMAddFunction(g->module, buf_ptr(name), fn_type);
    assert(LLVMGetIntrinsicID(g->coro_id_fn_val));

    return g->coro_id_fn_val;
}

static LLVMValueRef get_coro_alloc_fn_val(CodeGen *g) {
    if (g->coro_alloc_fn_val)
        return g->coro_alloc_fn_val;

    LLVMTypeRef param_types[] = {
        ZigLLVMTokenTypeInContext(LLVMGetGlobalContext()),
    };
    LLVMTypeRef fn_type = LLVMFunctionType(LLVMInt1Type(), param_types, 1, false);
    Buf *name = buf_sprintf("llvm.coro.alloc");
    g->coro_alloc_fn_val = LLVMAddFunction(g->module, buf_ptr(name), fn_type);
    assert(LLVMGetIntrinsicID(g->coro_alloc_fn_val));

    return g->coro_alloc_fn_val;
}

static LLVMValueRef get_coro_size_fn_val(CodeGen *g) {
    if (g->coro_size_fn_val)
        return g->coro_size_fn_val;

    LLVMTypeRef fn_type = LLVMFunctionType(g->builtin_types.entry_usize->type_ref, nullptr, 0, false);
    Buf *name = buf_sprintf("llvm.coro.size.i%d", g->pointer_size_bytes * 8);
    g->coro_size_fn_val = LLVMAddFunction(g->module, buf_ptr(name), fn_type);
    assert(LLVMGetIntrinsicID(g->coro_size_fn_val));

    return g->coro_size_fn_val;
}

static LLVMValueRef get_coro_begin_fn_val(CodeGen *g) {
    if (g->coro_begin_fn_val)
        return g->coro_begin_fn_val;

    LLVMTypeRef param_types[] = {
        ZigLLVMTokenTypeInContext(LLVMGetGlobalContext()),
        LLVMPointerType(LLVMInt8Type(), 0),
    };
    LLVMTypeRef fn_type = LLVMFunctionType(LLVMPointerType(LLVMInt8Type(), 0), param_types, 2, false);
    Buf *name = buf_sprintf("llvm.coro.begin");
    g->coro_begin_fn_val = LLVMAddFunction(g->module, buf_ptr(name), fn_type);
    assert(LLVMGetIntrinsicID(g->coro_begin_fn_val));

    return g->coro_begin_fn_val;
}

static LLVMValueRef get_coro_suspend_fn_val(CodeGen *g) {
    if (g->coro_suspend_fn_val)
        return g->coro_suspend_fn_val;

    LLVMTypeRef param_types[] = {
        ZigLLVMTokenTypeInContext(LLVMGetGlobalContext()),
        LLVMInt1Type(),
    };
    LLVMTypeRef fn_type = LLVMFunctionType(LLVMInt8Type(), param_types, 2, false);
    Buf *name = buf_sprintf("llvm.coro.suspend");
    g->coro_suspend_fn_val = LLVMAddFunction(g->module, buf_ptr(name), fn_type);
    assert(LLVMGetIntrinsicID(g->coro_suspend_fn_val));

    return g->coro_suspend_fn_val;
}

static LLVMValueRef get_coro_end_fn_val(CodeGen *g) {
    if (g->coro_end_fn_val)
        return g->coro_end_fn_val;

    LLVMTypeRef param_types[] = {
        LLVMPointerType(LLVMInt8Type(), 0),
        LLVMInt1Type(),
    };
    LLVMTypeRef fn_type = LLVMFunctionType(LLVMInt1Type(), param_types, 2, false);
    Buf *name = buf_sprintf("llvm.coro.end");
    g->coro_end_fn_val = LLVMAddFunction(g->module, buf_ptr(name), fn_type);
    assert(LLVMGetIntrinsicID(g->coro_end_fn_val));

    return g->coro_end_fn_val;
}

static LLVMValueRef get_coro_free_fn_val(CodeGen *g) {
    if (g->coro_free_fn_val)
        return g->coro_free_fn_val;

    LLVMTypeRef param_types[] = {
        ZigLLVMTokenTypeInContext(LLVMGetGlobalContext()),
        LLVMPointerType(LLVMInt8Type(), 0),
    };
    LLVMTypeRef fn_type = LLVMFunctionType(LLVMPointerType(LLVMInt8Type(), 0), param_types, 2, false);
    Buf *name = buf_sprintf("llvm.coro.free");
    g->coro_free_fn_val = LLVMAddFunction(g->module, buf_ptr(name), fn_type);
    assert(LLVMGetIntrinsicID(g->coro_free_fn_val));

    return g->coro_free_fn_val;
}

static LLVMValueRef get_coro_resume_fn_val(CodeGen *g) {
    if (g->coro_resume_fn_val)
        return g->coro_resume_fn_val;

    LLVMTypeRef param_types[] = {
        LLVMPointerType(LLVMInt8Type(), 0),
    };
    LLVMTypeRef fn_type = LLVMFunctionType(LLVMVoidType(), param_types, 1, false);
    Buf *name = buf_sprintf("llvm.coro.resume");
    g->coro_resume_fn_val = LLVMAddFunction(g->module, buf_ptr(name), fn_type);
    assert(LLVMGetIntrinsicID(g->coro_resume_fn_val));

    return g->coro_resume_fn_val;
}

static LLVMValueRef get_coro_save_fn_val(CodeGen *g) {
    if (g->coro_save_fn_val)
        return g->coro_save_fn_val;

    LLVMTypeRef param_types[] = {
        LLVMPointerType(LLVMInt8Type(), 0),
    };
    LLVMTypeRef fn_type = LLVMFunctionType(ZigLLVMTokenTypeInContext(LLVMGetGlobalContext()), param_types, 1, false);
    Buf *name = buf_sprintf("llvm.coro.save");
    g->coro_save_fn_val = LLVMAddFunction(g->module, buf_ptr(name), fn_type);
    assert(LLVMGetIntrinsicID(g->coro_save_fn_val));

    return g->coro_save_fn_val;
}

static LLVMValueRef get_coro_promise_fn_val(CodeGen *g) {
    if (g->coro_promise_fn_val)
        return g->coro_promise_fn_val;

    LLVMTypeRef param_types[] = {
        LLVMPointerType(LLVMInt8Type(), 0),
        LLVMInt32Type(),
        LLVMInt1Type(),
    };
    LLVMTypeRef fn_type = LLVMFunctionType(LLVMPointerType(LLVMInt8Type(), 0), param_types, 3, false);
    Buf *name = buf_sprintf("llvm.coro.promise");
    g->coro_promise_fn_val = LLVMAddFunction(g->module, buf_ptr(name), fn_type);
    assert(LLVMGetIntrinsicID(g->coro_promise_fn_val));

    return g->coro_promise_fn_val;
}

static LLVMValueRef get_return_address_fn_val(CodeGen *g) {
    if (g->return_address_fn_val)
        return g->return_address_fn_val;

    ZigType *return_type = get_pointer_to_type(g, g->builtin_types.entry_u8, true);

    LLVMTypeRef fn_type = LLVMFunctionType(return_type->type_ref,
            &g->builtin_types.entry_i32->type_ref, 1, false);
    g->return_address_fn_val = LLVMAddFunction(g->module, "llvm.returnaddress", fn_type);
    assert(LLVMGetIntrinsicID(g->return_address_fn_val));

    return g->return_address_fn_val;
}

static LLVMValueRef get_add_error_return_trace_addr_fn(CodeGen *g) {
    if (g->add_error_return_trace_addr_fn_val != nullptr)
        return g->add_error_return_trace_addr_fn_val;

    LLVMTypeRef arg_types[] = {
        get_ptr_to_stack_trace_type(g)->type_ref,
        g->builtin_types.entry_usize->type_ref,
    };
    LLVMTypeRef fn_type_ref = LLVMFunctionType(LLVMVoidType(), arg_types, 2, false);

    Buf *fn_name = get_mangled_name(g, buf_create_from_str("__zig_add_err_ret_trace_addr"), false);
    LLVMValueRef fn_val = LLVMAddFunction(g->module, buf_ptr(fn_name), fn_type_ref);
    addLLVMFnAttr(fn_val, "alwaysinline");
    LLVMSetLinkage(fn_val, LLVMInternalLinkage);
    LLVMSetFunctionCallConv(fn_val, get_llvm_cc(g, CallingConventionUnspecified));
    addLLVMFnAttr(fn_val, "nounwind");
    add_uwtable_attr(g, fn_val);
    addLLVMArgAttr(fn_val, (unsigned)0, "nonnull");
    if (g->build_mode == BuildModeDebug) {
        ZigLLVMAddFunctionAttr(fn_val, "no-frame-pointer-elim", "true");
        ZigLLVMAddFunctionAttr(fn_val, "no-frame-pointer-elim-non-leaf", nullptr);
    }

    LLVMBasicBlockRef entry_block = LLVMAppendBasicBlock(fn_val, "Entry");
    LLVMBasicBlockRef prev_block = LLVMGetInsertBlock(g->builder);
    LLVMValueRef prev_debug_location = LLVMGetCurrentDebugLocation(g->builder);
    LLVMPositionBuilderAtEnd(g->builder, entry_block);
    ZigLLVMClearCurrentDebugLocation(g->builder);

    LLVMTypeRef usize_type_ref = g->builtin_types.entry_usize->type_ref;

    // stack_trace.instruction_addresses[stack_trace.index % stack_trace.instruction_addresses.len] = return_address;

    LLVMValueRef err_ret_trace_ptr = LLVMGetParam(fn_val, 0);
    LLVMValueRef address_value = LLVMGetParam(fn_val, 1);

    size_t index_field_index = g->stack_trace_type->data.structure.fields[0].gen_index;
    LLVMValueRef index_field_ptr = LLVMBuildStructGEP(g->builder, err_ret_trace_ptr, (unsigned)index_field_index, "");
    size_t addresses_field_index = g->stack_trace_type->data.structure.fields[1].gen_index;
    LLVMValueRef addresses_field_ptr = LLVMBuildStructGEP(g->builder, err_ret_trace_ptr, (unsigned)addresses_field_index, "");

    ZigType *slice_type = g->stack_trace_type->data.structure.fields[1].type_entry;
    size_t ptr_field_index = slice_type->data.structure.fields[slice_ptr_index].gen_index;
    LLVMValueRef ptr_field_ptr = LLVMBuildStructGEP(g->builder, addresses_field_ptr, (unsigned)ptr_field_index, "");
    size_t len_field_index = slice_type->data.structure.fields[slice_len_index].gen_index;
    LLVMValueRef len_field_ptr = LLVMBuildStructGEP(g->builder, addresses_field_ptr, (unsigned)len_field_index, "");

    LLVMValueRef len_value = gen_load_untyped(g, len_field_ptr, 0, false, "");
    LLVMValueRef index_val = gen_load_untyped(g, index_field_ptr, 0, false, "");
    LLVMValueRef modded_val = LLVMBuildURem(g->builder, index_val, len_value, "");
    LLVMValueRef address_indices[] = {
        modded_val,
    };

    LLVMValueRef ptr_value = gen_load_untyped(g, ptr_field_ptr, 0, false, "");
    LLVMValueRef address_slot = LLVMBuildInBoundsGEP(g->builder, ptr_value, address_indices, 1, "");

    gen_store_untyped(g, address_value, address_slot, 0, false);

    // stack_trace.index += 1;
    LLVMValueRef index_plus_one_val = LLVMBuildNUWAdd(g->builder, index_val, LLVMConstInt(usize_type_ref, 1, false), "");
    gen_store_untyped(g, index_plus_one_val, index_field_ptr, 0, false);

    // return;
    LLVMBuildRetVoid(g->builder);

    LLVMPositionBuilderAtEnd(g->builder, prev_block);
    LLVMSetCurrentDebugLocation(g->builder, prev_debug_location);

    g->add_error_return_trace_addr_fn_val = fn_val;
    return fn_val;
}

static LLVMValueRef get_merge_err_ret_traces_fn_val(CodeGen *g) {
    if (g->merge_err_ret_traces_fn_val)
        return g->merge_err_ret_traces_fn_val;

    assert(g->stack_trace_type != nullptr);

    LLVMTypeRef param_types[] = {
        get_ptr_to_stack_trace_type(g)->type_ref,
        get_ptr_to_stack_trace_type(g)->type_ref,
    };
    LLVMTypeRef fn_type_ref = LLVMFunctionType(LLVMVoidType(), param_types, 2, false);

    Buf *fn_name = get_mangled_name(g, buf_create_from_str("__zig_merge_error_return_traces"), false);
    LLVMValueRef fn_val = LLVMAddFunction(g->module, buf_ptr(fn_name), fn_type_ref);
    LLVMSetLinkage(fn_val, LLVMInternalLinkage);
    LLVMSetFunctionCallConv(fn_val, get_llvm_cc(g, CallingConventionUnspecified));
    addLLVMFnAttr(fn_val, "nounwind");
    add_uwtable_attr(g, fn_val);
    addLLVMArgAttr(fn_val, (unsigned)0, "nonnull");
    addLLVMArgAttr(fn_val, (unsigned)0, "noalias");
    addLLVMArgAttr(fn_val, (unsigned)0, "writeonly");
    addLLVMArgAttr(fn_val, (unsigned)1, "nonnull");
    addLLVMArgAttr(fn_val, (unsigned)1, "noalias");
    addLLVMArgAttr(fn_val, (unsigned)1, "readonly");
    if (g->build_mode == BuildModeDebug) {
        ZigLLVMAddFunctionAttr(fn_val, "no-frame-pointer-elim", "true");
        ZigLLVMAddFunctionAttr(fn_val, "no-frame-pointer-elim-non-leaf", nullptr);
    }

    // this is above the ZigLLVMClearCurrentDebugLocation
    LLVMValueRef add_error_return_trace_addr_fn_val = get_add_error_return_trace_addr_fn(g);

    LLVMBasicBlockRef entry_block = LLVMAppendBasicBlock(fn_val, "Entry");
    LLVMBasicBlockRef prev_block = LLVMGetInsertBlock(g->builder);
    LLVMValueRef prev_debug_location = LLVMGetCurrentDebugLocation(g->builder);
    LLVMPositionBuilderAtEnd(g->builder, entry_block);
    ZigLLVMClearCurrentDebugLocation(g->builder);

    // var frame_index: usize = undefined;
    // var frames_left: usize = undefined;
    // if (src_stack_trace.index < src_stack_trace.instruction_addresses.len) {
    //     frame_index = 0;
    //     frames_left = src_stack_trace.index;
    //     if (frames_left == 0) return;
    // } else {
    //     frame_index = (src_stack_trace.index + 1) % src_stack_trace.instruction_addresses.len;
    //     frames_left = src_stack_trace.instruction_addresses.len;
    // }
    // while (true) {
    //     __zig_add_err_ret_trace_addr(dest_stack_trace, src_stack_trace.instruction_addresses[frame_index]);
    //     frames_left -= 1;
    //     if (frames_left == 0) return;
    //     frame_index = (frame_index + 1) % src_stack_trace.instruction_addresses.len;
    // }
    LLVMBasicBlockRef return_block = LLVMAppendBasicBlock(fn_val, "Return");

    LLVMValueRef frame_index_ptr = LLVMBuildAlloca(g->builder, g->builtin_types.entry_usize->type_ref, "frame_index");
    LLVMValueRef frames_left_ptr = LLVMBuildAlloca(g->builder, g->builtin_types.entry_usize->type_ref, "frames_left");

    LLVMValueRef dest_stack_trace_ptr = LLVMGetParam(fn_val, 0);
    LLVMValueRef src_stack_trace_ptr = LLVMGetParam(fn_val, 1);

    size_t src_index_field_index = g->stack_trace_type->data.structure.fields[0].gen_index;
    size_t src_addresses_field_index = g->stack_trace_type->data.structure.fields[1].gen_index;
    LLVMValueRef src_index_field_ptr = LLVMBuildStructGEP(g->builder, src_stack_trace_ptr,
            (unsigned)src_index_field_index, "");
    LLVMValueRef src_addresses_field_ptr = LLVMBuildStructGEP(g->builder, src_stack_trace_ptr,
            (unsigned)src_addresses_field_index, "");
    ZigType *slice_type = g->stack_trace_type->data.structure.fields[1].type_entry;
    size_t ptr_field_index = slice_type->data.structure.fields[slice_ptr_index].gen_index;
    LLVMValueRef src_ptr_field_ptr = LLVMBuildStructGEP(g->builder, src_addresses_field_ptr, (unsigned)ptr_field_index, "");
    size_t len_field_index = slice_type->data.structure.fields[slice_len_index].gen_index;
    LLVMValueRef src_len_field_ptr = LLVMBuildStructGEP(g->builder, src_addresses_field_ptr, (unsigned)len_field_index, "");
    LLVMValueRef src_index_val = LLVMBuildLoad(g->builder, src_index_field_ptr, "");
    LLVMValueRef src_ptr_val = LLVMBuildLoad(g->builder, src_ptr_field_ptr, "");
    LLVMValueRef src_len_val = LLVMBuildLoad(g->builder, src_len_field_ptr, "");
    LLVMValueRef no_wrap_bit = LLVMBuildICmp(g->builder, LLVMIntULT, src_index_val, src_len_val, "");
    LLVMBasicBlockRef no_wrap_block = LLVMAppendBasicBlock(fn_val, "NoWrap");
    LLVMBasicBlockRef yes_wrap_block = LLVMAppendBasicBlock(fn_val, "YesWrap");
    LLVMBasicBlockRef loop_block = LLVMAppendBasicBlock(fn_val, "Loop");
    LLVMBuildCondBr(g->builder, no_wrap_bit, no_wrap_block, yes_wrap_block);

    LLVMPositionBuilderAtEnd(g->builder, no_wrap_block);
    LLVMValueRef usize_zero = LLVMConstNull(g->builtin_types.entry_usize->type_ref);
    LLVMBuildStore(g->builder, usize_zero, frame_index_ptr);
    LLVMBuildStore(g->builder, src_index_val, frames_left_ptr);
    LLVMValueRef frames_left_eq_zero_bit = LLVMBuildICmp(g->builder, LLVMIntEQ, src_index_val, usize_zero, "");
    LLVMBuildCondBr(g->builder, frames_left_eq_zero_bit, return_block, loop_block);

    LLVMPositionBuilderAtEnd(g->builder, yes_wrap_block);
    LLVMValueRef usize_one = LLVMConstInt(g->builtin_types.entry_usize->type_ref, 1, false);
    LLVMValueRef plus_one = LLVMBuildNUWAdd(g->builder, src_index_val, usize_one, "");
    LLVMValueRef mod_len = LLVMBuildURem(g->builder, plus_one, src_len_val, "");
    LLVMBuildStore(g->builder, mod_len, frame_index_ptr);
    LLVMBuildStore(g->builder, src_len_val, frames_left_ptr);
    LLVMBuildBr(g->builder, loop_block);

    LLVMPositionBuilderAtEnd(g->builder, loop_block);
    LLVMValueRef ptr_index = LLVMBuildLoad(g->builder, frame_index_ptr, "");
    LLVMValueRef addr_ptr = LLVMBuildInBoundsGEP(g->builder, src_ptr_val, &ptr_index, 1, "");
    LLVMValueRef this_addr_val = LLVMBuildLoad(g->builder, addr_ptr, "");
    LLVMValueRef args[] = {dest_stack_trace_ptr, this_addr_val};
    ZigLLVMBuildCall(g->builder, add_error_return_trace_addr_fn_val, args, 2, get_llvm_cc(g, CallingConventionUnspecified), ZigLLVM_FnInlineAlways, "");
    LLVMValueRef prev_frames_left = LLVMBuildLoad(g->builder, frames_left_ptr, "");
    LLVMValueRef new_frames_left = LLVMBuildNUWSub(g->builder, prev_frames_left, usize_one, "");
    LLVMValueRef done_bit = LLVMBuildICmp(g->builder, LLVMIntEQ, new_frames_left, usize_zero, "");
    LLVMBasicBlockRef continue_block = LLVMAppendBasicBlock(fn_val, "Continue");
    LLVMBuildCondBr(g->builder, done_bit, return_block, continue_block);

    LLVMPositionBuilderAtEnd(g->builder, return_block);
    LLVMBuildRetVoid(g->builder);

    LLVMPositionBuilderAtEnd(g->builder, continue_block);
    LLVMBuildStore(g->builder, new_frames_left, frames_left_ptr);
    LLVMValueRef prev_index = LLVMBuildLoad(g->builder, frame_index_ptr, "");
    LLVMValueRef index_plus_one = LLVMBuildNUWAdd(g->builder, prev_index, usize_one, "");
    LLVMValueRef index_mod_len = LLVMBuildURem(g->builder, index_plus_one, src_len_val, "");
    LLVMBuildStore(g->builder, index_mod_len, frame_index_ptr);
    LLVMBuildBr(g->builder, loop_block);

    LLVMPositionBuilderAtEnd(g->builder, prev_block);
    LLVMSetCurrentDebugLocation(g->builder, prev_debug_location);

    g->merge_err_ret_traces_fn_val = fn_val;
    return fn_val;

}

static LLVMValueRef get_return_err_fn(CodeGen *g) {
    if (g->return_err_fn != nullptr)
        return g->return_err_fn;

    assert(g->err_tag_type != nullptr);

    LLVMTypeRef arg_types[] = {
        // error return trace pointer
        get_ptr_to_stack_trace_type(g)->type_ref,
    };
    LLVMTypeRef fn_type_ref = LLVMFunctionType(LLVMVoidType(), arg_types, 1, false);

    Buf *fn_name = get_mangled_name(g, buf_create_from_str("__zig_return_error"), false);
    LLVMValueRef fn_val = LLVMAddFunction(g->module, buf_ptr(fn_name), fn_type_ref);
    addLLVMFnAttr(fn_val, "noinline"); // so that we can look at return address
    addLLVMFnAttr(fn_val, "cold");
    LLVMSetLinkage(fn_val, LLVMInternalLinkage);
    LLVMSetFunctionCallConv(fn_val, get_llvm_cc(g, CallingConventionUnspecified));
    addLLVMFnAttr(fn_val, "nounwind");
    add_uwtable_attr(g, fn_val);
    addLLVMArgAttr(fn_val, (unsigned)0, "nonnull");
    if (g->build_mode == BuildModeDebug) {
        ZigLLVMAddFunctionAttr(fn_val, "no-frame-pointer-elim", "true");
        ZigLLVMAddFunctionAttr(fn_val, "no-frame-pointer-elim-non-leaf", nullptr);
    }

    // this is above the ZigLLVMClearCurrentDebugLocation
    LLVMValueRef add_error_return_trace_addr_fn_val = get_add_error_return_trace_addr_fn(g);

    LLVMBasicBlockRef entry_block = LLVMAppendBasicBlock(fn_val, "Entry");
    LLVMBasicBlockRef prev_block = LLVMGetInsertBlock(g->builder);
    LLVMValueRef prev_debug_location = LLVMGetCurrentDebugLocation(g->builder);
    LLVMPositionBuilderAtEnd(g->builder, entry_block);
    ZigLLVMClearCurrentDebugLocation(g->builder);

    LLVMValueRef err_ret_trace_ptr = LLVMGetParam(fn_val, 0);

    LLVMTypeRef usize_type_ref = g->builtin_types.entry_usize->type_ref;
    LLVMValueRef zero = LLVMConstNull(g->builtin_types.entry_i32->type_ref);
    LLVMValueRef return_address_ptr = LLVMBuildCall(g->builder, get_return_address_fn_val(g), &zero, 1, "");
    LLVMValueRef return_address = LLVMBuildPtrToInt(g->builder, return_address_ptr, usize_type_ref, "");

    LLVMValueRef args[] = { err_ret_trace_ptr, return_address };
    ZigLLVMBuildCall(g->builder, add_error_return_trace_addr_fn_val, args, 2, get_llvm_cc(g, CallingConventionUnspecified), ZigLLVM_FnInlineAlways, "");
    LLVMBuildRetVoid(g->builder);

    LLVMPositionBuilderAtEnd(g->builder, prev_block);
    LLVMSetCurrentDebugLocation(g->builder, prev_debug_location);

    g->return_err_fn = fn_val;
    return fn_val;
}

static LLVMValueRef get_safety_crash_err_fn(CodeGen *g) {
    if (g->safety_crash_err_fn != nullptr)
        return g->safety_crash_err_fn;

    static const char *unwrap_err_msg_text = "attempt to unwrap error: ";

    g->generate_error_name_table = true;
    generate_error_name_table(g);
    assert(g->err_name_table != nullptr);

    size_t unwrap_err_msg_text_len = strlen(unwrap_err_msg_text);
    size_t err_buf_len = strlen(unwrap_err_msg_text) + g->largest_err_name_len;
    LLVMValueRef *err_buf_vals = allocate<LLVMValueRef>(err_buf_len);
    size_t i = 0;
    for (; i < unwrap_err_msg_text_len; i += 1) {
        err_buf_vals[i] = LLVMConstInt(LLVMInt8Type(), unwrap_err_msg_text[i], false);
    }
    for (; i < err_buf_len; i += 1) {
        err_buf_vals[i] = LLVMGetUndef(LLVMInt8Type());
    }
    uint32_t u8_align_bytes = get_abi_alignment(g, g->builtin_types.entry_u8);
    LLVMValueRef init_value = LLVMConstArray(LLVMInt8Type(), err_buf_vals, err_buf_len);
    LLVMValueRef global_array = LLVMAddGlobal(g->module, LLVMTypeOf(init_value), "");
    LLVMSetInitializer(global_array, init_value);
    LLVMSetLinkage(global_array, LLVMInternalLinkage);
    LLVMSetGlobalConstant(global_array, false);
    LLVMSetUnnamedAddr(global_array, true);
    LLVMSetAlignment(global_array, u8_align_bytes);

    ZigType *usize = g->builtin_types.entry_usize;
    LLVMValueRef full_buf_ptr_indices[] = {
        LLVMConstNull(usize->type_ref),
        LLVMConstNull(usize->type_ref),
    };
    LLVMValueRef full_buf_ptr = LLVMConstInBoundsGEP(global_array, full_buf_ptr_indices, 2);


    ZigType *u8_ptr_type = get_pointer_to_type_extra(g, g->builtin_types.entry_u8, true, false,
            PtrLenUnknown, get_abi_alignment(g, g->builtin_types.entry_u8), 0, 0);
    ZigType *str_type = get_slice_type(g, u8_ptr_type);
    LLVMValueRef global_slice_fields[] = {
        full_buf_ptr,
        LLVMConstNull(usize->type_ref),
    };
    LLVMValueRef slice_init_value = LLVMConstNamedStruct(str_type->type_ref, global_slice_fields, 2);
    LLVMValueRef global_slice = LLVMAddGlobal(g->module, LLVMTypeOf(slice_init_value), "");
    LLVMSetInitializer(global_slice, slice_init_value);
    LLVMSetLinkage(global_slice, LLVMInternalLinkage);
    LLVMSetGlobalConstant(global_slice, false);
    LLVMSetUnnamedAddr(global_slice, true);
    LLVMSetAlignment(global_slice, get_abi_alignment(g, str_type));

    LLVMValueRef offset_ptr_indices[] = {
        LLVMConstNull(usize->type_ref),
        LLVMConstInt(usize->type_ref, unwrap_err_msg_text_len, false),
    };
    LLVMValueRef offset_buf_ptr = LLVMConstInBoundsGEP(global_array, offset_ptr_indices, 2);

    Buf *fn_name = get_mangled_name(g, buf_create_from_str("__zig_fail_unwrap"), false);
    LLVMTypeRef arg_types[] = {
        g->ptr_to_stack_trace_type->type_ref,
        g->err_tag_type->type_ref,
    };
    LLVMTypeRef fn_type_ref = LLVMFunctionType(LLVMVoidType(), arg_types, 2, false);
    LLVMValueRef fn_val = LLVMAddFunction(g->module, buf_ptr(fn_name), fn_type_ref);
    addLLVMFnAttr(fn_val, "noreturn");
    addLLVMFnAttr(fn_val, "cold");
    LLVMSetLinkage(fn_val, LLVMInternalLinkage);
    LLVMSetFunctionCallConv(fn_val, get_llvm_cc(g, CallingConventionUnspecified));
    addLLVMFnAttr(fn_val, "nounwind");
    add_uwtable_attr(g, fn_val);
    if (g->build_mode == BuildModeDebug) {
        ZigLLVMAddFunctionAttr(fn_val, "no-frame-pointer-elim", "true");
        ZigLLVMAddFunctionAttr(fn_val, "no-frame-pointer-elim-non-leaf", nullptr);
    }
    // Not setting alignment here. See the comment above about
    // "Cannot getTypeInfo() on a type that is unsized!"
    // assertion failure on Darwin.

    LLVMBasicBlockRef entry_block = LLVMAppendBasicBlock(fn_val, "Entry");
    LLVMBasicBlockRef prev_block = LLVMGetInsertBlock(g->builder);
    LLVMValueRef prev_debug_location = LLVMGetCurrentDebugLocation(g->builder);
    LLVMPositionBuilderAtEnd(g->builder, entry_block);
    ZigLLVMClearCurrentDebugLocation(g->builder);

    LLVMValueRef err_val = LLVMGetParam(fn_val, 1);

    LLVMValueRef err_table_indices[] = {
        LLVMConstNull(g->builtin_types.entry_usize->type_ref),
        err_val,
    };
    LLVMValueRef err_name_val = LLVMBuildInBoundsGEP(g->builder, g->err_name_table, err_table_indices, 2, "");

    LLVMValueRef ptr_field_ptr = LLVMBuildStructGEP(g->builder, err_name_val, slice_ptr_index, "");
    LLVMValueRef err_name_ptr = gen_load_untyped(g, ptr_field_ptr, 0, false, "");

    LLVMValueRef len_field_ptr = LLVMBuildStructGEP(g->builder, err_name_val, slice_len_index, "");
    LLVMValueRef err_name_len = gen_load_untyped(g, len_field_ptr, 0, false, "");

    ZigLLVMBuildMemCpy(g->builder, offset_buf_ptr, u8_align_bytes, err_name_ptr, u8_align_bytes, err_name_len, false);

    LLVMValueRef const_prefix_len = LLVMConstInt(LLVMTypeOf(err_name_len), strlen(unwrap_err_msg_text), false);
    LLVMValueRef full_buf_len = LLVMBuildNUWAdd(g->builder, const_prefix_len, err_name_len, "");

    LLVMValueRef global_slice_len_field_ptr = LLVMBuildStructGEP(g->builder, global_slice, slice_len_index, "");
    gen_store(g, full_buf_len, global_slice_len_field_ptr, u8_ptr_type);

    gen_panic(g, global_slice, LLVMGetParam(fn_val, 0));

    LLVMPositionBuilderAtEnd(g->builder, prev_block);
    LLVMSetCurrentDebugLocation(g->builder, prev_debug_location);

    g->safety_crash_err_fn = fn_val;
    return fn_val;
}

static bool is_coro_prelude_scope(Scope *scope) {
    while (scope != nullptr) {
        if (scope->id == ScopeIdCoroPrelude) {
            return true;
        } else if (scope->id == ScopeIdFnDef) {
            break;
        }
        scope = scope->parent;
    }
    return false;
}

static LLVMValueRef get_cur_err_ret_trace_val(CodeGen *g, Scope *scope) {
    if (!g->have_err_ret_tracing) {
        return nullptr;
    }
    if (g->cur_fn->type_entry->data.fn.fn_type_id.cc == CallingConventionAsync) {
        return is_coro_prelude_scope(scope) ? g->cur_err_ret_trace_val_arg : g->cur_err_ret_trace_val_stack;
    }
    if (g->cur_err_ret_trace_val_stack != nullptr) {
        return g->cur_err_ret_trace_val_stack;
    }
    return g->cur_err_ret_trace_val_arg;
}

static void gen_safety_crash_for_err(CodeGen *g, LLVMValueRef err_val, Scope *scope) {
    LLVMValueRef safety_crash_err_fn = get_safety_crash_err_fn(g);
    LLVMValueRef err_ret_trace_val = get_cur_err_ret_trace_val(g, scope);
    if (err_ret_trace_val == nullptr) {
        ZigType *ptr_to_stack_trace_type = get_ptr_to_stack_trace_type(g);
        err_ret_trace_val = LLVMConstNull(ptr_to_stack_trace_type->type_ref);
    }
    LLVMValueRef args[] = {
        err_ret_trace_val,
        err_val,
    };
    LLVMValueRef call_instruction = ZigLLVMBuildCall(g->builder, safety_crash_err_fn, args, 2, get_llvm_cc(g, CallingConventionUnspecified),
        ZigLLVM_FnInlineAuto, "");
    LLVMSetTailCall(call_instruction, true);
    LLVMBuildUnreachable(g->builder);
}

static void add_bounds_check(CodeGen *g, LLVMValueRef target_val,
        LLVMIntPredicate lower_pred, LLVMValueRef lower_value,
        LLVMIntPredicate upper_pred, LLVMValueRef upper_value)
{
    if (!lower_value && !upper_value) {
        return;
    }
    if (upper_value && !lower_value) {
        lower_value = upper_value;
        lower_pred = upper_pred;
        upper_value = nullptr;
    }

    LLVMBasicBlockRef bounds_check_fail_block = LLVMAppendBasicBlock(g->cur_fn_val, "BoundsCheckFail");
    LLVMBasicBlockRef ok_block = LLVMAppendBasicBlock(g->cur_fn_val, "BoundsCheckOk");
    LLVMBasicBlockRef lower_ok_block = upper_value ?
        LLVMAppendBasicBlock(g->cur_fn_val, "FirstBoundsCheckOk") : ok_block;

    LLVMValueRef lower_ok_val = LLVMBuildICmp(g->builder, lower_pred, target_val, lower_value, "");
    LLVMBuildCondBr(g->builder, lower_ok_val, lower_ok_block, bounds_check_fail_block);

    LLVMPositionBuilderAtEnd(g->builder, bounds_check_fail_block);
    gen_safety_crash(g, PanicMsgIdBoundsCheckFailure);

    if (upper_value) {
        LLVMPositionBuilderAtEnd(g->builder, lower_ok_block);
        LLVMValueRef upper_ok_val = LLVMBuildICmp(g->builder, upper_pred, target_val, upper_value, "");
        LLVMBuildCondBr(g->builder, upper_ok_val, ok_block, bounds_check_fail_block);
    }

    LLVMPositionBuilderAtEnd(g->builder, ok_block);
}

static LLVMValueRef gen_widen_or_shorten(CodeGen *g, bool want_runtime_safety, ZigType *actual_type,
        ZigType *wanted_type, LLVMValueRef expr_val)
{
    assert(actual_type->id == wanted_type->id);

    uint64_t actual_bits;
    uint64_t wanted_bits;
    if (actual_type->id == ZigTypeIdFloat) {
        actual_bits = actual_type->data.floating.bit_count;
        wanted_bits = wanted_type->data.floating.bit_count;
    } else if (actual_type->id == ZigTypeIdInt) {
        actual_bits = actual_type->data.integral.bit_count;
        wanted_bits = wanted_type->data.integral.bit_count;
    } else {
        zig_unreachable();
    }

    if (actual_type->id == ZigTypeIdInt &&
        !wanted_type->data.integral.is_signed && actual_type->data.integral.is_signed &&
        want_runtime_safety)
    {
        LLVMValueRef zero = LLVMConstNull(actual_type->type_ref);
        LLVMValueRef ok_bit = LLVMBuildICmp(g->builder, LLVMIntSGE, expr_val, zero, "");

        LLVMBasicBlockRef ok_block = LLVMAppendBasicBlock(g->cur_fn_val, "SignCastOk");
        LLVMBasicBlockRef fail_block = LLVMAppendBasicBlock(g->cur_fn_val, "SignCastFail");
        LLVMBuildCondBr(g->builder, ok_bit, ok_block, fail_block);

        LLVMPositionBuilderAtEnd(g->builder, fail_block);
        gen_safety_crash(g, PanicMsgIdCastNegativeToUnsigned);

        LLVMPositionBuilderAtEnd(g->builder, ok_block);
    }

    if (actual_bits == wanted_bits) {
        return expr_val;
    } else if (actual_bits < wanted_bits) {
        if (actual_type->id == ZigTypeIdFloat) {
            return LLVMBuildFPExt(g->builder, expr_val, wanted_type->type_ref, "");
        } else if (actual_type->id == ZigTypeIdInt) {
            if (actual_type->data.integral.is_signed) {
                return LLVMBuildSExt(g->builder, expr_val, wanted_type->type_ref, "");
            } else {
                return LLVMBuildZExt(g->builder, expr_val, wanted_type->type_ref, "");
            }
        } else {
            zig_unreachable();
        }
    } else if (actual_bits > wanted_bits) {
        if (actual_type->id == ZigTypeIdFloat) {
            return LLVMBuildFPTrunc(g->builder, expr_val, wanted_type->type_ref, "");
        } else if (actual_type->id == ZigTypeIdInt) {
            if (wanted_bits == 0) {
                if (!want_runtime_safety)
                    return nullptr;

                LLVMValueRef zero = LLVMConstNull(actual_type->type_ref);
                LLVMValueRef ok_bit = LLVMBuildICmp(g->builder, LLVMIntEQ, expr_val, zero, "");
                LLVMBasicBlockRef ok_block = LLVMAppendBasicBlock(g->cur_fn_val, "CastShortenOk");
                LLVMBasicBlockRef fail_block = LLVMAppendBasicBlock(g->cur_fn_val, "CastShortenFail");
                LLVMBuildCondBr(g->builder, ok_bit, ok_block, fail_block);

                LLVMPositionBuilderAtEnd(g->builder, fail_block);
                gen_safety_crash(g, PanicMsgIdCastTruncatedData);

                LLVMPositionBuilderAtEnd(g->builder, ok_block);
                return nullptr;
            }
            LLVMValueRef trunc_val = LLVMBuildTrunc(g->builder, expr_val, wanted_type->type_ref, "");
            if (!want_runtime_safety) {
                return trunc_val;
            }
            LLVMValueRef orig_val;
            if (wanted_type->data.integral.is_signed) {
                orig_val = LLVMBuildSExt(g->builder, trunc_val, actual_type->type_ref, "");
            } else {
                orig_val = LLVMBuildZExt(g->builder, trunc_val, actual_type->type_ref, "");
            }
            LLVMValueRef ok_bit = LLVMBuildICmp(g->builder, LLVMIntEQ, expr_val, orig_val, "");
            LLVMBasicBlockRef ok_block = LLVMAppendBasicBlock(g->cur_fn_val, "CastShortenOk");
            LLVMBasicBlockRef fail_block = LLVMAppendBasicBlock(g->cur_fn_val, "CastShortenFail");
            LLVMBuildCondBr(g->builder, ok_bit, ok_block, fail_block);

            LLVMPositionBuilderAtEnd(g->builder, fail_block);
            gen_safety_crash(g, PanicMsgIdCastTruncatedData);

            LLVMPositionBuilderAtEnd(g->builder, ok_block);
            return trunc_val;
        } else {
            zig_unreachable();
        }
    } else {
        zig_unreachable();
    }
}

static LLVMValueRef gen_overflow_op(CodeGen *g, ZigType *type_entry, AddSubMul op,
        LLVMValueRef val1, LLVMValueRef val2)
{
    LLVMValueRef fn_val = get_int_overflow_fn(g, type_entry, op);
    LLVMValueRef params[] = {
        val1,
        val2,
    };
    LLVMValueRef result_struct = LLVMBuildCall(g->builder, fn_val, params, 2, "");
    LLVMValueRef result = LLVMBuildExtractValue(g->builder, result_struct, 0, "");
    LLVMValueRef overflow_bit = LLVMBuildExtractValue(g->builder, result_struct, 1, "");
    LLVMBasicBlockRef fail_block = LLVMAppendBasicBlock(g->cur_fn_val, "OverflowFail");
    LLVMBasicBlockRef ok_block = LLVMAppendBasicBlock(g->cur_fn_val, "OverflowOk");
    LLVMBuildCondBr(g->builder, overflow_bit, fail_block, ok_block);

    LLVMPositionBuilderAtEnd(g->builder, fail_block);
    gen_safety_crash(g, PanicMsgIdIntegerOverflow);

    LLVMPositionBuilderAtEnd(g->builder, ok_block);
    return result;
}

static LLVMIntPredicate cmp_op_to_int_predicate(IrBinOp cmp_op, bool is_signed) {
    switch (cmp_op) {
        case IrBinOpCmpEq:
            return LLVMIntEQ;
        case IrBinOpCmpNotEq:
            return LLVMIntNE;
        case IrBinOpCmpLessThan:
            return is_signed ? LLVMIntSLT : LLVMIntULT;
        case IrBinOpCmpGreaterThan:
            return is_signed ? LLVMIntSGT : LLVMIntUGT;
        case IrBinOpCmpLessOrEq:
            return is_signed ? LLVMIntSLE : LLVMIntULE;
        case IrBinOpCmpGreaterOrEq:
            return is_signed ? LLVMIntSGE : LLVMIntUGE;
        default:
            zig_unreachable();
    }
}

static LLVMRealPredicate cmp_op_to_real_predicate(IrBinOp cmp_op) {
    switch (cmp_op) {
        case IrBinOpCmpEq:
            return LLVMRealOEQ;
        case IrBinOpCmpNotEq:
            return LLVMRealONE;
        case IrBinOpCmpLessThan:
            return LLVMRealOLT;
        case IrBinOpCmpGreaterThan:
            return LLVMRealOGT;
        case IrBinOpCmpLessOrEq:
            return LLVMRealOLE;
        case IrBinOpCmpGreaterOrEq:
            return LLVMRealOGE;
        default:
            zig_unreachable();
    }
}

static LLVMValueRef gen_assign_raw(CodeGen *g, LLVMValueRef ptr, ZigType *ptr_type,
        LLVMValueRef value)
{
    assert(ptr_type->id == ZigTypeIdPointer);
    ZigType *child_type = ptr_type->data.pointer.child_type;

    if (!type_has_bits(child_type))
        return nullptr;

    if (handle_is_ptr(child_type)) {
        assert(LLVMGetTypeKind(LLVMTypeOf(value)) == LLVMPointerTypeKind);
        assert(LLVMGetTypeKind(LLVMTypeOf(ptr)) == LLVMPointerTypeKind);

        LLVMTypeRef ptr_u8 = LLVMPointerType(LLVMInt8Type(), 0);

        LLVMValueRef src_ptr = LLVMBuildBitCast(g->builder, value, ptr_u8, "");
        LLVMValueRef dest_ptr = LLVMBuildBitCast(g->builder, ptr, ptr_u8, "");

        ZigType *usize = g->builtin_types.entry_usize;
        uint64_t size_bytes = LLVMStoreSizeOfType(g->target_data_ref, child_type->type_ref);
        uint64_t align_bytes = get_ptr_align(g, ptr_type);
        assert(size_bytes > 0);
        assert(align_bytes > 0);

        ZigLLVMBuildMemCpy(g->builder, dest_ptr, align_bytes, src_ptr, align_bytes, LLVMConstInt(usize->type_ref, size_bytes, false),
                ptr_type->data.pointer.is_volatile);
        return nullptr;
    }

    uint32_t host_int_bytes = ptr_type->data.pointer.host_int_bytes;
    if (host_int_bytes == 0) {
        gen_store(g, value, ptr, ptr_type);
        return nullptr;
    }

    bool big_endian = g->is_big_endian;

    LLVMValueRef containing_int = gen_load(g, ptr, ptr_type, "");
    uint32_t host_bit_count = LLVMGetIntTypeWidth(LLVMTypeOf(containing_int));
    assert(host_bit_count == host_int_bytes * 8);
    uint32_t size_in_bits = type_size_bits(g, child_type);

    uint32_t bit_offset = ptr_type->data.pointer.bit_offset_in_host;
    uint32_t shift_amt = big_endian ? host_bit_count - bit_offset - size_in_bits : bit_offset;
    LLVMValueRef shift_amt_val = LLVMConstInt(LLVMTypeOf(containing_int), shift_amt, false);

    LLVMValueRef mask_val = LLVMConstAllOnes(child_type->type_ref);
    mask_val = LLVMConstZExt(mask_val, LLVMTypeOf(containing_int));
    mask_val = LLVMConstShl(mask_val, shift_amt_val);
    mask_val = LLVMConstNot(mask_val);

    LLVMValueRef anded_containing_int = LLVMBuildAnd(g->builder, containing_int, mask_val, "");
    LLVMValueRef extended_value = LLVMBuildZExt(g->builder, value, LLVMTypeOf(containing_int), "");
    LLVMValueRef shifted_value = LLVMBuildShl(g->builder, extended_value, shift_amt_val, "");
    LLVMValueRef ored_value = LLVMBuildOr(g->builder, shifted_value, anded_containing_int, "");

    gen_store(g, ored_value, ptr, ptr_type);
    return nullptr;
}

static void gen_var_debug_decl(CodeGen *g, ZigVar *var) {
    assert(var->di_loc_var != nullptr);
    AstNode *source_node = var->decl_node;
    ZigLLVMDILocation *debug_loc = ZigLLVMGetDebugLoc((unsigned)source_node->line + 1,
            (unsigned)source_node->column + 1, get_di_scope(g, var->parent_scope));
    ZigLLVMInsertDeclareAtEnd(g->dbuilder, var->value_ref, var->di_loc_var, debug_loc,
            LLVMGetInsertBlock(g->builder));
}

static LLVMValueRef ir_llvm_value(CodeGen *g, IrInstruction *instruction) {
    if (!type_has_bits(instruction->value.type))
        return nullptr;
    if (!instruction->llvm_value) {
        assert(instruction->value.special != ConstValSpecialRuntime);
        assert(instruction->value.type);
        render_const_val(g, &instruction->value, "");
        // we might have to do some pointer casting here due to the way union
        // values are rendered with a type other than the one we expect
        if (handle_is_ptr(instruction->value.type)) {
            render_const_val_global(g, &instruction->value, "");
            ZigType *ptr_type = get_pointer_to_type(g, instruction->value.type, true);
            instruction->llvm_value = LLVMBuildBitCast(g->builder, instruction->value.global_refs->llvm_global, ptr_type->type_ref, "");
        } else if (instruction->value.type->id == ZigTypeIdPointer) {
            instruction->llvm_value = LLVMBuildBitCast(g->builder, instruction->value.global_refs->llvm_value, instruction->value.type->type_ref, "");
        } else {
            instruction->llvm_value = instruction->value.global_refs->llvm_value;
        }
        assert(instruction->llvm_value);
    }
    return instruction->llvm_value;
}

ATTRIBUTE_NORETURN
static void report_errors_and_exit(CodeGen *g) {
    assert(g->errors.length != 0);
    for (size_t i = 0; i < g->errors.length; i += 1) {
        ErrorMsg *err = g->errors.at(i);
        print_err_msg(err, g->err_color);
    }
    exit(1);
}

static void report_errors_and_maybe_exit(CodeGen *g) {
    if (g->errors.length != 0) {
        report_errors_and_exit(g);
    }
}

ATTRIBUTE_NORETURN
static void give_up_with_c_abi_error(CodeGen *g, AstNode *source_node) {
    ErrorMsg *msg = add_node_error(g, source_node,
            buf_sprintf("TODO: support C ABI for more targets. https://github.com/ziglang/zig/issues/1481"));
    add_error_note(g, msg, source_node,
        buf_sprintf("pointers, integers, floats, bools, and enums work on all targets"));
    report_errors_and_exit(g);
}

static LLVMValueRef build_alloca(CodeGen *g, ZigType *type_entry, const char *name, uint32_t alignment) {
    assert(alignment > 0);
    LLVMValueRef result = LLVMBuildAlloca(g->builder, type_entry->type_ref, name);
    LLVMSetAlignment(result, alignment);
    return result;
}

static bool iter_function_params_c_abi(CodeGen *g, ZigType *fn_type, FnWalk *fn_walk, size_t src_i) {
    // Initialized from the type for some walks, but because of C var args,
    // initialized based on callsite instructions for that one.
    FnTypeParamInfo *param_info = nullptr;
    ZigType *ty;
    ZigType *dest_ty = nullptr;
    AstNode *source_node = nullptr;
    LLVMValueRef val;
    LLVMValueRef llvm_fn;
    unsigned di_arg_index;
    ZigVar *var;
    switch (fn_walk->id) {
        case FnWalkIdAttrs:
            if (src_i >= fn_type->data.fn.fn_type_id.param_count)
                return false;
            param_info = &fn_type->data.fn.fn_type_id.param_info[src_i];
            ty = param_info->type;
            source_node = fn_walk->data.attrs.fn->proto_node;
            llvm_fn = fn_walk->data.attrs.fn->llvm_value;
            break;
        case FnWalkIdCall: {
            if (src_i >= fn_walk->data.call.inst->arg_count)
                return false;
            IrInstruction *arg = fn_walk->data.call.inst->args[src_i];
            ty = arg->value.type;
            source_node = arg->source_node;
            val = ir_llvm_value(g, arg);
            break;
        }
        case FnWalkIdTypes:
            if (src_i >= fn_type->data.fn.fn_type_id.param_count)
                return false;
            param_info = &fn_type->data.fn.fn_type_id.param_info[src_i];
            ty = param_info->type;
            break;
        case FnWalkIdVars:
            assert(src_i < fn_type->data.fn.fn_type_id.param_count);
            param_info = &fn_type->data.fn.fn_type_id.param_info[src_i];
            ty = param_info->type;
            var = fn_walk->data.vars.var;
            source_node = var->decl_node;
            llvm_fn = fn_walk->data.vars.llvm_fn;
            break;
        case FnWalkIdInits:
            if (src_i >= fn_type->data.fn.fn_type_id.param_count)
                return false;
            param_info = &fn_type->data.fn.fn_type_id.param_info[src_i];
            ty = param_info->type;
            var = fn_walk->data.inits.fn->variable_list.at(src_i);
            source_node = fn_walk->data.inits.fn->proto_node;
            llvm_fn = fn_walk->data.inits.llvm_fn;
            break;
    }

    if (type_is_c_abi_int(g, ty) || ty->id == ZigTypeIdFloat ||
        ty->id == ZigTypeIdInt // TODO investigate if we need to change this
    ) {
        switch (fn_walk->id) {
            case FnWalkIdAttrs: {
                ZigType *ptr_type = get_codegen_ptr_type(ty);
                if (ptr_type != nullptr) {
                    if (ty->id != ZigTypeIdOptional) {
                        addLLVMArgAttr(llvm_fn, fn_walk->data.attrs.gen_i, "nonnull");
                    }
                    if (ptr_type->data.pointer.is_const) {
                        addLLVMArgAttr(llvm_fn, fn_walk->data.attrs.gen_i, "readonly");
                    }
                    if (param_info->is_noalias) {
                        addLLVMArgAttr(llvm_fn, fn_walk->data.attrs.gen_i, "noalias");
                    }
                }
                fn_walk->data.attrs.gen_i += 1;
                break;
            }
            case FnWalkIdCall:
                fn_walk->data.call.gen_param_values->append(val);
                break;
            case FnWalkIdTypes:
                fn_walk->data.types.gen_param_types->append(ty->type_ref);
                fn_walk->data.types.param_di_types->append(ty->di_type);
                break;
            case FnWalkIdVars: {
                var->value_ref = build_alloca(g, ty, buf_ptr(&var->name), var->align_bytes);
                di_arg_index = fn_walk->data.vars.gen_i;
                fn_walk->data.vars.gen_i += 1;
                dest_ty = ty;
                goto var_ok;
            }
            case FnWalkIdInits:
                clear_debug_source_node(g);
                gen_store_untyped(g, LLVMGetParam(llvm_fn, fn_walk->data.inits.gen_i), var->value_ref, var->align_bytes, false);
                if (var->decl_node) {
                    gen_var_debug_decl(g, var);
                }
                fn_walk->data.inits.gen_i += 1;
                break;
        }
        return true;
    }

    // Arrays are just pointers
    if (ty->id == ZigTypeIdArray) {
        assert(handle_is_ptr(ty));
        switch (fn_walk->id) {
            case FnWalkIdAttrs:
                addLLVMArgAttr(llvm_fn, fn_walk->data.attrs.gen_i, "nonnull");
                addLLVMArgAttrInt(llvm_fn, fn_walk->data.attrs.gen_i, "align", get_abi_alignment(g, ty));
                fn_walk->data.attrs.gen_i += 1;
                break;
            case FnWalkIdCall:
                fn_walk->data.call.gen_param_values->append(val);
                break;
            case FnWalkIdTypes: {
                ZigType *gen_type = get_pointer_to_type(g, ty, true);
                fn_walk->data.types.gen_param_types->append(gen_type->type_ref);
                fn_walk->data.types.param_di_types->append(gen_type->di_type);
                break;
            }
            case FnWalkIdVars: {
                var->value_ref = LLVMGetParam(llvm_fn,  fn_walk->data.vars.gen_i);
                di_arg_index = fn_walk->data.vars.gen_i;
                dest_ty = get_pointer_to_type(g, ty, false);
                fn_walk->data.vars.gen_i += 1;
                goto var_ok;
            }
            case FnWalkIdInits:
                if (var->decl_node) {
                    gen_var_debug_decl(g, var);
                }
                fn_walk->data.inits.gen_i += 1;
                break;
        }
        return true;
    }

    if (g->zig_target.arch.arch == ZigLLVM_x86_64) {
        X64CABIClass abi_class = type_c_abi_x86_64_class(g, ty);
        size_t ty_size = type_size(g, ty);
        if (abi_class == X64CABIClass_MEMORY) {
            assert(handle_is_ptr(ty));
            switch (fn_walk->id) {
                case FnWalkIdAttrs:
                    addLLVMArgAttr(llvm_fn, fn_walk->data.attrs.gen_i, "byval");
                    addLLVMArgAttrInt(llvm_fn, fn_walk->data.attrs.gen_i, "align", get_abi_alignment(g, ty));
                    addLLVMArgAttr(llvm_fn, fn_walk->data.attrs.gen_i, "nonnull");
                    fn_walk->data.attrs.gen_i += 1;
                    break;
                case FnWalkIdCall:
                    fn_walk->data.call.gen_param_values->append(val);
                    break;
                case FnWalkIdTypes: {
                    ZigType *gen_type = get_pointer_to_type(g, ty, true);
                    fn_walk->data.types.gen_param_types->append(gen_type->type_ref);
                    fn_walk->data.types.param_di_types->append(gen_type->di_type);
                    break;
                }
                case FnWalkIdVars: {
                    di_arg_index = fn_walk->data.vars.gen_i;
                    var->value_ref = LLVMGetParam(llvm_fn,  fn_walk->data.vars.gen_i);
                    dest_ty = get_pointer_to_type(g, ty, false);
                    fn_walk->data.vars.gen_i += 1;
                    goto var_ok;
                }
                case FnWalkIdInits:
                    if (var->decl_node) {
                        gen_var_debug_decl(g, var);
                    }
                    fn_walk->data.inits.gen_i += 1;
                    break;
            }
            return true;
        } else if (abi_class == X64CABIClass_INTEGER) {
            switch (fn_walk->id) {
                case FnWalkIdAttrs:
                    fn_walk->data.attrs.gen_i += 1;
                    break;
                case FnWalkIdCall: {
                    LLVMTypeRef ptr_to_int_type_ref = LLVMPointerType(LLVMIntType((unsigned)ty_size * 8), 0);
                    LLVMValueRef bitcasted = LLVMBuildBitCast(g->builder, val, ptr_to_int_type_ref, "");
                    LLVMValueRef loaded = LLVMBuildLoad(g->builder, bitcasted, "");
                    fn_walk->data.call.gen_param_values->append(loaded);
                    break;
                }
                case FnWalkIdTypes: {
                    ZigType *gen_type = get_int_type(g, false, ty_size * 8);
                    fn_walk->data.types.gen_param_types->append(gen_type->type_ref);
                    fn_walk->data.types.param_di_types->append(gen_type->di_type);
                    break;
                }
                case FnWalkIdVars: {
                    di_arg_index = fn_walk->data.vars.gen_i;
                    var->value_ref = build_alloca(g, ty, buf_ptr(&var->name), var->align_bytes);
                    fn_walk->data.vars.gen_i += 1;
                    dest_ty = ty;
                    goto var_ok;
                }
                case FnWalkIdInits: {
                    clear_debug_source_node(g);
                    LLVMValueRef arg = LLVMGetParam(llvm_fn, fn_walk->data.inits.gen_i);
                    LLVMTypeRef ptr_to_int_type_ref = LLVMPointerType(LLVMIntType((unsigned)ty_size * 8), 0);
                    LLVMValueRef bitcasted = LLVMBuildBitCast(g->builder, var->value_ref, ptr_to_int_type_ref, "");
                    gen_store_untyped(g, arg, bitcasted, var->align_bytes, false);
                    if (var->decl_node) {
                        gen_var_debug_decl(g, var);
                    }
                    fn_walk->data.inits.gen_i += 1;
                    break;
                }
            }
            return true;
        }
    }
    if (source_node != nullptr) {
        give_up_with_c_abi_error(g, source_node);
    }
    // otherwise allow codegen code to report a compile error
    return false;

var_ok:
    if (dest_ty != nullptr && var->decl_node) {
        // arg index + 1 because the 0 index is return value
        var->di_loc_var = ZigLLVMCreateParameterVariable(g->dbuilder, get_di_scope(g, var->parent_scope),
                buf_ptr(&var->name), fn_walk->data.vars.import->di_file,
                (unsigned)(var->decl_node->line + 1),
                dest_ty->di_type, !g->strip_debug_symbols, 0, di_arg_index + 1);
    }
    return true;
}

void walk_function_params(CodeGen *g, ZigType *fn_type, FnWalk *fn_walk) {
    CallingConvention cc = fn_type->data.fn.fn_type_id.cc;
    if (cc == CallingConventionC) {
        size_t src_i = 0;
        for (;;) {
            if (!iter_function_params_c_abi(g, fn_type, fn_walk, src_i))
                break;
            src_i += 1;
        }
        return;
    }
    if (fn_walk->id == FnWalkIdCall) {
        IrInstructionCall *instruction = fn_walk->data.call.inst;
        bool is_var_args = fn_walk->data.call.is_var_args;
        for (size_t call_i = 0; call_i < instruction->arg_count; call_i += 1) {
            IrInstruction *param_instruction = instruction->args[call_i];
            ZigType *param_type = param_instruction->value.type;
            if (is_var_args || type_has_bits(param_type)) {
                LLVMValueRef param_value = ir_llvm_value(g, param_instruction);
                assert(param_value);
                fn_walk->data.call.gen_param_values->append(param_value);
            }
        }
        return;
    }
    size_t next_var_i = 0;
    for (size_t param_i = 0; param_i < fn_type->data.fn.fn_type_id.param_count; param_i += 1) {
        FnGenParamInfo *gen_info = &fn_type->data.fn.gen_param_info[param_i];
        size_t gen_index = gen_info->gen_index;

        if (gen_index == SIZE_MAX) {
            continue;
        }

        switch (fn_walk->id) {
            case FnWalkIdAttrs: {
                LLVMValueRef llvm_fn = fn_walk->data.attrs.fn->llvm_value;
                bool is_byval = gen_info->is_byval;
                FnTypeParamInfo *param_info = &fn_type->data.fn.fn_type_id.param_info[param_i];

                ZigType *param_type = gen_info->type;
                if (param_info->is_noalias) {
                    addLLVMArgAttr(llvm_fn, (unsigned)gen_index, "noalias");
                }
                if ((param_type->id == ZigTypeIdPointer && param_type->data.pointer.is_const) || is_byval) {
                    addLLVMArgAttr(llvm_fn, (unsigned)gen_index, "readonly");
                }
                if (param_type->id == ZigTypeIdPointer) {
                    addLLVMArgAttr(llvm_fn, (unsigned)gen_index, "nonnull");
                }
                break;
            }
            case FnWalkIdInits: {
                ZigFn *fn_table_entry = fn_walk->data.inits.fn;
                LLVMValueRef llvm_fn = fn_table_entry->llvm_value;
                ZigVar *variable = fn_table_entry->variable_list.at(next_var_i);
                assert(variable->src_arg_index != SIZE_MAX);
                next_var_i += 1;

                assert(variable);
                assert(variable->value_ref);

                if (!handle_is_ptr(variable->var_type)) {
                    clear_debug_source_node(g);
                    gen_store_untyped(g, LLVMGetParam(llvm_fn, (unsigned)variable->gen_arg_index),
                            variable->value_ref, variable->align_bytes, false);
                }

                if (variable->decl_node) {
                    gen_var_debug_decl(g, variable);
                }
                break;
            }
            case FnWalkIdCall:
                // handled before for loop
                zig_unreachable();
            case FnWalkIdTypes:
                // Not called for non-c-abi
                zig_unreachable();
            case FnWalkIdVars:
                // iter_function_params_c_abi is called directly for this one
                zig_unreachable();
        }
    }
}

static LLVMValueRef ir_render_save_err_ret_addr(CodeGen *g, IrExecutable *executable,
        IrInstructionSaveErrRetAddr *save_err_ret_addr_instruction)
{
    assert(g->have_err_ret_tracing);

    LLVMValueRef return_err_fn = get_return_err_fn(g);
    LLVMValueRef args[] = {
        get_cur_err_ret_trace_val(g, save_err_ret_addr_instruction->base.scope),
    };
    LLVMValueRef call_instruction = ZigLLVMBuildCall(g->builder, return_err_fn, args, 1,
            get_llvm_cc(g, CallingConventionUnspecified), ZigLLVM_FnInlineAuto, "");
    return call_instruction;
}

static LLVMValueRef ir_render_return(CodeGen *g, IrExecutable *executable, IrInstructionReturn *return_instruction) {
    ZigType *return_type = return_instruction->value->value.type;
    if (!type_has_bits(return_type)) {
        LLVMBuildRetVoid(g->builder);
        return nullptr;
    }
    LLVMValueRef value = ir_llvm_value(g, return_instruction->value);
    if (handle_is_ptr(return_type)) {
        LLVMBuildRetVoid(g->builder);
        return nullptr;
    } else {
        LLVMBuildRet(g->builder, value);
        return nullptr;
    }
}

static LLVMValueRef gen_overflow_shl_op(CodeGen *g, ZigType *type_entry,
        LLVMValueRef val1, LLVMValueRef val2)
{
    // for unsigned left shifting, we do the lossy shift, then logically shift
    // right the same number of bits
    // if the values don't match, we have an overflow
    // for signed left shifting we do the same except arithmetic shift right

    assert(type_entry->id == ZigTypeIdInt);

    LLVMValueRef result = LLVMBuildShl(g->builder, val1, val2, "");
    LLVMValueRef orig_val;
    if (type_entry->data.integral.is_signed) {
        orig_val = LLVMBuildAShr(g->builder, result, val2, "");
    } else {
        orig_val = LLVMBuildLShr(g->builder, result, val2, "");
    }
    LLVMValueRef ok_bit = LLVMBuildICmp(g->builder, LLVMIntEQ, val1, orig_val, "");

    LLVMBasicBlockRef ok_block = LLVMAppendBasicBlock(g->cur_fn_val, "OverflowOk");
    LLVMBasicBlockRef fail_block = LLVMAppendBasicBlock(g->cur_fn_val, "OverflowFail");
    LLVMBuildCondBr(g->builder, ok_bit, ok_block, fail_block);

    LLVMPositionBuilderAtEnd(g->builder, fail_block);
    gen_safety_crash(g, PanicMsgIdShlOverflowedBits);

    LLVMPositionBuilderAtEnd(g->builder, ok_block);
    return result;
}

static LLVMValueRef gen_overflow_shr_op(CodeGen *g, ZigType *type_entry,
        LLVMValueRef val1, LLVMValueRef val2)
{
    assert(type_entry->id == ZigTypeIdInt);

    LLVMValueRef result;
    if (type_entry->data.integral.is_signed) {
        result = LLVMBuildAShr(g->builder, val1, val2, "");
    } else {
        result = LLVMBuildLShr(g->builder, val1, val2, "");
    }
    LLVMValueRef orig_val = LLVMBuildShl(g->builder, result, val2, "");
    LLVMValueRef ok_bit = LLVMBuildICmp(g->builder, LLVMIntEQ, val1, orig_val, "");

    LLVMBasicBlockRef ok_block = LLVMAppendBasicBlock(g->cur_fn_val, "OverflowOk");
    LLVMBasicBlockRef fail_block = LLVMAppendBasicBlock(g->cur_fn_val, "OverflowFail");
    LLVMBuildCondBr(g->builder, ok_bit, ok_block, fail_block);

    LLVMPositionBuilderAtEnd(g->builder, fail_block);
    gen_safety_crash(g, PanicMsgIdShrOverflowedBits);

    LLVMPositionBuilderAtEnd(g->builder, ok_block);
    return result;
}

static LLVMValueRef gen_floor(CodeGen *g, LLVMValueRef val, ZigType *type_entry) {
    if (type_entry->id == ZigTypeIdInt)
        return val;

    LLVMValueRef floor_fn = get_float_fn(g, type_entry, ZigLLVMFnIdFloor);
    return LLVMBuildCall(g->builder, floor_fn, &val, 1, "");
}

static LLVMValueRef gen_ceil(CodeGen *g, LLVMValueRef val, ZigType *type_entry) {
    if (type_entry->id == ZigTypeIdInt)
        return val;

    LLVMValueRef ceil_fn = get_float_fn(g, type_entry, ZigLLVMFnIdCeil);
    return LLVMBuildCall(g->builder, ceil_fn, &val, 1, "");
}

enum DivKind {
    DivKindFloat,
    DivKindTrunc,
    DivKindFloor,
    DivKindExact,
};

static LLVMValueRef bigint_to_llvm_const(LLVMTypeRef type_ref, BigInt *bigint) {
    if (bigint->digit_count == 0) {
        return LLVMConstNull(type_ref);
    }
    LLVMValueRef unsigned_val;
    if (bigint->digit_count == 1) {
        unsigned_val = LLVMConstInt(type_ref, bigint_ptr(bigint)[0], false);
    } else {
        unsigned_val = LLVMConstIntOfArbitraryPrecision(type_ref, bigint->digit_count, bigint_ptr(bigint));
    }
    if (bigint->is_negative) {
        return LLVMConstNeg(unsigned_val);
    } else {
        return unsigned_val;
    }
}

static LLVMValueRef gen_div(CodeGen *g, bool want_runtime_safety, bool want_fast_math,
        LLVMValueRef val1, LLVMValueRef val2,
        ZigType *type_entry, DivKind div_kind)
{
    ZigLLVMSetFastMath(g->builder, want_fast_math);

    LLVMValueRef zero = LLVMConstNull(type_entry->type_ref);
    if (want_runtime_safety && (want_fast_math || type_entry->id != ZigTypeIdFloat)) {
        LLVMValueRef is_zero_bit;
        if (type_entry->id == ZigTypeIdInt) {
            is_zero_bit = LLVMBuildICmp(g->builder, LLVMIntEQ, val2, zero, "");
        } else if (type_entry->id == ZigTypeIdFloat) {
            is_zero_bit = LLVMBuildFCmp(g->builder, LLVMRealOEQ, val2, zero, "");
        } else {
            zig_unreachable();
        }
        LLVMBasicBlockRef div_zero_ok_block = LLVMAppendBasicBlock(g->cur_fn_val, "DivZeroOk");
        LLVMBasicBlockRef div_zero_fail_block = LLVMAppendBasicBlock(g->cur_fn_val, "DivZeroFail");
        LLVMBuildCondBr(g->builder, is_zero_bit, div_zero_fail_block, div_zero_ok_block);

        LLVMPositionBuilderAtEnd(g->builder, div_zero_fail_block);
        gen_safety_crash(g, PanicMsgIdDivisionByZero);

        LLVMPositionBuilderAtEnd(g->builder, div_zero_ok_block);

        if (type_entry->id == ZigTypeIdInt && type_entry->data.integral.is_signed) {
            LLVMValueRef neg_1_value = LLVMConstInt(type_entry->type_ref, -1, true);
            BigInt int_min_bi = {0};
            eval_min_max_value_int(g, type_entry, &int_min_bi, false);
            LLVMValueRef int_min_value = bigint_to_llvm_const(type_entry->type_ref, &int_min_bi);
            LLVMBasicBlockRef overflow_ok_block = LLVMAppendBasicBlock(g->cur_fn_val, "DivOverflowOk");
            LLVMBasicBlockRef overflow_fail_block = LLVMAppendBasicBlock(g->cur_fn_val, "DivOverflowFail");
            LLVMValueRef num_is_int_min = LLVMBuildICmp(g->builder, LLVMIntEQ, val1, int_min_value, "");
            LLVMValueRef den_is_neg_1 = LLVMBuildICmp(g->builder, LLVMIntEQ, val2, neg_1_value, "");
            LLVMValueRef overflow_fail_bit = LLVMBuildAnd(g->builder, num_is_int_min, den_is_neg_1, "");
            LLVMBuildCondBr(g->builder, overflow_fail_bit, overflow_fail_block, overflow_ok_block);

            LLVMPositionBuilderAtEnd(g->builder, overflow_fail_block);
            gen_safety_crash(g, PanicMsgIdIntegerOverflow);

            LLVMPositionBuilderAtEnd(g->builder, overflow_ok_block);
        }
    }

    if (type_entry->id == ZigTypeIdFloat) {
        LLVMValueRef result = LLVMBuildFDiv(g->builder, val1, val2, "");
        switch (div_kind) {
            case DivKindFloat:
                return result;
            case DivKindExact:
                if (want_runtime_safety) {
                    LLVMValueRef floored = gen_floor(g, result, type_entry);
                    LLVMBasicBlockRef ok_block = LLVMAppendBasicBlock(g->cur_fn_val, "DivExactOk");
                    LLVMBasicBlockRef fail_block = LLVMAppendBasicBlock(g->cur_fn_val, "DivExactFail");
                    LLVMValueRef ok_bit = LLVMBuildFCmp(g->builder, LLVMRealOEQ, floored, result, "");

                    LLVMBuildCondBr(g->builder, ok_bit, ok_block, fail_block);

                    LLVMPositionBuilderAtEnd(g->builder, fail_block);
                    gen_safety_crash(g, PanicMsgIdExactDivisionRemainder);

                    LLVMPositionBuilderAtEnd(g->builder, ok_block);
                }
                return result;
            case DivKindTrunc:
                {
                    LLVMBasicBlockRef ltz_block = LLVMAppendBasicBlock(g->cur_fn_val, "DivTruncLTZero");
                    LLVMBasicBlockRef gez_block = LLVMAppendBasicBlock(g->cur_fn_val, "DivTruncGEZero");
                    LLVMBasicBlockRef end_block = LLVMAppendBasicBlock(g->cur_fn_val, "DivTruncEnd");
                    LLVMValueRef ltz = LLVMBuildFCmp(g->builder, LLVMRealOLT, val1, zero, "");
                    LLVMBuildCondBr(g->builder, ltz, ltz_block, gez_block);

                    LLVMPositionBuilderAtEnd(g->builder, ltz_block);
                    LLVMValueRef ceiled = gen_ceil(g, result, type_entry);
                    LLVMBasicBlockRef ceiled_end_block = LLVMGetInsertBlock(g->builder);
                    LLVMBuildBr(g->builder, end_block);

                    LLVMPositionBuilderAtEnd(g->builder, gez_block);
                    LLVMValueRef floored = gen_floor(g, result, type_entry);
                    LLVMBasicBlockRef floored_end_block = LLVMGetInsertBlock(g->builder);
                    LLVMBuildBr(g->builder, end_block);

                    LLVMPositionBuilderAtEnd(g->builder, end_block);
                    LLVMValueRef phi = LLVMBuildPhi(g->builder, type_entry->type_ref, "");
                    LLVMValueRef incoming_values[] = { ceiled, floored };
                    LLVMBasicBlockRef incoming_blocks[] = { ceiled_end_block, floored_end_block };
                    LLVMAddIncoming(phi, incoming_values, incoming_blocks, 2);
                    return phi;
                }
            case DivKindFloor:
                return gen_floor(g, result, type_entry);
        }
        zig_unreachable();
    }

    assert(type_entry->id == ZigTypeIdInt);

    switch (div_kind) {
        case DivKindFloat:
            zig_unreachable();
        case DivKindTrunc:
            if (type_entry->data.integral.is_signed) {
                return LLVMBuildSDiv(g->builder, val1, val2, "");
            } else {
                return LLVMBuildUDiv(g->builder, val1, val2, "");
            }
        case DivKindExact:
            if (want_runtime_safety) {
                LLVMValueRef remainder_val;
                if (type_entry->data.integral.is_signed) {
                    remainder_val = LLVMBuildSRem(g->builder, val1, val2, "");
                } else {
                    remainder_val = LLVMBuildURem(g->builder, val1, val2, "");
                }
                LLVMValueRef ok_bit = LLVMBuildICmp(g->builder, LLVMIntEQ, remainder_val, zero, "");

                LLVMBasicBlockRef ok_block = LLVMAppendBasicBlock(g->cur_fn_val, "DivExactOk");
                LLVMBasicBlockRef fail_block = LLVMAppendBasicBlock(g->cur_fn_val, "DivExactFail");
                LLVMBuildCondBr(g->builder, ok_bit, ok_block, fail_block);

                LLVMPositionBuilderAtEnd(g->builder, fail_block);
                gen_safety_crash(g, PanicMsgIdExactDivisionRemainder);

                LLVMPositionBuilderAtEnd(g->builder, ok_block);
            }
            if (type_entry->data.integral.is_signed) {
                return LLVMBuildExactSDiv(g->builder, val1, val2, "");
            } else {
                return LLVMBuildExactUDiv(g->builder, val1, val2, "");
            }
        case DivKindFloor:
            {
                if (!type_entry->data.integral.is_signed) {
                    return LLVMBuildUDiv(g->builder, val1, val2, "");
                }
                // const result = @divTrunc(a, b);
                // if (result >= 0 or result * b == a)
                //     return result;
                // else
                //     return result - 1;

                LLVMValueRef result = LLVMBuildSDiv(g->builder, val1, val2, "");
                LLVMValueRef is_pos = LLVMBuildICmp(g->builder, LLVMIntSGE, result, zero, "");
                LLVMValueRef orig_num = LLVMBuildNSWMul(g->builder, result, val2, "");
                LLVMValueRef orig_ok = LLVMBuildICmp(g->builder, LLVMIntEQ, orig_num, val1, "");
                LLVMValueRef ok_bit = LLVMBuildOr(g->builder, orig_ok, is_pos, "");
                LLVMValueRef one = LLVMConstInt(type_entry->type_ref, 1, true);
                LLVMValueRef result_minus_1 = LLVMBuildNSWSub(g->builder, result, one, "");
                return LLVMBuildSelect(g->builder, ok_bit, result, result_minus_1, "");
            }
    }
    zig_unreachable();
}

enum RemKind {
    RemKindRem,
    RemKindMod,
};

static LLVMValueRef gen_rem(CodeGen *g, bool want_runtime_safety, bool want_fast_math,
        LLVMValueRef val1, LLVMValueRef val2,
        ZigType *type_entry, RemKind rem_kind)
{
    ZigLLVMSetFastMath(g->builder, want_fast_math);

    LLVMValueRef zero = LLVMConstNull(type_entry->type_ref);
    if (want_runtime_safety) {
        LLVMValueRef is_zero_bit;
        if (type_entry->id == ZigTypeIdInt) {
            LLVMIntPredicate pred = type_entry->data.integral.is_signed ? LLVMIntSLE : LLVMIntEQ;
            is_zero_bit = LLVMBuildICmp(g->builder, pred, val2, zero, "");
        } else if (type_entry->id == ZigTypeIdFloat) {
            is_zero_bit = LLVMBuildFCmp(g->builder, LLVMRealOEQ, val2, zero, "");
        } else {
            zig_unreachable();
        }
        LLVMBasicBlockRef rem_zero_ok_block = LLVMAppendBasicBlock(g->cur_fn_val, "RemZeroOk");
        LLVMBasicBlockRef rem_zero_fail_block = LLVMAppendBasicBlock(g->cur_fn_val, "RemZeroFail");
        LLVMBuildCondBr(g->builder, is_zero_bit, rem_zero_fail_block, rem_zero_ok_block);

        LLVMPositionBuilderAtEnd(g->builder, rem_zero_fail_block);
        gen_safety_crash(g, PanicMsgIdRemainderDivisionByZero);

        LLVMPositionBuilderAtEnd(g->builder, rem_zero_ok_block);
    }

    if (type_entry->id == ZigTypeIdFloat) {
        if (rem_kind == RemKindRem) {
            return LLVMBuildFRem(g->builder, val1, val2, "");
        } else {
            LLVMValueRef a = LLVMBuildFRem(g->builder, val1, val2, "");
            LLVMValueRef b = LLVMBuildFAdd(g->builder, a, val2, "");
            LLVMValueRef c = LLVMBuildFRem(g->builder, b, val2, "");
            LLVMValueRef ltz = LLVMBuildFCmp(g->builder, LLVMRealOLT, val1, zero, "");
            return LLVMBuildSelect(g->builder, ltz, c, a, "");
        }
    } else {
        assert(type_entry->id == ZigTypeIdInt);
        if (type_entry->data.integral.is_signed) {
            if (rem_kind == RemKindRem) {
                return LLVMBuildSRem(g->builder, val1, val2, "");
            } else {
                LLVMValueRef a = LLVMBuildSRem(g->builder, val1, val2, "");
                LLVMValueRef b = LLVMBuildNSWAdd(g->builder, a, val2, "");
                LLVMValueRef c = LLVMBuildSRem(g->builder, b, val2, "");
                LLVMValueRef ltz = LLVMBuildICmp(g->builder, LLVMIntSLT, val1, zero, "");
                return LLVMBuildSelect(g->builder, ltz, c, a, "");
            }
        } else {
            return LLVMBuildURem(g->builder, val1, val2, "");
        }
    }

}

static LLVMValueRef ir_render_bin_op(CodeGen *g, IrExecutable *executable,
        IrInstructionBinOp *bin_op_instruction)
{
    IrBinOp op_id = bin_op_instruction->op_id;
    IrInstruction *op1 = bin_op_instruction->op1;
    IrInstruction *op2 = bin_op_instruction->op2;

    assert(op1->value.type == op2->value.type || op_id == IrBinOpBitShiftLeftLossy ||
        op_id == IrBinOpBitShiftLeftExact || op_id == IrBinOpBitShiftRightLossy ||
        op_id == IrBinOpBitShiftRightExact ||
        (op1->value.type->id == ZigTypeIdErrorSet && op2->value.type->id == ZigTypeIdErrorSet) ||
        (op1->value.type->id == ZigTypeIdPointer &&
            (op_id == IrBinOpAdd || op_id == IrBinOpSub) &&
            op1->value.type->data.pointer.ptr_len == PtrLenUnknown)
    );
    ZigType *type_entry = op1->value.type;

    bool want_runtime_safety = bin_op_instruction->safety_check_on &&
        ir_want_runtime_safety(g, &bin_op_instruction->base);

    LLVMValueRef op1_value = ir_llvm_value(g, op1);
    LLVMValueRef op2_value = ir_llvm_value(g, op2);


    switch (op_id) {
        case IrBinOpInvalid:
        case IrBinOpArrayCat:
        case IrBinOpArrayMult:
        case IrBinOpRemUnspecified:
        case IrBinOpMergeErrorSets:
            zig_unreachable();
        case IrBinOpBoolOr:
            return LLVMBuildOr(g->builder, op1_value, op2_value, "");
        case IrBinOpBoolAnd:
            return LLVMBuildAnd(g->builder, op1_value, op2_value, "");
        case IrBinOpCmpEq:
        case IrBinOpCmpNotEq:
        case IrBinOpCmpLessThan:
        case IrBinOpCmpGreaterThan:
        case IrBinOpCmpLessOrEq:
        case IrBinOpCmpGreaterOrEq:
            if (type_entry->id == ZigTypeIdFloat) {
                ZigLLVMSetFastMath(g->builder, ir_want_fast_math(g, &bin_op_instruction->base));
                LLVMRealPredicate pred = cmp_op_to_real_predicate(op_id);
                return LLVMBuildFCmp(g->builder, pred, op1_value, op2_value, "");
            } else if (type_entry->id == ZigTypeIdInt) {
                LLVMIntPredicate pred = cmp_op_to_int_predicate(op_id, type_entry->data.integral.is_signed);
                return LLVMBuildICmp(g->builder, pred, op1_value, op2_value, "");
            } else if (type_entry->id == ZigTypeIdEnum ||
                    type_entry->id == ZigTypeIdErrorSet ||
                    type_entry->id == ZigTypeIdBool ||
                    get_codegen_ptr_type(type_entry) != nullptr)
            {
                LLVMIntPredicate pred = cmp_op_to_int_predicate(op_id, false);
                return LLVMBuildICmp(g->builder, pred, op1_value, op2_value, "");
            } else {
                zig_unreachable();
            }
        case IrBinOpAdd:
        case IrBinOpAddWrap:
            if (type_entry->id == ZigTypeIdPointer) {
                assert(type_entry->data.pointer.ptr_len == PtrLenUnknown);
                // TODO runtime safety
                return LLVMBuildInBoundsGEP(g->builder, op1_value, &op2_value, 1, "");
            } else if (type_entry->id == ZigTypeIdFloat) {
                ZigLLVMSetFastMath(g->builder, ir_want_fast_math(g, &bin_op_instruction->base));
                return LLVMBuildFAdd(g->builder, op1_value, op2_value, "");
            } else if (type_entry->id == ZigTypeIdInt) {
                bool is_wrapping = (op_id == IrBinOpAddWrap);
                if (is_wrapping) {
                    return LLVMBuildAdd(g->builder, op1_value, op2_value, "");
                } else if (want_runtime_safety) {
                    return gen_overflow_op(g, type_entry, AddSubMulAdd, op1_value, op2_value);
                } else if (type_entry->data.integral.is_signed) {
                    return LLVMBuildNSWAdd(g->builder, op1_value, op2_value, "");
                } else {
                    return LLVMBuildNUWAdd(g->builder, op1_value, op2_value, "");
                }
            } else {
                zig_unreachable();
            }
        case IrBinOpBinOr:
            return LLVMBuildOr(g->builder, op1_value, op2_value, "");
        case IrBinOpBinXor:
            return LLVMBuildXor(g->builder, op1_value, op2_value, "");
        case IrBinOpBinAnd:
            return LLVMBuildAnd(g->builder, op1_value, op2_value, "");
        case IrBinOpBitShiftLeftLossy:
        case IrBinOpBitShiftLeftExact:
            {
                assert(type_entry->id == ZigTypeIdInt);
                LLVMValueRef op2_casted = gen_widen_or_shorten(g, false, op2->value.type,
                        type_entry, op2_value);
                bool is_sloppy = (op_id == IrBinOpBitShiftLeftLossy);
                if (is_sloppy) {
                    return LLVMBuildShl(g->builder, op1_value, op2_casted, "");
                } else if (want_runtime_safety) {
                    return gen_overflow_shl_op(g, type_entry, op1_value, op2_casted);
                } else if (type_entry->data.integral.is_signed) {
                    return ZigLLVMBuildNSWShl(g->builder, op1_value, op2_casted, "");
                } else {
                    return ZigLLVMBuildNUWShl(g->builder, op1_value, op2_casted, "");
                }
            }
        case IrBinOpBitShiftRightLossy:
        case IrBinOpBitShiftRightExact:
            {
                assert(type_entry->id == ZigTypeIdInt);
                LLVMValueRef op2_casted = gen_widen_or_shorten(g, false, op2->value.type,
                        type_entry, op2_value);
                bool is_sloppy = (op_id == IrBinOpBitShiftRightLossy);
                if (is_sloppy) {
                    if (type_entry->data.integral.is_signed) {
                        return LLVMBuildAShr(g->builder, op1_value, op2_casted, "");
                    } else {
                        return LLVMBuildLShr(g->builder, op1_value, op2_casted, "");
                    }
                } else if (want_runtime_safety) {
                    return gen_overflow_shr_op(g, type_entry, op1_value, op2_casted);
                } else if (type_entry->data.integral.is_signed) {
                    return ZigLLVMBuildAShrExact(g->builder, op1_value, op2_casted, "");
                } else {
                    return ZigLLVMBuildLShrExact(g->builder, op1_value, op2_casted, "");
                }
            }
        case IrBinOpSub:
        case IrBinOpSubWrap:
            if (type_entry->id == ZigTypeIdPointer) {
                assert(type_entry->data.pointer.ptr_len == PtrLenUnknown);
                // TODO runtime safety
                LLVMValueRef subscript_value = LLVMBuildNeg(g->builder, op2_value, "");
                return LLVMBuildInBoundsGEP(g->builder, op1_value, &subscript_value, 1, "");
            } else if (type_entry->id == ZigTypeIdFloat) {
                ZigLLVMSetFastMath(g->builder, ir_want_fast_math(g, &bin_op_instruction->base));
                return LLVMBuildFSub(g->builder, op1_value, op2_value, "");
            } else if (type_entry->id == ZigTypeIdInt) {
                bool is_wrapping = (op_id == IrBinOpSubWrap);
                if (is_wrapping) {
                    return LLVMBuildSub(g->builder, op1_value, op2_value, "");
                } else if (want_runtime_safety) {
                    return gen_overflow_op(g, type_entry, AddSubMulSub, op1_value, op2_value);
                } else if (type_entry->data.integral.is_signed) {
                    return LLVMBuildNSWSub(g->builder, op1_value, op2_value, "");
                } else {
                    return LLVMBuildNUWSub(g->builder, op1_value, op2_value, "");
                }
            } else {
                zig_unreachable();
            }
        case IrBinOpMult:
        case IrBinOpMultWrap:
            if (type_entry->id == ZigTypeIdFloat) {
                ZigLLVMSetFastMath(g->builder, ir_want_fast_math(g, &bin_op_instruction->base));
                return LLVMBuildFMul(g->builder, op1_value, op2_value, "");
            } else if (type_entry->id == ZigTypeIdInt) {
                bool is_wrapping = (op_id == IrBinOpMultWrap);
                if (is_wrapping) {
                    return LLVMBuildMul(g->builder, op1_value, op2_value, "");
                } else if (want_runtime_safety) {
                    return gen_overflow_op(g, type_entry, AddSubMulMul, op1_value, op2_value);
                } else if (type_entry->data.integral.is_signed) {
                    return LLVMBuildNSWMul(g->builder, op1_value, op2_value, "");
                } else {
                    return LLVMBuildNUWMul(g->builder, op1_value, op2_value, "");
                }
            } else {
                zig_unreachable();
            }
        case IrBinOpDivUnspecified:
            return gen_div(g, want_runtime_safety, ir_want_fast_math(g, &bin_op_instruction->base),
                    op1_value, op2_value, type_entry, DivKindFloat);
        case IrBinOpDivExact:
            return gen_div(g, want_runtime_safety, ir_want_fast_math(g, &bin_op_instruction->base),
                    op1_value, op2_value, type_entry, DivKindExact);
        case IrBinOpDivTrunc:
            return gen_div(g, want_runtime_safety, ir_want_fast_math(g, &bin_op_instruction->base),
                    op1_value, op2_value, type_entry, DivKindTrunc);
        case IrBinOpDivFloor:
            return gen_div(g, want_runtime_safety, ir_want_fast_math(g, &bin_op_instruction->base),
                    op1_value, op2_value, type_entry, DivKindFloor);
        case IrBinOpRemRem:
            return gen_rem(g, want_runtime_safety, ir_want_fast_math(g, &bin_op_instruction->base),
                    op1_value, op2_value, type_entry, RemKindRem);
        case IrBinOpRemMod:
            return gen_rem(g, want_runtime_safety, ir_want_fast_math(g, &bin_op_instruction->base),
                    op1_value, op2_value, type_entry, RemKindMod);
    }
    zig_unreachable();
}

static void add_error_range_check(CodeGen *g, ZigType *err_set_type, ZigType *int_type, LLVMValueRef target_val) {
    assert(err_set_type->id == ZigTypeIdErrorSet);

    if (type_is_global_error_set(err_set_type)) {
        LLVMValueRef zero = LLVMConstNull(int_type->type_ref);
        LLVMValueRef neq_zero_bit = LLVMBuildICmp(g->builder, LLVMIntNE, target_val, zero, "");
        LLVMValueRef ok_bit;

        BigInt biggest_possible_err_val = {0};
        eval_min_max_value_int(g, int_type, &biggest_possible_err_val, true);

        if (bigint_fits_in_bits(&biggest_possible_err_val, 64, false) &&
            bigint_as_unsigned(&biggest_possible_err_val) < g->errors_by_index.length)
        {
            ok_bit = neq_zero_bit;
        } else {
            LLVMValueRef error_value_count = LLVMConstInt(int_type->type_ref, g->errors_by_index.length, false);
            LLVMValueRef in_bounds_bit = LLVMBuildICmp(g->builder, LLVMIntULT, target_val, error_value_count, "");
            ok_bit = LLVMBuildAnd(g->builder, neq_zero_bit, in_bounds_bit, "");
        }

        LLVMBasicBlockRef ok_block = LLVMAppendBasicBlock(g->cur_fn_val, "IntToErrOk");
        LLVMBasicBlockRef fail_block = LLVMAppendBasicBlock(g->cur_fn_val, "IntToErrFail");

        LLVMBuildCondBr(g->builder, ok_bit, ok_block, fail_block);

        LLVMPositionBuilderAtEnd(g->builder, fail_block);
        gen_safety_crash(g, PanicMsgIdInvalidErrorCode);

        LLVMPositionBuilderAtEnd(g->builder, ok_block);
    } else {
        LLVMBasicBlockRef ok_block = LLVMAppendBasicBlock(g->cur_fn_val, "IntToErrOk");
        LLVMBasicBlockRef fail_block = LLVMAppendBasicBlock(g->cur_fn_val, "IntToErrFail");

        uint32_t err_count = err_set_type->data.error_set.err_count;
        LLVMValueRef switch_instr = LLVMBuildSwitch(g->builder, target_val, fail_block, err_count);
        for (uint32_t i = 0; i < err_count; i += 1) {
            LLVMValueRef case_value = LLVMConstInt(g->err_tag_type->type_ref, err_set_type->data.error_set.errors[i]->value, false);
            LLVMAddCase(switch_instr, case_value, ok_block);
        }

        LLVMPositionBuilderAtEnd(g->builder, fail_block);
        gen_safety_crash(g, PanicMsgIdInvalidErrorCode);

        LLVMPositionBuilderAtEnd(g->builder, ok_block);
    }
}

static LLVMValueRef ir_render_cast(CodeGen *g, IrExecutable *executable,
        IrInstructionCast *cast_instruction)
{
    ZigType *actual_type = cast_instruction->value->value.type;
    ZigType *wanted_type = cast_instruction->base.value.type;
    LLVMValueRef expr_val = ir_llvm_value(g, cast_instruction->value);
    assert(expr_val);

    switch (cast_instruction->cast_op) {
        case CastOpNoCast:
        case CastOpNumLitToConcrete:
            zig_unreachable();
        case CastOpNoop:
            return expr_val;
        case CastOpIntToFloat:
            assert(actual_type->id == ZigTypeIdInt);
            if (actual_type->data.integral.is_signed) {
                return LLVMBuildSIToFP(g->builder, expr_val, wanted_type->type_ref, "");
            } else {
                return LLVMBuildUIToFP(g->builder, expr_val, wanted_type->type_ref, "");
            }
        case CastOpFloatToInt: {
            assert(wanted_type->id == ZigTypeIdInt);
            ZigLLVMSetFastMath(g->builder, ir_want_fast_math(g, &cast_instruction->base));

            bool want_safety = ir_want_runtime_safety(g, &cast_instruction->base);

            LLVMValueRef result;
            if (wanted_type->data.integral.is_signed) {
                result = LLVMBuildFPToSI(g->builder, expr_val, wanted_type->type_ref, "");
            } else {
                result = LLVMBuildFPToUI(g->builder, expr_val, wanted_type->type_ref, "");
            }

            if (want_safety) {
                LLVMValueRef back_to_float;
                if (wanted_type->data.integral.is_signed) {
                    back_to_float = LLVMBuildSIToFP(g->builder, result, LLVMTypeOf(expr_val), "");
                } else {
                    back_to_float = LLVMBuildUIToFP(g->builder, result, LLVMTypeOf(expr_val), "");
                }
                LLVMValueRef difference = LLVMBuildFSub(g->builder, expr_val, back_to_float, "");
                LLVMValueRef one_pos = LLVMConstReal(LLVMTypeOf(expr_val), 1.0f);
                LLVMValueRef one_neg = LLVMConstReal(LLVMTypeOf(expr_val), -1.0f);
                LLVMValueRef ok_bit_pos = LLVMBuildFCmp(g->builder, LLVMRealOLT, difference, one_pos, "");
                LLVMValueRef ok_bit_neg = LLVMBuildFCmp(g->builder, LLVMRealOGT, difference, one_neg, "");
                LLVMValueRef ok_bit = LLVMBuildAnd(g->builder, ok_bit_pos, ok_bit_neg, "");
                LLVMBasicBlockRef ok_block = LLVMAppendBasicBlock(g->cur_fn_val, "FloatCheckOk");
                LLVMBasicBlockRef bad_block = LLVMAppendBasicBlock(g->cur_fn_val, "FloatCheckFail");
                LLVMBuildCondBr(g->builder, ok_bit, ok_block, bad_block);
                LLVMPositionBuilderAtEnd(g->builder, bad_block);
                gen_safety_crash(g, PanicMsgIdFloatToInt);
                LLVMPositionBuilderAtEnd(g->builder, ok_block);
            }
            return result;
        }
        case CastOpBoolToInt:
            assert(wanted_type->id == ZigTypeIdInt);
            assert(actual_type->id == ZigTypeIdBool);
            return LLVMBuildZExt(g->builder, expr_val, wanted_type->type_ref, "");
        case CastOpErrSet:
            if (ir_want_runtime_safety(g, &cast_instruction->base)) {
                add_error_range_check(g, wanted_type, g->err_tag_type, expr_val);
            }
            return expr_val;
        case CastOpBitCast:
            return LLVMBuildBitCast(g->builder, expr_val, wanted_type->type_ref, "");
    }
    zig_unreachable();
}

static LLVMValueRef ir_render_ptr_cast(CodeGen *g, IrExecutable *executable,
        IrInstructionPtrCastGen *instruction)
{
    ZigType *wanted_type = instruction->base.value.type;
    if (!type_has_bits(wanted_type)) {
        return nullptr;
    }
    LLVMValueRef ptr = ir_llvm_value(g, instruction->ptr);
    return LLVMBuildBitCast(g->builder, ptr, wanted_type->type_ref, "");
}

static LLVMValueRef ir_render_widen_or_shorten(CodeGen *g, IrExecutable *executable,
        IrInstructionWidenOrShorten *instruction)
{
    ZigType *actual_type = instruction->target->value.type;
    // TODO instead of this logic, use the Noop instruction to change the type from
    // enum_tag to the underlying int type
    ZigType *int_type;
    if (actual_type->id == ZigTypeIdEnum) {
        int_type = actual_type->data.enumeration.tag_int_type;
    } else {
        int_type = actual_type;
    }
    LLVMValueRef target_val = ir_llvm_value(g, instruction->target);
    return gen_widen_or_shorten(g, ir_want_runtime_safety(g, &instruction->base), int_type,
            instruction->base.value.type, target_val);
}

static LLVMValueRef ir_render_int_to_ptr(CodeGen *g, IrExecutable *executable, IrInstructionIntToPtr *instruction) {
    ZigType *wanted_type = instruction->base.value.type;
    LLVMValueRef target_val = ir_llvm_value(g, instruction->target);
    return LLVMBuildIntToPtr(g->builder, target_val, wanted_type->type_ref, "");
}

static LLVMValueRef ir_render_ptr_to_int(CodeGen *g, IrExecutable *executable, IrInstructionPtrToInt *instruction) {
    ZigType *wanted_type = instruction->base.value.type;
    LLVMValueRef target_val = ir_llvm_value(g, instruction->target);
    return LLVMBuildPtrToInt(g->builder, target_val, wanted_type->type_ref, "");
}

static LLVMValueRef ir_render_int_to_enum(CodeGen *g, IrExecutable *executable, IrInstructionIntToEnum *instruction) {
    ZigType *wanted_type = instruction->base.value.type;
    assert(wanted_type->id == ZigTypeIdEnum);
    ZigType *tag_int_type = wanted_type->data.enumeration.tag_int_type;

    LLVMValueRef target_val = ir_llvm_value(g, instruction->target);
    LLVMValueRef tag_int_value = gen_widen_or_shorten(g, ir_want_runtime_safety(g, &instruction->base),
            instruction->target->value.type, tag_int_type, target_val);

    if (ir_want_runtime_safety(g, &instruction->base)) {
        LLVMBasicBlockRef bad_value_block = LLVMAppendBasicBlock(g->cur_fn_val, "BadValue");
        LLVMBasicBlockRef ok_value_block = LLVMAppendBasicBlock(g->cur_fn_val, "OkValue");
        size_t field_count = wanted_type->data.enumeration.src_field_count;
        LLVMValueRef switch_instr = LLVMBuildSwitch(g->builder, tag_int_value, bad_value_block, field_count);
        for (size_t field_i = 0; field_i < field_count; field_i += 1) {
            LLVMValueRef this_tag_int_value = bigint_to_llvm_const(tag_int_type->type_ref,
                    &wanted_type->data.enumeration.fields[field_i].value);
            LLVMAddCase(switch_instr, this_tag_int_value, ok_value_block);
        }
        LLVMPositionBuilderAtEnd(g->builder, bad_value_block);
        gen_safety_crash(g, PanicMsgIdBadEnumValue);

        LLVMPositionBuilderAtEnd(g->builder, ok_value_block);
    }
    return tag_int_value;
}

static LLVMValueRef ir_render_int_to_err(CodeGen *g, IrExecutable *executable, IrInstructionIntToErr *instruction) {
    ZigType *wanted_type = instruction->base.value.type;
    assert(wanted_type->id == ZigTypeIdErrorSet);

    ZigType *actual_type = instruction->target->value.type;
    assert(actual_type->id == ZigTypeIdInt);
    assert(!actual_type->data.integral.is_signed);

    LLVMValueRef target_val = ir_llvm_value(g, instruction->target);

    if (ir_want_runtime_safety(g, &instruction->base)) {
        add_error_range_check(g, wanted_type, actual_type, target_val);
    }

    return gen_widen_or_shorten(g, false, actual_type, g->err_tag_type, target_val);
}

static LLVMValueRef ir_render_err_to_int(CodeGen *g, IrExecutable *executable, IrInstructionErrToInt *instruction) {
    ZigType *wanted_type = instruction->base.value.type;
    assert(wanted_type->id == ZigTypeIdInt);
    assert(!wanted_type->data.integral.is_signed);

    ZigType *actual_type = instruction->target->value.type;
    LLVMValueRef target_val = ir_llvm_value(g, instruction->target);

    if (actual_type->id == ZigTypeIdErrorSet) {
        return gen_widen_or_shorten(g, ir_want_runtime_safety(g, &instruction->base),
            g->err_tag_type, wanted_type, target_val);
    } else if (actual_type->id == ZigTypeIdErrorUnion) {
        // this should have been a compile time constant
        assert(type_has_bits(actual_type->data.error_union.err_set_type));

        if (!type_has_bits(actual_type->data.error_union.payload_type)) {
            return gen_widen_or_shorten(g, ir_want_runtime_safety(g, &instruction->base),
                g->err_tag_type, wanted_type, target_val);
        } else {
            zig_panic("TODO err to int when error union payload type not void");
        }
    } else {
        zig_unreachable();
    }
}

static LLVMValueRef ir_render_unreachable(CodeGen *g, IrExecutable *executable,
        IrInstructionUnreachable *unreachable_instruction)
{
    if (ir_want_runtime_safety(g, &unreachable_instruction->base)) {
        gen_safety_crash(g, PanicMsgIdUnreachable);
    } else {
        LLVMBuildUnreachable(g->builder);
    }
    return nullptr;
}

static LLVMValueRef ir_render_cond_br(CodeGen *g, IrExecutable *executable,
        IrInstructionCondBr *cond_br_instruction)
{
    LLVMBuildCondBr(g->builder,
            ir_llvm_value(g, cond_br_instruction->condition),
            cond_br_instruction->then_block->llvm_block,
            cond_br_instruction->else_block->llvm_block);
    return nullptr;
}

static LLVMValueRef ir_render_br(CodeGen *g, IrExecutable *executable, IrInstructionBr *br_instruction) {
    LLVMBuildBr(g->builder, br_instruction->dest_block->llvm_block);
    return nullptr;
}

static LLVMValueRef ir_render_un_op(CodeGen *g, IrExecutable *executable, IrInstructionUnOp *un_op_instruction) {
    IrUnOp op_id = un_op_instruction->op_id;
    LLVMValueRef expr = ir_llvm_value(g, un_op_instruction->value);
    ZigType *expr_type = un_op_instruction->value->value.type;

    switch (op_id) {
        case IrUnOpInvalid:
        case IrUnOpOptional:
        case IrUnOpDereference:
            zig_unreachable();
        case IrUnOpNegation:
        case IrUnOpNegationWrap:
            {
                if (expr_type->id == ZigTypeIdFloat) {
                    ZigLLVMSetFastMath(g->builder, ir_want_fast_math(g, &un_op_instruction->base));
                    return LLVMBuildFNeg(g->builder, expr, "");
                } else if (expr_type->id == ZigTypeIdInt) {
                    if (op_id == IrUnOpNegationWrap) {
                        return LLVMBuildNeg(g->builder, expr, "");
                    } else if (ir_want_runtime_safety(g, &un_op_instruction->base)) {
                        LLVMValueRef zero = LLVMConstNull(LLVMTypeOf(expr));
                        return gen_overflow_op(g, expr_type, AddSubMulSub, zero, expr);
                    } else if (expr_type->data.integral.is_signed) {
                        return LLVMBuildNSWNeg(g->builder, expr, "");
                    } else {
                        return LLVMBuildNUWNeg(g->builder, expr, "");
                    }
                } else {
                    zig_unreachable();
                }
            }
        case IrUnOpBinNot:
            return LLVMBuildNot(g->builder, expr, "");
    }

    zig_unreachable();
}

static LLVMValueRef ir_render_bool_not(CodeGen *g, IrExecutable *executable, IrInstructionBoolNot *instruction) {
    LLVMValueRef value = ir_llvm_value(g, instruction->value);
    LLVMValueRef zero = LLVMConstNull(LLVMTypeOf(value));
    return LLVMBuildICmp(g->builder, LLVMIntEQ, value, zero, "");
}

static LLVMValueRef ir_render_decl_var(CodeGen *g, IrExecutable *executable, IrInstructionDeclVarGen *instruction) {
    ZigVar *var = instruction->var;

    if (!type_has_bits(var->var_type))
        return nullptr;

    if (var->ref_count == 0 && g->build_mode != BuildModeDebug)
        return nullptr;

    var->value_ref = ir_llvm_value(g, instruction->var_ptr);
    gen_var_debug_decl(g, var);
    return nullptr;
}

static LLVMValueRef ir_render_load_ptr(CodeGen *g, IrExecutable *executable, IrInstructionLoadPtr *instruction) {
    ZigType *child_type = instruction->base.value.type;
    if (!type_has_bits(child_type))
        return nullptr;

    LLVMValueRef ptr = ir_llvm_value(g, instruction->ptr);
    ZigType *ptr_type = instruction->ptr->value.type;
    assert(ptr_type->id == ZigTypeIdPointer);

    uint32_t host_int_bytes = ptr_type->data.pointer.host_int_bytes;
    if (host_int_bytes == 0)
        return get_handle_value(g, ptr, child_type, ptr_type);

    bool big_endian = g->is_big_endian;

    assert(!handle_is_ptr(child_type));
    LLVMValueRef containing_int = gen_load(g, ptr, ptr_type, "");
    uint32_t host_bit_count = LLVMGetIntTypeWidth(LLVMTypeOf(containing_int));
    assert(host_bit_count == host_int_bytes * 8);
    uint32_t size_in_bits = type_size_bits(g, child_type);

    uint32_t bit_offset = ptr_type->data.pointer.bit_offset_in_host;
    uint32_t shift_amt = big_endian ? host_bit_count - bit_offset - size_in_bits : bit_offset;

    LLVMValueRef shift_amt_val = LLVMConstInt(LLVMTypeOf(containing_int), shift_amt, false);
    LLVMValueRef shifted_value = LLVMBuildLShr(g->builder, containing_int, shift_amt_val, "");

    return LLVMBuildTrunc(g->builder, shifted_value, child_type->type_ref, "");
}

static bool value_is_all_undef(ConstExprValue *const_val) {
    switch (const_val->special) {
        case ConstValSpecialRuntime:
            return false;
        case ConstValSpecialUndef:
            return true;
        case ConstValSpecialStatic:
            if (const_val->type->id == ZigTypeIdStruct) {
                for (size_t i = 0; i < const_val->type->data.structure.src_field_count; i += 1) {
                    if (!value_is_all_undef(&const_val->data.x_struct.fields[i]))
                        return false;
                }
                return true;
            } else if (const_val->type->id == ZigTypeIdArray) {
                switch (const_val->data.x_array.special) {
                    case ConstArraySpecialUndef:
                        return true;
                    case ConstArraySpecialBuf:
                        return false;
                    case ConstArraySpecialNone:
                        for (size_t i = 0; i < const_val->type->data.array.len; i += 1) {
                            if (!value_is_all_undef(&const_val->data.x_array.data.s_none.elements[i]))
                                return false;
                        }
                        return true;
                }
                zig_unreachable();
            } else {
                return false;
            }
    }
    zig_unreachable();
}

static void gen_undef_init(CodeGen *g, uint32_t ptr_align_bytes, ZigType *value_type, LLVMValueRef ptr) {
    assert(type_has_bits(value_type));
    uint64_t size_bytes = LLVMStoreSizeOfType(g->target_data_ref, value_type->type_ref);
    assert(size_bytes > 0);
    assert(ptr_align_bytes > 0);
    // memset uninitialized memory to 0xaa
    LLVMTypeRef ptr_u8 = LLVMPointerType(LLVMInt8Type(), 0);
    LLVMValueRef fill_char = LLVMConstInt(LLVMInt8Type(), 0xaa, false);
    LLVMValueRef dest_ptr = LLVMBuildBitCast(g->builder, ptr, ptr_u8, "");
    ZigType *usize = g->builtin_types.entry_usize;
    LLVMValueRef byte_count = LLVMConstInt(usize->type_ref, size_bytes, false);
    ZigLLVMBuildMemSet(g->builder, dest_ptr, fill_char, byte_count, ptr_align_bytes, false);
}

static LLVMValueRef ir_render_store_ptr(CodeGen *g, IrExecutable *executable, IrInstructionStorePtr *instruction) {
    ZigType *ptr_type = instruction->ptr->value.type;
    assert(ptr_type->id == ZigTypeIdPointer);
    if (!type_has_bits(ptr_type))
        return nullptr;

    bool have_init_expr = !value_is_all_undef(&instruction->value->value); 
    if (have_init_expr) {
        LLVMValueRef ptr = ir_llvm_value(g, instruction->ptr);
        LLVMValueRef value = ir_llvm_value(g, instruction->value);

        gen_assign_raw(g, ptr, ptr_type, value);
    } else if (ir_want_runtime_safety(g, &instruction->base)) {
        gen_undef_init(g, get_ptr_align(g, ptr_type), instruction->value->value.type,
            ir_llvm_value(g, instruction->ptr)); 
    }

    return nullptr;
}

static LLVMValueRef ir_render_var_ptr(CodeGen *g, IrExecutable *executable, IrInstructionVarPtr *instruction) {
    ZigVar *var = instruction->var;
    if (type_has_bits(var->var_type)) {
        assert(var->value_ref);
        return var->value_ref;
    } else {
        return nullptr;
    }
}

static LLVMValueRef ir_render_elem_ptr(CodeGen *g, IrExecutable *executable, IrInstructionElemPtr *instruction) {
    LLVMValueRef array_ptr_ptr = ir_llvm_value(g, instruction->array_ptr);
    ZigType *array_ptr_type = instruction->array_ptr->value.type;
    assert(array_ptr_type->id == ZigTypeIdPointer);
    ZigType *array_type = array_ptr_type->data.pointer.child_type;
    LLVMValueRef array_ptr = get_handle_value(g, array_ptr_ptr, array_type, array_ptr_type);
    LLVMValueRef subscript_value = ir_llvm_value(g, instruction->elem_index);
    assert(subscript_value);

    if (!type_has_bits(array_type))
        return nullptr;

    bool safety_check_on = ir_want_runtime_safety(g, &instruction->base) && instruction->safety_check_on;

    if (array_type->id == ZigTypeIdArray ||
        (array_type->id == ZigTypeIdPointer && array_type->data.pointer.ptr_len == PtrLenSingle))
    {
        if (array_type->id == ZigTypeIdPointer) {
            assert(array_type->data.pointer.child_type->id == ZigTypeIdArray);
            array_type = array_type->data.pointer.child_type;
        }
        if (safety_check_on) {
            LLVMValueRef end = LLVMConstInt(g->builtin_types.entry_usize->type_ref,
                    array_type->data.array.len, false);
            add_bounds_check(g, subscript_value, LLVMIntEQ, nullptr, LLVMIntULT, end);
        }
        if (array_ptr_type->data.pointer.host_int_bytes != 0) {
            return array_ptr_ptr;
        }
        ZigType *child_type = array_type->data.array.child_type;
        if (child_type->id == ZigTypeIdStruct &&
            child_type->data.structure.layout == ContainerLayoutPacked)
        {
            ZigType *ptr_type = instruction->base.value.type;
            size_t host_int_bytes = ptr_type->data.pointer.host_int_bytes;
            if (host_int_bytes != 0) {
                uint32_t size_in_bits = type_size_bits(g, ptr_type->data.pointer.child_type);
                LLVMTypeRef ptr_u8_type_ref = LLVMPointerType(LLVMInt8Type(), 0);
                LLVMValueRef u8_array_ptr = LLVMBuildBitCast(g->builder, array_ptr, ptr_u8_type_ref, "");
                assert(size_in_bits % 8 == 0);
                LLVMValueRef elem_size_bytes = LLVMConstInt(g->builtin_types.entry_usize->type_ref,
                        size_in_bits / 8, false);
                LLVMValueRef byte_offset = LLVMBuildNUWMul(g->builder, subscript_value, elem_size_bytes, "");
                LLVMValueRef indices[] = {
                    byte_offset
                };
                LLVMValueRef elem_byte_ptr = LLVMBuildInBoundsGEP(g->builder, u8_array_ptr, indices, 1, "");
                return LLVMBuildBitCast(g->builder, elem_byte_ptr, LLVMPointerType(child_type->type_ref, 0), "");
            }
        }
        LLVMValueRef indices[] = {
            LLVMConstNull(g->builtin_types.entry_usize->type_ref),
            subscript_value
        };
        return LLVMBuildInBoundsGEP(g->builder, array_ptr, indices, 2, "");
    } else if (array_type->id == ZigTypeIdPointer) {
        assert(LLVMGetTypeKind(LLVMTypeOf(array_ptr)) == LLVMPointerTypeKind);
        LLVMValueRef indices[] = {
            subscript_value
        };
        return LLVMBuildInBoundsGEP(g->builder, array_ptr, indices, 1, "");
    } else if (array_type->id == ZigTypeIdStruct) {
        assert(array_type->data.structure.is_slice);
        if (!type_has_bits(instruction->base.value.type)) {
            if (safety_check_on) {
                assert(LLVMGetTypeKind(LLVMTypeOf(array_ptr)) == LLVMIntegerTypeKind);
                add_bounds_check(g, subscript_value, LLVMIntEQ, nullptr, LLVMIntULT, array_ptr);
            }
            return nullptr;
        }

        assert(LLVMGetTypeKind(LLVMTypeOf(array_ptr)) == LLVMPointerTypeKind);
        assert(LLVMGetTypeKind(LLVMGetElementType(LLVMTypeOf(array_ptr))) == LLVMStructTypeKind);

        if (safety_check_on) {
            size_t len_index = array_type->data.structure.fields[slice_len_index].gen_index;
            assert(len_index != SIZE_MAX);
            LLVMValueRef len_ptr = LLVMBuildStructGEP(g->builder, array_ptr, (unsigned)len_index, "");
            LLVMValueRef len = gen_load_untyped(g, len_ptr, 0, false, "");
            add_bounds_check(g, subscript_value, LLVMIntEQ, nullptr, LLVMIntULT, len);
        }

        size_t ptr_index = array_type->data.structure.fields[slice_ptr_index].gen_index;
        assert(ptr_index != SIZE_MAX);
        LLVMValueRef ptr_ptr = LLVMBuildStructGEP(g->builder, array_ptr, (unsigned)ptr_index, "");
        LLVMValueRef ptr = gen_load_untyped(g, ptr_ptr, 0, false, "");
        return LLVMBuildInBoundsGEP(g->builder, ptr, &subscript_value, 1, "");
    } else {
        zig_unreachable();
    }
}

static bool get_prefix_arg_err_ret_stack(CodeGen *g, FnTypeId *fn_type_id) {
    return g->have_err_ret_tracing &&
        (fn_type_id->return_type->id == ZigTypeIdErrorUnion ||
         fn_type_id->return_type->id == ZigTypeIdErrorSet ||
         fn_type_id->cc == CallingConventionAsync);
}

static size_t get_async_allocator_arg_index(CodeGen *g, FnTypeId *fn_type_id) {
    // 0             1             2        3
    // err_ret_stack allocator_ptr err_code other_args...
    return get_prefix_arg_err_ret_stack(g, fn_type_id) ? 1 : 0;
}

static size_t get_async_err_code_arg_index(CodeGen *g, FnTypeId *fn_type_id) {
    // 0             1             2        3
    // err_ret_stack allocator_ptr err_code other_args...
    return 1 + get_async_allocator_arg_index(g, fn_type_id);
}


static LLVMValueRef get_new_stack_addr(CodeGen *g, LLVMValueRef new_stack) {
    LLVMValueRef ptr_field_ptr = LLVMBuildStructGEP(g->builder, new_stack, (unsigned)slice_ptr_index, "");
    LLVMValueRef len_field_ptr = LLVMBuildStructGEP(g->builder, new_stack, (unsigned)slice_len_index, "");

    LLVMValueRef ptr_value = gen_load_untyped(g, ptr_field_ptr, 0, false, "");
    LLVMValueRef len_value = gen_load_untyped(g, len_field_ptr, 0, false, "");

    LLVMValueRef ptr_addr = LLVMBuildPtrToInt(g->builder, ptr_value, LLVMTypeOf(len_value), "");
    LLVMValueRef end_addr = LLVMBuildNUWAdd(g->builder, ptr_addr, len_value, "");
    LLVMValueRef align_amt = LLVMConstInt(LLVMTypeOf(end_addr), get_abi_alignment(g, g->builtin_types.entry_usize), false);
    LLVMValueRef align_adj = LLVMBuildURem(g->builder, end_addr, align_amt, "");
    return LLVMBuildNUWSub(g->builder, end_addr, align_adj, "");
}

static void gen_set_stack_pointer(CodeGen *g, LLVMValueRef aligned_end_addr) {
    LLVMValueRef write_register_fn_val = get_write_register_fn_val(g);

    if (g->sp_md_node == nullptr) {
        Buf *sp_reg_name = buf_create_from_str(arch_stack_pointer_register_name(&g->zig_target.arch));
        LLVMValueRef str_node = LLVMMDString(buf_ptr(sp_reg_name), buf_len(sp_reg_name) + 1);
        g->sp_md_node = LLVMMDNode(&str_node, 1);
    }

    LLVMValueRef params[] = {
        g->sp_md_node,
        aligned_end_addr,
    };

    LLVMBuildCall(g->builder, write_register_fn_val, params, 2, "");
}

static void set_call_instr_sret(CodeGen *g, LLVMValueRef call_instr) {
    unsigned attr_kind_id = LLVMGetEnumAttributeKindForName("sret", 4);
    LLVMAttributeRef sret_attr = LLVMCreateEnumAttribute(LLVMGetGlobalContext(), attr_kind_id, 0);
    LLVMAddCallSiteAttribute(call_instr, 1, sret_attr);
}

static LLVMValueRef ir_render_call(CodeGen *g, IrExecutable *executable, IrInstructionCall *instruction) {
    LLVMValueRef fn_val;
    ZigType *fn_type;
    if (instruction->fn_entry) {
        fn_val = fn_llvm_value(g, instruction->fn_entry);
        fn_type = instruction->fn_entry->type_entry;
    } else {
        assert(instruction->fn_ref);
        fn_val = ir_llvm_value(g, instruction->fn_ref);
        fn_type = instruction->fn_ref->value.type;
    }

    FnTypeId *fn_type_id = &fn_type->data.fn.fn_type_id;

    ZigType *src_return_type = fn_type_id->return_type;
    bool ret_has_bits = type_has_bits(src_return_type);

    CallingConvention cc = fn_type->data.fn.fn_type_id.cc;

    bool is_error_union = src_return_type->id == ZigTypeIdErrorUnion;
    bool is_optional = src_return_type->id == ZigTypeIdOptional;
    bool first_arg_ret = (is_error_union && type_has_bits(src_return_type->data.error_union.payload_type)) ||
        (ret_has_bits && want_first_arg_sret(g, fn_type_id));
    bool prefix_arg_err_ret_stack = get_prefix_arg_err_ret_stack(g, fn_type_id);
    bool is_var_args = fn_type_id->is_var_args;
    ZigList<LLVMValueRef> gen_param_values = {};
    LLVMValueRef result_ptr = nullptr;
    if (first_arg_ret || instruction->is_async) {
        result_ptr = ir_llvm_value(g, instruction->result_loc);
    }

    if (first_arg_ret) {
        gen_param_values.append(result_ptr);
    }
    if (prefix_arg_err_ret_stack) {
        gen_param_values.append(get_cur_err_ret_trace_val(g, instruction->base.scope));
    }
    if (instruction->is_async) {
        gen_param_values.append(ir_llvm_value(g, instruction->async_allocator));

        LLVMValueRef err_val_ptr = LLVMBuildStructGEP(g->builder, result_ptr, err_union_err_index, "");
        gen_param_values.append(err_val_ptr);
    }
    FnWalk fn_walk = {};
    fn_walk.id = FnWalkIdCall;
    fn_walk.data.call.inst = instruction; 
    fn_walk.data.call.is_var_args = is_var_args;
    fn_walk.data.call.gen_param_values = &gen_param_values;
    walk_function_params(g, fn_type, &fn_walk);

    ZigLLVM_FnInline fn_inline;
    switch (instruction->fn_inline) {
        case FnInlineAuto:
            fn_inline = ZigLLVM_FnInlineAuto;
            break;
        case FnInlineAlways:
            fn_inline = (instruction->fn_entry == nullptr) ? ZigLLVM_FnInlineAuto : ZigLLVM_FnInlineAlways;
            break;
        case FnInlineNever:
            fn_inline = ZigLLVM_FnInlineNever;
            break;
    }

    LLVMCallConv llvm_cc = get_llvm_cc(g, cc);
    LLVMValueRef result;
    
    if (instruction->new_stack == nullptr) {
        result = ZigLLVMBuildCall(g->builder, fn_val,
                gen_param_values.items, (unsigned)gen_param_values.length, llvm_cc, fn_inline, "");
    } else {
        LLVMValueRef stacksave_fn_val = get_stacksave_fn_val(g);
        LLVMValueRef stackrestore_fn_val = get_stackrestore_fn_val(g);

        LLVMValueRef new_stack_addr = get_new_stack_addr(g, ir_llvm_value(g, instruction->new_stack));
        LLVMValueRef old_stack_ref = LLVMBuildCall(g->builder, stacksave_fn_val, nullptr, 0, "");
        gen_set_stack_pointer(g, new_stack_addr);
        result = ZigLLVMBuildCall(g->builder, fn_val,
                gen_param_values.items, (unsigned)gen_param_values.length, llvm_cc, fn_inline, "");
        LLVMBuildCall(g->builder, stackrestore_fn_val, &old_stack_ref, 1, "");
    }


    if (instruction->is_async) {
        LLVMValueRef payload_ptr = LLVMBuildStructGEP(g->builder, result_ptr, err_union_payload_index, "");
        LLVMBuildStore(g->builder, result, payload_ptr);
        return result_ptr;
    }

    if (src_return_type->id == ZigTypeIdUnreachable) {
        return LLVMBuildUnreachable(g->builder);
    } else if (!ret_has_bits) {
        return nullptr;
    } else if (first_arg_ret) {
        if (cc_want_sret_attr(cc) || (!is_error_union && !is_optional)) {
            set_call_instr_sret(g, result);
        }
        return (is_error_union || is_optional) ? result : result_ptr;
    } else if (handle_is_ptr(src_return_type)) {
        auto store_instr = LLVMBuildStore(g->builder, result, result_ptr);
        LLVMSetAlignment(store_instr, LLVMGetAlignment(result_ptr));
        return result_ptr;
    } else {
        return result;
    }
}

static LLVMValueRef ir_render_struct_field_ptr(CodeGen *g, IrExecutable *executable,
    IrInstructionStructFieldPtr *instruction)
{
    LLVMValueRef struct_ptr = ir_llvm_value(g, instruction->struct_ptr);
    // not necessarily a pointer. could be ZigTypeIdStruct
    ZigType *struct_ptr_type = instruction->struct_ptr->value.type;
    TypeStructField *field = instruction->field;

    if (!type_has_bits(field->type_entry))
        return nullptr;

    if (struct_ptr_type->id == ZigTypeIdPointer &&
        struct_ptr_type->data.pointer.host_int_bytes != 0)
    {
        return struct_ptr;
    }

    assert(field->gen_index != SIZE_MAX);
    return LLVMBuildStructGEP(g->builder, struct_ptr, (unsigned)field->gen_index, "");
}

static LLVMValueRef ir_render_union_field_ptr(CodeGen *g, IrExecutable *executable,
    IrInstructionUnionFieldPtr *instruction)
{
    ZigType *union_ptr_type = instruction->union_ptr->value.type;
    assert(union_ptr_type->id == ZigTypeIdPointer);
    ZigType *union_type = union_ptr_type->data.pointer.child_type;
    assert(union_type->id == ZigTypeIdUnion);

    TypeUnionField *field = instruction->field;

    if (!type_has_bits(field->type_entry))
        return nullptr;

    LLVMValueRef union_ptr = ir_llvm_value(g, instruction->union_ptr);
    LLVMTypeRef field_type_ref = LLVMPointerType(field->type_entry->type_ref, 0);

    if (union_type->data.unionation.gen_tag_index == SIZE_MAX) {
        LLVMValueRef union_field_ptr = LLVMBuildStructGEP(g->builder, union_ptr, 0, "");
        LLVMValueRef bitcasted_union_field_ptr = LLVMBuildBitCast(g->builder, union_field_ptr, field_type_ref, "");
        return bitcasted_union_field_ptr;
    }

    bool safety_check_on = instruction->id == IrInstructionUnionFieldPtrIdRef &&
        ir_want_runtime_safety(g, &instruction->base);

    if (safety_check_on) {
        LLVMValueRef tag_field_ptr = LLVMBuildStructGEP(g->builder, union_ptr, union_type->data.unionation.gen_tag_index, "");
        LLVMValueRef tag_value = gen_load_untyped(g, tag_field_ptr, 0, false, "");


        LLVMValueRef expected_tag_value = bigint_to_llvm_const(union_type->data.unionation.tag_type->type_ref,
                &field->enum_field->value);
        LLVMBasicBlockRef ok_block = LLVMAppendBasicBlock(g->cur_fn_val, "UnionCheckOk");
        LLVMBasicBlockRef bad_block = LLVMAppendBasicBlock(g->cur_fn_val, "UnionCheckFail");
        LLVMValueRef ok_val = LLVMBuildICmp(g->builder, LLVMIntEQ, tag_value, expected_tag_value, "");
        LLVMBuildCondBr(g->builder, ok_val, ok_block, bad_block);

        LLVMPositionBuilderAtEnd(g->builder, bad_block);
        gen_safety_crash(g, PanicMsgIdBadUnionField);

        LLVMPositionBuilderAtEnd(g->builder, ok_block);
    }

    if (instruction->id == IrInstructionUnionFieldPtrIdResultPtr) {
        LLVMValueRef tag_field_ptr = LLVMBuildStructGEP(g->builder, union_ptr,
                union_type->data.unionation.gen_tag_index, "");
        LLVMValueRef tag_value = bigint_to_llvm_const(union_type->data.unionation.tag_type->type_ref,
                &field->enum_field->value);
        gen_store_untyped(g, tag_value, tag_field_ptr, 0, false);
    }

    LLVMValueRef union_field_ptr = LLVMBuildStructGEP(g->builder, union_ptr,
            union_type->data.unionation.gen_union_index, "");
    LLVMValueRef bitcasted_union_field_ptr = LLVMBuildBitCast(g->builder, union_field_ptr, field_type_ref, "");
    return bitcasted_union_field_ptr;
}

static size_t find_asm_index(CodeGen *g, AstNode *node, AsmToken *tok) {
    const char *ptr = buf_ptr(node->data.asm_expr.asm_template) + tok->start + 2;
    size_t len = tok->end - tok->start - 2;
    size_t result = 0;
    for (size_t i = 0; i < node->data.asm_expr.output_list.length; i += 1, result += 1) {
        AsmOutput *asm_output = node->data.asm_expr.output_list.at(i);
        if (buf_eql_mem(asm_output->asm_symbolic_name, ptr, len)) {
            return result;
        }
    }
    for (size_t i = 0; i < node->data.asm_expr.input_list.length; i += 1, result += 1) {
        AsmInput *asm_input = node->data.asm_expr.input_list.at(i);
        if (buf_eql_mem(asm_input->asm_symbolic_name, ptr, len)) {
            return result;
        }
    }
    return SIZE_MAX;
}

static LLVMValueRef ir_render_asm(CodeGen *g, IrExecutable *executable, IrInstructionAsm *instruction) {
    AstNode *asm_node = instruction->base.source_node;
    assert(asm_node->type == NodeTypeAsmExpr);
    AstNodeAsmExpr *asm_expr = &asm_node->data.asm_expr;

    Buf *src_template = asm_expr->asm_template;

    Buf llvm_template = BUF_INIT;
    buf_resize(&llvm_template, 0);

    for (size_t token_i = 0; token_i < asm_expr->token_list.length; token_i += 1) {
        AsmToken *asm_token = &asm_expr->token_list.at(token_i);
        switch (asm_token->id) {
            case AsmTokenIdTemplate:
                for (size_t offset = asm_token->start; offset < asm_token->end; offset += 1) {
                    uint8_t c = *((uint8_t*)(buf_ptr(src_template) + offset));
                    if (c == '$') {
                        buf_append_str(&llvm_template, "$$");
                    } else {
                        buf_append_char(&llvm_template, c);
                    }
                }
                break;
            case AsmTokenIdPercent:
                buf_append_char(&llvm_template, '%');
                break;
            case AsmTokenIdVar:
                {
                    size_t index = find_asm_index(g, asm_node, asm_token);
                    assert(index < SIZE_MAX);
                    buf_appendf(&llvm_template, "$%" ZIG_PRI_usize "", index);
                    break;
                }
            case AsmTokenIdUniqueId:
                buf_append_str(&llvm_template, "${:uid}");
                break;
        }
    }

    Buf constraint_buf = BUF_INIT;
    buf_resize(&constraint_buf, 0);

    assert(instruction->return_count == 0 || instruction->return_count == 1);

    size_t total_constraint_count = asm_expr->output_list.length +
                                 asm_expr->input_list.length +
                                 asm_expr->clobber_list.length;
    size_t input_and_output_count = asm_expr->output_list.length +
                                 asm_expr->input_list.length -
                                 instruction->return_count;
    size_t total_index = 0;
    size_t param_index = 0;
    LLVMTypeRef *param_types = allocate<LLVMTypeRef>(input_and_output_count);
    LLVMValueRef *param_values = allocate<LLVMValueRef>(input_and_output_count);
    for (size_t i = 0; i < asm_expr->output_list.length; i += 1, total_index += 1) {
        AsmOutput *asm_output = asm_expr->output_list.at(i);
        bool is_return = (asm_output->return_type != nullptr);
        assert(*buf_ptr(asm_output->constraint) == '=');
        // LLVM uses commas internally to separate different constraints,
        // alternative constraints are achieved with pipes.
        // We still allow the user to use commas in a way that is similar
        // to GCC's inline assembly.
        // http://llvm.org/docs/LangRef.html#constraint-codes
        buf_replace(asm_output->constraint, ',', '|');

        if (is_return) {
            buf_appendf(&constraint_buf, "=%s", buf_ptr(asm_output->constraint) + 1);
        } else {
            buf_appendf(&constraint_buf, "=*%s", buf_ptr(asm_output->constraint) + 1);
        }
        if (total_index + 1 < total_constraint_count) {
            buf_append_char(&constraint_buf, ',');
        }

        if (!is_return) {
            ZigVar *variable = instruction->output_vars[i];
            assert(variable);
            param_types[param_index] = LLVMTypeOf(variable->value_ref);
            param_values[param_index] = variable->value_ref;
            param_index += 1;
        }
    }
    for (size_t i = 0; i < asm_expr->input_list.length; i += 1, total_index += 1, param_index += 1) {
        AsmInput *asm_input = asm_expr->input_list.at(i);
        buf_replace(asm_input->constraint, ',', '|');
        IrInstruction *ir_input = instruction->input_list[i];
        buf_append_buf(&constraint_buf, asm_input->constraint);
        if (total_index + 1 < total_constraint_count) {
            buf_append_char(&constraint_buf, ',');
        }

        ZigType *const type = ir_input->value.type;
        LLVMTypeRef type_ref = type->type_ref;
        LLVMValueRef value_ref = ir_llvm_value(g, ir_input);
        // Handle integers of non pot bitsize by widening them.
        if (type->id == ZigTypeIdInt) {
            const size_t bitsize = type->data.integral.bit_count;
            if (bitsize < 8 || !is_power_of_2(bitsize)) {
                const bool is_signed = type->data.integral.is_signed;
                const size_t wider_bitsize = bitsize < 8 ? 8 : round_to_next_power_of_2(bitsize);
                ZigType *const wider_type = get_int_type(g, is_signed, wider_bitsize);
                type_ref = wider_type->type_ref;
                value_ref = gen_widen_or_shorten(g, false, type, wider_type, value_ref);
            }
        }

        param_types[param_index] = type_ref;
        param_values[param_index] = value_ref;
    }
    for (size_t i = 0; i < asm_expr->clobber_list.length; i += 1, total_index += 1) {
        Buf *clobber_buf = asm_expr->clobber_list.at(i);
        buf_appendf(&constraint_buf, "~{%s}", buf_ptr(clobber_buf));
        if (total_index + 1 < total_constraint_count) {
            buf_append_char(&constraint_buf, ',');
        }
    }

    LLVMTypeRef ret_type;
    if (instruction->return_count == 0) {
        ret_type = LLVMVoidType();
    } else {
        ret_type = instruction->base.value.type->type_ref;
    }
    LLVMTypeRef function_type = LLVMFunctionType(ret_type, param_types, (unsigned)input_and_output_count, false);

    bool is_volatile = asm_expr->is_volatile || (asm_expr->output_list.length == 0);
    LLVMValueRef asm_fn = LLVMGetInlineAsm(function_type, buf_ptr(&llvm_template), buf_len(&llvm_template),
            buf_ptr(&constraint_buf), buf_len(&constraint_buf), is_volatile, false, LLVMInlineAsmDialectATT);

    return LLVMBuildCall(g->builder, asm_fn, param_values, (unsigned)input_and_output_count, "");
}

static LLVMValueRef gen_non_null_bit(CodeGen *g, ZigType *maybe_type, LLVMValueRef maybe_handle) {
    assert(maybe_type->id == ZigTypeIdOptional);
    ZigType *child_type = maybe_type->data.maybe.child_type;
    if (child_type->zero_bits) {
        return maybe_handle;
    } else {
        bool is_scalar = type_is_codegen_pointer(child_type) || child_type->id == ZigTypeIdErrorSet;
        if (is_scalar) {
            return LLVMBuildICmp(g->builder, LLVMIntNE, maybe_handle, LLVMConstNull(maybe_type->type_ref), "");
        } else {
            LLVMValueRef maybe_field_ptr = LLVMBuildStructGEP(g->builder, maybe_handle, maybe_null_index, "");
            return gen_load_untyped(g, maybe_field_ptr, 0, false, "");
        }
    }
}

static LLVMValueRef ir_render_test_non_null(CodeGen *g, IrExecutable *executable,
    IrInstructionTestNonNull *instruction)
{
    return gen_non_null_bit(g, instruction->value->value.type, ir_llvm_value(g, instruction->value));
}

static LLVMValueRef ir_render_optional_unwrap_ptr(CodeGen *g, IrExecutable *executable,
        IrInstructionOptionalUnwrapPtr *instruction)
{
    ZigType *ptr_type = instruction->base_ptr->value.type;
    assert(ptr_type->id == ZigTypeIdPointer);
    ZigType *maybe_type = ptr_type->data.pointer.child_type;
    assert(maybe_type->id == ZigTypeIdOptional);
    ZigType *child_type = maybe_type->data.maybe.child_type;
    LLVMValueRef maybe_ptr = ir_llvm_value(g, instruction->base_ptr);
    if (ir_want_runtime_safety(g, &instruction->base) && instruction->safety_check_on) {
        LLVMValueRef maybe_handle = get_handle_value(g, maybe_ptr, maybe_type, ptr_type);
        LLVMValueRef non_null_bit = gen_non_null_bit(g, maybe_type, maybe_handle);
        LLVMBasicBlockRef ok_block = LLVMAppendBasicBlock(g->cur_fn_val, "UnwrapOptionalOk");
        LLVMBasicBlockRef fail_block = LLVMAppendBasicBlock(g->cur_fn_val, "UnwrapOptionalFail");
        LLVMBuildCondBr(g->builder, non_null_bit, ok_block, fail_block);

        LLVMPositionBuilderAtEnd(g->builder, fail_block);
        gen_safety_crash(g, PanicMsgIdUnwrapOptionalFail);

        LLVMPositionBuilderAtEnd(g->builder, ok_block);
    }
    if (child_type->zero_bits) {
        return nullptr;
    } else {
        bool is_scalar = type_is_codegen_pointer(child_type) || child_type->id == ZigTypeIdErrorSet;
        if (is_scalar) {
            return maybe_ptr;
        } else {
            LLVMValueRef maybe_struct_ref = get_handle_value(g, maybe_ptr, maybe_type, ptr_type);
            return LLVMBuildStructGEP(g->builder, maybe_struct_ref, maybe_child_index, "");
        }
    }
}

static LLVMValueRef ir_render_optional_unwrap_val(CodeGen *g, IrExecutable *executable,
        IrInstructionOptionalUnwrapVal *instruction)
{
    ZigType *opt_type = instruction->opt->value.type;
    assert(opt_type->id == ZigTypeIdOptional);
    LLVMValueRef opt_handle = ir_llvm_value(g, instruction->opt);
    if (ir_want_runtime_safety(g, &instruction->base) && instruction->safety_check_on) {
        LLVMValueRef non_null_bit = gen_non_null_bit(g, opt_type, opt_handle);
        LLVMBasicBlockRef ok_block = LLVMAppendBasicBlock(g->cur_fn_val, "UnwrapOptionalOk");
        LLVMBasicBlockRef fail_block = LLVMAppendBasicBlock(g->cur_fn_val, "UnwrapOptionalFail");
        LLVMBuildCondBr(g->builder, non_null_bit, ok_block, fail_block);

        LLVMPositionBuilderAtEnd(g->builder, fail_block);
        gen_safety_crash(g, PanicMsgIdUnwrapOptionalFail);

        LLVMPositionBuilderAtEnd(g->builder, ok_block);
    }
    ZigType *payload_type = opt_type->data.maybe.child_type;
    if (!type_has_bits(payload_type))
        return nullptr;
    if (!handle_is_ptr(opt_type))
        return opt_handle;
    return LLVMBuildStructGEP(g->builder, opt_handle, maybe_child_index, "");
}

static LLVMValueRef get_int_builtin_fn(CodeGen *g, ZigType *int_type, BuiltinFnId fn_id) {
    ZigLLVMFnKey key = {};
    const char *fn_name;
    uint32_t n_args;
    if (fn_id == BuiltinFnIdCtz) {
        fn_name = "cttz";
        n_args = 2;
        key.id = ZigLLVMFnIdCtz;
        key.data.ctz.bit_count = (uint32_t)int_type->data.integral.bit_count;
    } else if (fn_id == BuiltinFnIdClz) {
        fn_name = "ctlz";
        n_args = 2;
        key.id = ZigLLVMFnIdClz;
        key.data.clz.bit_count = (uint32_t)int_type->data.integral.bit_count;
    } else if (fn_id == BuiltinFnIdPopCount) {
        fn_name = "ctpop";
        n_args = 1;
        key.id = ZigLLVMFnIdPopCount;
        key.data.pop_count.bit_count = (uint32_t)int_type->data.integral.bit_count;
    } else if (fn_id == BuiltinFnIdBswap) {
        fn_name = "bswap";
        n_args = 1;
        key.id = ZigLLVMFnIdBswap;
        key.data.bswap.bit_count = (uint32_t)int_type->data.integral.bit_count;
    } else if (fn_id == BuiltinFnIdBitReverse) {
        fn_name = "bitreverse";
        n_args = 1;
        key.id = ZigLLVMFnIdBitReverse;
        key.data.bit_reverse.bit_count = (uint32_t)int_type->data.integral.bit_count;
    } else {
        zig_unreachable();
    }

    auto existing_entry = g->llvm_fn_table.maybe_get(key);
    if (existing_entry)
        return existing_entry->value;

    char llvm_name[64];
    sprintf(llvm_name, "llvm.%s.i%" PRIu32, fn_name, int_type->data.integral.bit_count);
    LLVMTypeRef param_types[] = {
        int_type->type_ref,
        LLVMInt1Type(),
    };
    LLVMTypeRef fn_type = LLVMFunctionType(int_type->type_ref, param_types, n_args, false);
    LLVMValueRef fn_val = LLVMAddFunction(g->module, llvm_name, fn_type);
    assert(LLVMGetIntrinsicID(fn_val));

    g->llvm_fn_table.put(key, fn_val);

    return fn_val;
}

static LLVMValueRef ir_render_clz(CodeGen *g, IrExecutable *executable, IrInstructionClz *instruction) {
    ZigType *int_type = instruction->value->value.type;
    LLVMValueRef fn_val = get_int_builtin_fn(g, int_type, BuiltinFnIdClz);
    LLVMValueRef operand = ir_llvm_value(g, instruction->value);
    LLVMValueRef params[] {
        operand,
        LLVMConstNull(LLVMInt1Type()),
    };
    LLVMValueRef wrong_size_int = LLVMBuildCall(g->builder, fn_val, params, 2, "");
    return gen_widen_or_shorten(g, false, int_type, instruction->base.value.type, wrong_size_int);
}

static LLVMValueRef ir_render_ctz(CodeGen *g, IrExecutable *executable, IrInstructionCtz *instruction) {
    ZigType *int_type = instruction->value->value.type;
    LLVMValueRef fn_val = get_int_builtin_fn(g, int_type, BuiltinFnIdCtz);
    LLVMValueRef operand = ir_llvm_value(g, instruction->value);
    LLVMValueRef params[] {
        operand,
        LLVMConstNull(LLVMInt1Type()),
    };
    LLVMValueRef wrong_size_int = LLVMBuildCall(g->builder, fn_val, params, 2, "");
    return gen_widen_or_shorten(g, false, int_type, instruction->base.value.type, wrong_size_int);
}

static LLVMValueRef ir_render_pop_count(CodeGen *g, IrExecutable *executable, IrInstructionPopCount *instruction) {
    ZigType *int_type = instruction->value->value.type;
    LLVMValueRef fn_val = get_int_builtin_fn(g, int_type, BuiltinFnIdPopCount);
    LLVMValueRef operand = ir_llvm_value(g, instruction->value);
    LLVMValueRef wrong_size_int = LLVMBuildCall(g->builder, fn_val, &operand, 1, "");
    return gen_widen_or_shorten(g, false, int_type, instruction->base.value.type, wrong_size_int);
}

static LLVMValueRef ir_render_switch_br(CodeGen *g, IrExecutable *executable, IrInstructionSwitchBr *instruction) {
    LLVMValueRef target_value = ir_llvm_value(g, instruction->target_value);
    LLVMBasicBlockRef else_block = instruction->else_block->llvm_block;
    LLVMValueRef switch_instr = LLVMBuildSwitch(g->builder, target_value, else_block,
            (unsigned)instruction->case_count);
    for (size_t i = 0; i < instruction->case_count; i += 1) {
        IrInstructionSwitchBrCase *this_case = &instruction->cases[i];
        LLVMAddCase(switch_instr, ir_llvm_value(g, this_case->value), this_case->block->llvm_block);
    }
    return nullptr;
}

static LLVMValueRef ir_render_phi(CodeGen *g, IrExecutable *executable, IrInstructionPhi *instruction) {
    if (!type_has_bits(instruction->base.value.type))
        return nullptr;

    LLVMTypeRef phi_type;
    if (handle_is_ptr(instruction->base.value.type)) {
        phi_type = LLVMPointerType(instruction->base.value.type->type_ref, 0);
    } else {
        phi_type = instruction->base.value.type->type_ref;
    }

    LLVMValueRef phi = LLVMBuildPhi(g->builder, phi_type, "");
    LLVMValueRef *incoming_values = allocate<LLVMValueRef>(instruction->incoming_count);
    LLVMBasicBlockRef *incoming_blocks = allocate<LLVMBasicBlockRef>(instruction->incoming_count);
    for (size_t i = 0; i < instruction->incoming_count; i += 1) {
        incoming_values[i] = ir_llvm_value(g, instruction->incoming_values[i]);
        incoming_blocks[i] = instruction->incoming_blocks[i]->llvm_exit_block;
    }
    LLVMAddIncoming(phi, incoming_values, incoming_blocks, (unsigned)instruction->incoming_count);
    return phi;
}

static LLVMValueRef ir_render_ref(CodeGen *g, IrExecutable *executable, IrInstructionRef *instruction) {
    if (!type_has_bits(instruction->base.value.type)) {
        return nullptr;
    }
    LLVMValueRef value = ir_llvm_value(g, instruction->value);
    if (handle_is_ptr(instruction->value->value.type)) {
        return value;
    } else {
        assert(instruction->result_loc != nullptr);
        LLVMValueRef result_ptr = ir_llvm_value(g, instruction->result_loc);
        gen_store_untyped(g, value, result_ptr, 0, false);
        return result_ptr;
    }
}

static LLVMValueRef ir_render_err_name(CodeGen *g, IrExecutable *executable, IrInstructionErrName *instruction) {
    assert(g->generate_error_name_table);

    if (g->errors_by_index.length == 1) {
        LLVMBuildUnreachable(g->builder);
        return nullptr;
    }

    LLVMValueRef err_val = ir_llvm_value(g, instruction->value);
    if (ir_want_runtime_safety(g, &instruction->base)) {
        LLVMValueRef zero = LLVMConstNull(LLVMTypeOf(err_val));
        LLVMValueRef end_val = LLVMConstInt(LLVMTypeOf(err_val), g->errors_by_index.length, false);
        add_bounds_check(g, err_val, LLVMIntNE, zero, LLVMIntULT, end_val);
    }

    LLVMValueRef indices[] = {
        LLVMConstNull(g->builtin_types.entry_usize->type_ref),
        err_val,
    };
    return LLVMBuildInBoundsGEP(g->builder, g->err_name_table, indices, 2, "");
}

static LLVMValueRef get_enum_tag_name_function(CodeGen *g, ZigType *enum_type) {
    assert(enum_type->id == ZigTypeIdEnum);
    if (enum_type->data.enumeration.name_function)
        return enum_type->data.enumeration.name_function;

    ZigType *u8_ptr_type = get_pointer_to_type_extra(g, g->builtin_types.entry_u8, false, false,
            PtrLenUnknown, get_abi_alignment(g, g->builtin_types.entry_u8), 0, 0);
    ZigType *u8_slice_type = get_slice_type(g, u8_ptr_type);
    ZigType *tag_int_type = enum_type->data.enumeration.tag_int_type;

    LLVMTypeRef fn_type_ref = LLVMFunctionType(LLVMPointerType(u8_slice_type->type_ref, 0),
            &tag_int_type->type_ref, 1, false);
    
    Buf *fn_name = get_mangled_name(g, buf_sprintf("__zig_tag_name_%s", buf_ptr(&enum_type->name)), false);
    LLVMValueRef fn_val = LLVMAddFunction(g->module, buf_ptr(fn_name), fn_type_ref);
    LLVMSetLinkage(fn_val, LLVMInternalLinkage);
    LLVMSetFunctionCallConv(fn_val, get_llvm_cc(g, CallingConventionUnspecified));
    addLLVMFnAttr(fn_val, "nounwind");
    add_uwtable_attr(g, fn_val);
    if (g->build_mode == BuildModeDebug) {
        ZigLLVMAddFunctionAttr(fn_val, "no-frame-pointer-elim", "true");
        ZigLLVMAddFunctionAttr(fn_val, "no-frame-pointer-elim-non-leaf", nullptr);
    }

    LLVMBasicBlockRef prev_block = LLVMGetInsertBlock(g->builder);
    LLVMValueRef prev_debug_location = LLVMGetCurrentDebugLocation(g->builder);
    ZigFn *prev_cur_fn = g->cur_fn;
    LLVMValueRef prev_cur_fn_val = g->cur_fn_val;

    LLVMBasicBlockRef entry_block = LLVMAppendBasicBlock(fn_val, "Entry");
    LLVMPositionBuilderAtEnd(g->builder, entry_block);
    ZigLLVMClearCurrentDebugLocation(g->builder);
    g->cur_fn = nullptr;
    g->cur_fn_val = fn_val;

    size_t field_count = enum_type->data.enumeration.src_field_count;
    LLVMBasicBlockRef bad_value_block = LLVMAppendBasicBlock(g->cur_fn_val, "BadValue");
    LLVMValueRef tag_int_value = LLVMGetParam(fn_val, 0);
    LLVMValueRef switch_instr = LLVMBuildSwitch(g->builder, tag_int_value, bad_value_block, field_count);


    ZigType *usize = g->builtin_types.entry_usize;
    LLVMValueRef array_ptr_indices[] = {
        LLVMConstNull(usize->type_ref),
        LLVMConstNull(usize->type_ref),
    };

    for (size_t field_i = 0; field_i < field_count; field_i += 1) {
        Buf *name = enum_type->data.enumeration.fields[field_i].name;
        LLVMValueRef str_init = LLVMConstString(buf_ptr(name), (unsigned)buf_len(name), true);
        LLVMValueRef str_global = LLVMAddGlobal(g->module, LLVMTypeOf(str_init), "");
        LLVMSetInitializer(str_global, str_init);
        LLVMSetLinkage(str_global, LLVMPrivateLinkage);
        LLVMSetGlobalConstant(str_global, true);
        LLVMSetUnnamedAddr(str_global, true);
        LLVMSetAlignment(str_global, LLVMABIAlignmentOfType(g->target_data_ref, LLVMTypeOf(str_init)));

        LLVMValueRef fields[] = {
            LLVMConstGEP(str_global, array_ptr_indices, 2),
            LLVMConstInt(g->builtin_types.entry_usize->type_ref, buf_len(name), false),
        };
        LLVMValueRef slice_init_value = LLVMConstNamedStruct(u8_slice_type->type_ref, fields, 2);

        LLVMValueRef slice_global = LLVMAddGlobal(g->module, LLVMTypeOf(slice_init_value), "");
        LLVMSetInitializer(slice_global, slice_init_value);
        LLVMSetLinkage(slice_global, LLVMPrivateLinkage);
        LLVMSetGlobalConstant(slice_global, true);
        LLVMSetUnnamedAddr(slice_global, true);
        LLVMSetAlignment(slice_global, LLVMABIAlignmentOfType(g->target_data_ref, LLVMTypeOf(slice_init_value)));

        LLVMBasicBlockRef return_block = LLVMAppendBasicBlock(g->cur_fn_val, "Name");
        LLVMValueRef this_tag_int_value = bigint_to_llvm_const(tag_int_type->type_ref,
                &enum_type->data.enumeration.fields[field_i].value);
        LLVMAddCase(switch_instr, this_tag_int_value, return_block);

        LLVMPositionBuilderAtEnd(g->builder, return_block);
        LLVMBuildRet(g->builder, slice_global);
    }

    LLVMPositionBuilderAtEnd(g->builder, bad_value_block);
    if (g->build_mode == BuildModeDebug || g->build_mode == BuildModeSafeRelease) {
        gen_safety_crash(g, PanicMsgIdBadEnumValue);
    } else {
        LLVMBuildUnreachable(g->builder);
    }

    g->cur_fn = prev_cur_fn;
    g->cur_fn_val = prev_cur_fn_val;
    LLVMPositionBuilderAtEnd(g->builder, prev_block);
    LLVMSetCurrentDebugLocation(g->builder, prev_debug_location);

    enum_type->data.enumeration.name_function = fn_val;
    return fn_val;
}

static LLVMValueRef ir_render_enum_tag_name(CodeGen *g, IrExecutable *executable,
        IrInstructionTagName *instruction)
{
    ZigType *enum_type = instruction->target->value.type;
    assert(enum_type->id == ZigTypeIdEnum);

    LLVMValueRef enum_name_function = get_enum_tag_name_function(g, enum_type);

    LLVMValueRef enum_tag_value = ir_llvm_value(g, instruction->target);
    return ZigLLVMBuildCall(g->builder, enum_name_function, &enum_tag_value, 1,
            get_llvm_cc(g, CallingConventionUnspecified), ZigLLVM_FnInlineAuto, "");
}

static LLVMValueRef ir_render_field_parent_ptr(CodeGen *g, IrExecutable *executable,
        IrInstructionFieldParentPtr *instruction)
{
    ZigType *container_ptr_type = instruction->base.value.type;
    assert(container_ptr_type->id == ZigTypeIdPointer);

    ZigType *container_type = container_ptr_type->data.pointer.child_type;

    size_t byte_offset = LLVMOffsetOfElement(g->target_data_ref,
            container_type->type_ref, instruction->field->gen_index);

    LLVMValueRef field_ptr_val = ir_llvm_value(g, instruction->field_ptr);

    if (byte_offset == 0) {
        return LLVMBuildBitCast(g->builder, field_ptr_val, container_ptr_type->type_ref, "");
    } else {
        ZigType *usize = g->builtin_types.entry_usize;

        LLVMValueRef field_ptr_int = LLVMBuildPtrToInt(g->builder, field_ptr_val,
                usize->type_ref, "");

        LLVMValueRef base_ptr_int = LLVMBuildNUWSub(g->builder, field_ptr_int,
                LLVMConstInt(usize->type_ref, byte_offset, false), "");

        return LLVMBuildIntToPtr(g->builder, base_ptr_int, container_ptr_type->type_ref, "");
    }
}

static LLVMValueRef ir_render_align_cast(CodeGen *g, IrExecutable *executable, IrInstructionAlignCast *instruction) {
    LLVMValueRef target_val = ir_llvm_value(g, instruction->target);
    assert(target_val);

    bool want_runtime_safety = ir_want_runtime_safety(g, &instruction->base);
    if (!want_runtime_safety) {
        return target_val;
    }

    ZigType *target_type = instruction->base.value.type;
    uint32_t align_bytes;
    LLVMValueRef ptr_val;

    if (target_type->id == ZigTypeIdPointer) {
        align_bytes = get_ptr_align(g, target_type);
        ptr_val = target_val;
    } else if (target_type->id == ZigTypeIdFn) {
        align_bytes = target_type->data.fn.fn_type_id.alignment;
        ptr_val = target_val;
    } else if (target_type->id == ZigTypeIdOptional &&
            target_type->data.maybe.child_type->id == ZigTypeIdPointer)
    {
        align_bytes = get_ptr_align(g, target_type->data.maybe.child_type);
        ptr_val = target_val;
    } else if (target_type->id == ZigTypeIdOptional &&
            target_type->data.maybe.child_type->id == ZigTypeIdFn)
    {
        align_bytes = target_type->data.maybe.child_type->data.fn.fn_type_id.alignment;
        ptr_val = target_val;
    } else if (target_type->id == ZigTypeIdOptional &&
            target_type->data.maybe.child_type->id == ZigTypeIdPromise)
    {
        zig_panic("TODO audit this function");
    } else if (target_type->id == ZigTypeIdStruct && target_type->data.structure.is_slice) {
        ZigType *slice_ptr_type = target_type->data.structure.fields[slice_ptr_index].type_entry;
        align_bytes = get_ptr_align(g, slice_ptr_type);

        size_t ptr_index = target_type->data.structure.fields[slice_ptr_index].gen_index;
        LLVMValueRef ptr_val_ptr = LLVMBuildStructGEP(g->builder, target_val, (unsigned)ptr_index, "");
        ptr_val = gen_load_untyped(g, ptr_val_ptr, 0, false, "");
    } else {
        zig_unreachable();
    }

    assert(align_bytes != 1);

    ZigType *usize = g->builtin_types.entry_usize;
    LLVMValueRef ptr_as_int_val = LLVMBuildPtrToInt(g->builder, ptr_val, usize->type_ref, "");
    LLVMValueRef alignment_minus_1 = LLVMConstInt(usize->type_ref, align_bytes - 1, false);
    LLVMValueRef anded_val = LLVMBuildAnd(g->builder, ptr_as_int_val, alignment_minus_1, "");
    LLVMValueRef ok_bit = LLVMBuildICmp(g->builder, LLVMIntEQ, anded_val, LLVMConstNull(usize->type_ref), "");

    LLVMBasicBlockRef ok_block = LLVMAppendBasicBlock(g->cur_fn_val, "AlignCastOk");
    LLVMBasicBlockRef fail_block = LLVMAppendBasicBlock(g->cur_fn_val, "AlignCastFail");

    LLVMBuildCondBr(g->builder, ok_bit, ok_block, fail_block);

    LLVMPositionBuilderAtEnd(g->builder, fail_block);
    gen_safety_crash(g, PanicMsgIdIncorrectAlignment);

    LLVMPositionBuilderAtEnd(g->builder, ok_block);

    return target_val;
}

static LLVMValueRef ir_render_error_return_trace(CodeGen *g, IrExecutable *executable,
        IrInstructionErrorReturnTrace *instruction)
{
    LLVMValueRef cur_err_ret_trace_val = get_cur_err_ret_trace_val(g, instruction->base.scope);
    if (cur_err_ret_trace_val == nullptr) {
        ZigType *ptr_to_stack_trace_type = get_ptr_to_stack_trace_type(g);
        return LLVMConstNull(ptr_to_stack_trace_type->type_ref);
    }
    return cur_err_ret_trace_val;
}

static LLVMValueRef ir_render_cancel(CodeGen *g, IrExecutable *executable, IrInstructionCancel *instruction) {
    LLVMValueRef target_handle = ir_llvm_value(g, instruction->target);
    LLVMBuildCall(g->builder, get_coro_destroy_fn_val(g), &target_handle, 1, "");
    return nullptr;
}

static LLVMValueRef ir_render_get_implicit_allocator(CodeGen *g, IrExecutable *executable,
        IrInstructionGetImplicitAllocator *instruction)
{
    assert(instruction->id == ImplicitAllocatorIdArg);
    size_t allocator_arg_index = get_async_allocator_arg_index(g, &g->cur_fn->type_entry->data.fn.fn_type_id);
    return LLVMGetParam(g->cur_fn_val, allocator_arg_index);
}

static LLVMAtomicOrdering to_LLVMAtomicOrdering(AtomicOrder atomic_order) {
    switch (atomic_order) {
        case AtomicOrderUnordered: return LLVMAtomicOrderingUnordered;
        case AtomicOrderMonotonic: return LLVMAtomicOrderingMonotonic;
        case AtomicOrderAcquire: return LLVMAtomicOrderingAcquire;
        case AtomicOrderRelease: return LLVMAtomicOrderingRelease;
        case AtomicOrderAcqRel: return LLVMAtomicOrderingAcquireRelease;
        case AtomicOrderSeqCst: return LLVMAtomicOrderingSequentiallyConsistent;
    }
    zig_unreachable();
}

static LLVMAtomicRMWBinOp to_LLVMAtomicRMWBinOp(AtomicRmwOp op, bool is_signed) {
    switch (op) {
        case AtomicRmwOp_xchg: return LLVMAtomicRMWBinOpXchg;
        case AtomicRmwOp_add: return LLVMAtomicRMWBinOpAdd;
        case AtomicRmwOp_sub: return LLVMAtomicRMWBinOpSub;
        case AtomicRmwOp_and: return LLVMAtomicRMWBinOpAnd;
        case AtomicRmwOp_nand: return LLVMAtomicRMWBinOpNand;
        case AtomicRmwOp_or: return LLVMAtomicRMWBinOpOr;
        case AtomicRmwOp_xor: return LLVMAtomicRMWBinOpXor;
        case AtomicRmwOp_max:
            return is_signed ? LLVMAtomicRMWBinOpMax : LLVMAtomicRMWBinOpUMax;
        case AtomicRmwOp_min:
            return is_signed ? LLVMAtomicRMWBinOpMin : LLVMAtomicRMWBinOpUMin;
    }
    zig_unreachable();
}

static LLVMValueRef ir_render_cmpxchg(CodeGen *g, IrExecutable *executable, IrInstructionCmpxchgGen *instruction) {
    LLVMValueRef ptr_val = ir_llvm_value(g, instruction->ptr);
    LLVMValueRef cmp_val = ir_llvm_value(g, instruction->cmp_value);
    LLVMValueRef new_val = ir_llvm_value(g, instruction->new_value);

    assert(type_has_bits(instruction->type));
    ZigType *ptr_type = instruction->result_loc->value.type;
    assert(ptr_type->id == ZigTypeIdPointer);
    ZigType *child_type = ptr_type->data.pointer.child_type;
    bool is_scalar = !handle_is_ptr(child_type);

    LLVMAtomicOrdering success_order = to_LLVMAtomicOrdering(instruction->success_order);
    LLVMAtomicOrdering failure_order = to_LLVMAtomicOrdering(instruction->failure_order);

    LLVMValueRef cmpxchg_val = ZigLLVMBuildCmpXchg(g->builder, ptr_val, cmp_val, new_val,
            success_order, failure_order, instruction->is_weak);

    LLVMValueRef result_ptr = ir_llvm_value(g, instruction->result_loc);
    LLVMValueRef success_bit = LLVMBuildExtractValue(g->builder, cmpxchg_val, 1, "");
    LLVMBasicBlockRef null_block = is_scalar ? LLVMAppendBasicBlock(g->cur_fn_val, "CmpXchgNull") :
        LLVMGetInsertBlock(g->builder);
    LLVMBasicBlockRef non_null_block = LLVMAppendBasicBlock(g->cur_fn_val, "CmpXchgNonNull");
    LLVMBasicBlockRef phi_block = LLVMAppendBasicBlock(g->cur_fn_val, "CmpXchgPhi");

    if (is_scalar) {
        LLVMBuildCondBr(g->builder, success_bit, null_block, non_null_block);

        LLVMPositionBuilderAtEnd(g->builder, null_block);
        LLVMValueRef zeroes = LLVMConstNull(child_type->type_ref);
        gen_assign_raw(g, result_ptr, instruction->result_loc->value.type, zeroes);
        LLVMBuildBr(g->builder, phi_block);
    } else {
        LLVMBuildCondBr(g->builder, success_bit, phi_block, non_null_block);
    }

    LLVMPositionBuilderAtEnd(g->builder, non_null_block);
    LLVMValueRef payload_val = LLVMBuildExtractValue(g->builder, cmpxchg_val, 0, "");
    gen_assign_raw(g, result_ptr, instruction->result_loc->value.type, payload_val);
    LLVMBuildBr(g->builder, phi_block);

    LLVMPositionBuilderAtEnd(g->builder, phi_block);
    LLVMValueRef non_null_bit = LLVMBuildPhi(g->builder, LLVMInt1Type(), "");
    LLVMValueRef incoming_values[] = {LLVMConstAllOnes(LLVMInt1Type()), LLVMConstNull(LLVMInt1Type())};
    LLVMBasicBlockRef incoming_blocks[] = {non_null_block, null_block};
    LLVMAddIncoming(non_null_bit, incoming_values, incoming_blocks, 2);
    return non_null_bit;
}

static LLVMValueRef ir_render_fence(CodeGen *g, IrExecutable *executable, IrInstructionFence *instruction) {
    LLVMAtomicOrdering atomic_order = to_LLVMAtomicOrdering(instruction->order);
    LLVMBuildFence(g->builder, atomic_order, false, "");
    return nullptr;
}

static LLVMValueRef ir_render_truncate(CodeGen *g, IrExecutable *executable, IrInstructionTruncate *instruction) {
    LLVMValueRef target_val = ir_llvm_value(g, instruction->target);
    ZigType *dest_type = instruction->base.value.type;
    ZigType *src_type = instruction->target->value.type;
    if (dest_type == src_type) {
        // no-op
        return target_val;
    } if (src_type->data.integral.bit_count == dest_type->data.integral.bit_count) {
        return LLVMBuildBitCast(g->builder, target_val, dest_type->type_ref, "");
    } else {
        LLVMValueRef target_val = ir_llvm_value(g, instruction->target);
        return LLVMBuildTrunc(g->builder, target_val, dest_type->type_ref, "");
    }
}

static LLVMValueRef ir_render_memset(CodeGen *g, IrExecutable *executable, IrInstructionMemset *instruction) {
    LLVMValueRef dest_ptr = ir_llvm_value(g, instruction->dest_ptr);
    LLVMValueRef char_val = ir_llvm_value(g, instruction->byte);
    LLVMValueRef len_val = ir_llvm_value(g, instruction->count);

    LLVMTypeRef ptr_u8 = LLVMPointerType(LLVMInt8Type(), 0);

    LLVMValueRef dest_ptr_casted = LLVMBuildBitCast(g->builder, dest_ptr, ptr_u8, "");

    ZigType *ptr_type = instruction->dest_ptr->value.type;
    assert(ptr_type->id == ZigTypeIdPointer);

    ZigLLVMBuildMemSet(g->builder, dest_ptr_casted, char_val, len_val, get_ptr_align(g, ptr_type), ptr_type->data.pointer.is_volatile);
    return nullptr;
}

static LLVMValueRef ir_render_memcpy(CodeGen *g, IrExecutable *executable, IrInstructionMemcpy *instruction) {
    LLVMValueRef dest_ptr = ir_llvm_value(g, instruction->dest_ptr);
    LLVMValueRef src_ptr = ir_llvm_value(g, instruction->src_ptr);
    LLVMValueRef len_val = ir_llvm_value(g, instruction->count);

    LLVMTypeRef ptr_u8 = LLVMPointerType(LLVMInt8Type(), 0);

    LLVMValueRef dest_ptr_casted = LLVMBuildBitCast(g->builder, dest_ptr, ptr_u8, "");
    LLVMValueRef src_ptr_casted = LLVMBuildBitCast(g->builder, src_ptr, ptr_u8, "");

    ZigType *dest_ptr_type = instruction->dest_ptr->value.type;
    ZigType *src_ptr_type = instruction->src_ptr->value.type;

    assert(dest_ptr_type->id == ZigTypeIdPointer);
    assert(src_ptr_type->id == ZigTypeIdPointer);

    bool is_volatile = (dest_ptr_type->data.pointer.is_volatile || src_ptr_type->data.pointer.is_volatile);
    ZigLLVMBuildMemCpy(g->builder, dest_ptr_casted, get_ptr_align(g, dest_ptr_type),
            src_ptr_casted, get_ptr_align(g, src_ptr_type), len_val, is_volatile);
    return nullptr;
}

static LLVMValueRef ir_render_slice(CodeGen *g, IrExecutable *executable, IrInstructionSlice *instruction) {
    LLVMValueRef array_ptr = ir_llvm_value(g, instruction->ptr);
    ZigType *array_type = instruction->ptr->value.type;

    LLVMValueRef tmp_struct_ptr = ir_llvm_value(g, instruction->result_loc);
    assert(LLVMGetTypeKind(LLVMTypeOf(tmp_struct_ptr)) == LLVMPointerTypeKind);

    bool want_runtime_safety = instruction->safety_check_on && ir_want_runtime_safety(g, &instruction->base);

    if (array_type->id == ZigTypeIdArray ||
        (array_type->id == ZigTypeIdPointer && array_type->data.pointer.ptr_len == PtrLenSingle))
    {
        if (array_type->id == ZigTypeIdPointer) {
            array_type = array_type->data.pointer.child_type;
        }
        LLVMValueRef start_val = ir_llvm_value(g, instruction->start);
        LLVMValueRef end_val;
        if (instruction->end) {
            end_val = ir_llvm_value(g, instruction->end);
        } else {
            end_val = LLVMConstInt(g->builtin_types.entry_usize->type_ref, array_type->data.array.len, false);
        }
        if (want_runtime_safety) {
            add_bounds_check(g, start_val, LLVMIntEQ, nullptr, LLVMIntULE, end_val);
            if (instruction->end) {
                LLVMValueRef array_end = LLVMConstInt(g->builtin_types.entry_usize->type_ref,
                        array_type->data.array.len, false);
                add_bounds_check(g, end_val, LLVMIntEQ, nullptr, LLVMIntULE, array_end);
            }
        }
        if (!type_has_bits(array_type)) {
            LLVMValueRef len_field_ptr = LLVMBuildStructGEP(g->builder, tmp_struct_ptr, slice_len_index, "");

            // TODO if runtime safety is on, store 0xaaaaaaa in ptr field
            LLVMValueRef len_value = LLVMBuildNSWSub(g->builder, end_val, start_val, "");
            gen_store_untyped(g, len_value, len_field_ptr, 0, false);
            return tmp_struct_ptr;
        }


        LLVMValueRef ptr_field_ptr = LLVMBuildStructGEP(g->builder, tmp_struct_ptr, slice_ptr_index, "");
        LLVMValueRef indices[] = {
            LLVMConstNull(g->builtin_types.entry_usize->type_ref),
            start_val,
        };
        LLVMValueRef slice_start_ptr = LLVMBuildInBoundsGEP(g->builder, array_ptr, indices, 2, "");
        gen_store_untyped(g, slice_start_ptr, ptr_field_ptr, 0, false);

        LLVMValueRef len_field_ptr = LLVMBuildStructGEP(g->builder, tmp_struct_ptr, slice_len_index, "");
        LLVMValueRef len_value = LLVMBuildNSWSub(g->builder, end_val, start_val, "");
        gen_store_untyped(g, len_value, len_field_ptr, 0, false);

        return tmp_struct_ptr;
    } else if (array_type->id == ZigTypeIdPointer) {
        assert(array_type->data.pointer.ptr_len == PtrLenUnknown);
        LLVMValueRef start_val = ir_llvm_value(g, instruction->start);
        LLVMValueRef end_val = ir_llvm_value(g, instruction->end);

        if (want_runtime_safety) {
            add_bounds_check(g, start_val, LLVMIntEQ, nullptr, LLVMIntULE, end_val);
        }

        if (type_has_bits(array_type)) {
            size_t gen_ptr_index = instruction->base.value.type->data.structure.fields[slice_ptr_index].gen_index;
            LLVMValueRef ptr_field_ptr = LLVMBuildStructGEP(g->builder, tmp_struct_ptr, gen_ptr_index, "");
            LLVMValueRef slice_start_ptr = LLVMBuildInBoundsGEP(g->builder, array_ptr, &start_val, 1, "");
            gen_store_untyped(g, slice_start_ptr, ptr_field_ptr, 0, false);
        }

        size_t gen_len_index = instruction->base.value.type->data.structure.fields[slice_len_index].gen_index;
        LLVMValueRef len_field_ptr = LLVMBuildStructGEP(g->builder, tmp_struct_ptr, gen_len_index, "");
        LLVMValueRef len_value = LLVMBuildNSWSub(g->builder, end_val, start_val, "");
        gen_store_untyped(g, len_value, len_field_ptr, 0, false);

        return tmp_struct_ptr;
    } else if (array_type->id == ZigTypeIdStruct) {
        assert(array_type->data.structure.is_slice);
        assert(LLVMGetTypeKind(LLVMTypeOf(array_ptr)) == LLVMPointerTypeKind);
        assert(LLVMGetTypeKind(LLVMGetElementType(LLVMTypeOf(array_ptr))) == LLVMStructTypeKind);
        assert(LLVMGetTypeKind(LLVMGetElementType(LLVMTypeOf(tmp_struct_ptr))) == LLVMStructTypeKind);

        size_t ptr_index = array_type->data.structure.fields[slice_ptr_index].gen_index;
        assert(ptr_index != SIZE_MAX);
        size_t len_index = array_type->data.structure.fields[slice_len_index].gen_index;
        assert(len_index != SIZE_MAX);

        LLVMValueRef prev_end = nullptr;
        if (!instruction->end || want_runtime_safety) {
            LLVMValueRef src_len_ptr = LLVMBuildStructGEP(g->builder, array_ptr, (unsigned)len_index, "");
            prev_end = gen_load_untyped(g, src_len_ptr, 0, false, "");
        }

        LLVMValueRef start_val = ir_llvm_value(g, instruction->start);
        LLVMValueRef end_val;
        if (instruction->end) {
            end_val = ir_llvm_value(g, instruction->end);
        } else {
            end_val = prev_end;
        }

        if (want_runtime_safety) {
            assert(prev_end);
            add_bounds_check(g, start_val, LLVMIntEQ, nullptr, LLVMIntULE, end_val);
            if (instruction->end) {
                add_bounds_check(g, end_val, LLVMIntEQ, nullptr, LLVMIntULE, prev_end);
            }
        }

        LLVMValueRef src_ptr_ptr = LLVMBuildStructGEP(g->builder, array_ptr, (unsigned)ptr_index, "");
        LLVMValueRef src_ptr = gen_load_untyped(g, src_ptr_ptr, 0, false, "");
        LLVMValueRef ptr_field_ptr = LLVMBuildStructGEP(g->builder, tmp_struct_ptr, (unsigned)ptr_index, "");
        LLVMValueRef slice_start_ptr = LLVMBuildInBoundsGEP(g->builder, src_ptr, &start_val, (unsigned)len_index, "");
        gen_store_untyped(g, slice_start_ptr, ptr_field_ptr, 0, false);

        LLVMValueRef len_field_ptr = LLVMBuildStructGEP(g->builder, tmp_struct_ptr, (unsigned)len_index, "");
        LLVMValueRef len_value = LLVMBuildNSWSub(g->builder, end_val, start_val, "");
        gen_store_untyped(g, len_value, len_field_ptr, 0, false);

        return tmp_struct_ptr;
    } else {
        zig_unreachable();
    }
}

static LLVMValueRef get_trap_fn_val(CodeGen *g) {
    if (g->trap_fn_val)
        return g->trap_fn_val;

    LLVMTypeRef fn_type = LLVMFunctionType(LLVMVoidType(), nullptr, 0, false);
    g->trap_fn_val = LLVMAddFunction(g->module, "llvm.debugtrap", fn_type);
    assert(LLVMGetIntrinsicID(g->trap_fn_val));

    return g->trap_fn_val;
}


static LLVMValueRef ir_render_breakpoint(CodeGen *g, IrExecutable *executable, IrInstructionBreakpoint *instruction) {
    LLVMBuildCall(g->builder, get_trap_fn_val(g), nullptr, 0, "");
    return nullptr;
}

static LLVMValueRef ir_render_return_address(CodeGen *g, IrExecutable *executable,
        IrInstructionReturnAddress *instruction)
{
    LLVMValueRef zero = LLVMConstNull(g->builtin_types.entry_i32->type_ref);
    return LLVMBuildCall(g->builder, get_return_address_fn_val(g), &zero, 1, "");
}

static LLVMValueRef get_frame_address_fn_val(CodeGen *g) {
    if (g->frame_address_fn_val)
        return g->frame_address_fn_val;

    ZigType *return_type = get_pointer_to_type(g, g->builtin_types.entry_u8, true);

    LLVMTypeRef fn_type = LLVMFunctionType(return_type->type_ref,
            &g->builtin_types.entry_i32->type_ref, 1, false);
    g->frame_address_fn_val = LLVMAddFunction(g->module, "llvm.frameaddress", fn_type);
    assert(LLVMGetIntrinsicID(g->frame_address_fn_val));

    return g->frame_address_fn_val;
}

static LLVMValueRef ir_render_frame_address(CodeGen *g, IrExecutable *executable,
        IrInstructionFrameAddress *instruction)
{
    LLVMValueRef zero = LLVMConstNull(g->builtin_types.entry_i32->type_ref);
    return LLVMBuildCall(g->builder, get_frame_address_fn_val(g), &zero, 1, "");
}

static LLVMValueRef get_handle_fn_val(CodeGen *g) {
    if (g->coro_frame_fn_val)
        return g->coro_frame_fn_val;

    LLVMTypeRef fn_type = LLVMFunctionType( LLVMPointerType(LLVMInt8Type(), 0)
                                          , nullptr, 0, false);
    Buf *name = buf_sprintf("llvm.coro.frame");
    g->coro_frame_fn_val = LLVMAddFunction(g->module, buf_ptr(name), fn_type);
    assert(LLVMGetIntrinsicID(g->coro_frame_fn_val));

    return g->coro_frame_fn_val;
}

static LLVMValueRef ir_render_handle(CodeGen *g, IrExecutable *executable,
        IrInstructionHandle *instruction)
{
    LLVMValueRef zero = LLVMConstNull(g->builtin_types.entry_promise->type_ref);
    return LLVMBuildCall(g->builder, get_handle_fn_val(g), &zero, 0, "");
}

static LLVMValueRef render_shl_with_overflow(CodeGen *g, IrInstructionOverflowOp *instruction) {
    ZigType *int_type = instruction->result_ptr_type;
    assert(int_type->id == ZigTypeIdInt);

    LLVMValueRef op1 = ir_llvm_value(g, instruction->op1);
    LLVMValueRef op2 = ir_llvm_value(g, instruction->op2);
    LLVMValueRef ptr_result = ir_llvm_value(g, instruction->result_ptr);

    LLVMValueRef op2_casted = gen_widen_or_shorten(g, false, instruction->op2->value.type,
            instruction->op1->value.type, op2);

    LLVMValueRef result = LLVMBuildShl(g->builder, op1, op2_casted, "");
    LLVMValueRef orig_val;
    if (int_type->data.integral.is_signed) {
        orig_val = LLVMBuildAShr(g->builder, result, op2_casted, "");
    } else {
        orig_val = LLVMBuildLShr(g->builder, result, op2_casted, "");
    }
    LLVMValueRef overflow_bit = LLVMBuildICmp(g->builder, LLVMIntNE, op1, orig_val, "");

    gen_store(g, result, ptr_result, instruction->result_ptr->value.type);

    return overflow_bit;
}

static LLVMValueRef ir_render_overflow_op(CodeGen *g, IrExecutable *executable, IrInstructionOverflowOp *instruction) {
    AddSubMul add_sub_mul;
    switch (instruction->op) {
        case IrOverflowOpAdd:
            add_sub_mul = AddSubMulAdd;
            break;
        case IrOverflowOpSub:
            add_sub_mul = AddSubMulSub;
            break;
        case IrOverflowOpMul:
            add_sub_mul = AddSubMulMul;
            break;
        case IrOverflowOpShl:
            return render_shl_with_overflow(g, instruction);
    }

    ZigType *int_type = instruction->result_ptr_type;
    assert(int_type->id == ZigTypeIdInt);

    LLVMValueRef fn_val = get_int_overflow_fn(g, int_type, add_sub_mul);

    LLVMValueRef op1 = ir_llvm_value(g, instruction->op1);
    LLVMValueRef op2 = ir_llvm_value(g, instruction->op2);
    LLVMValueRef ptr_result = ir_llvm_value(g, instruction->result_ptr);

    LLVMValueRef params[] = {
        op1,
        op2,
    };

    LLVMValueRef result_struct = LLVMBuildCall(g->builder, fn_val, params, 2, "");
    LLVMValueRef result = LLVMBuildExtractValue(g->builder, result_struct, 0, "");
    LLVMValueRef overflow_bit = LLVMBuildExtractValue(g->builder, result_struct, 1, "");
    gen_store(g, result, ptr_result, instruction->result_ptr->value.type);

    return overflow_bit;
}

static LLVMValueRef ir_render_test_err(CodeGen *g, IrExecutable *executable, IrInstructionTestErr *instruction) {
    ZigType *err_union_type = instruction->value->value.type;
    ZigType *payload_type = err_union_type->data.error_union.payload_type;
    LLVMValueRef err_union_handle = ir_llvm_value(g, instruction->value);

    LLVMValueRef err_val;
    if (type_has_bits(payload_type)) {
        LLVMValueRef err_val_ptr = LLVMBuildStructGEP(g->builder, err_union_handle, err_union_err_index, "");
        err_val = gen_load_untyped(g, err_val_ptr, 0, false, "");
    } else {
        err_val = err_union_handle;
    }

    LLVMValueRef zero = LLVMConstNull(g->err_tag_type->type_ref);
    return LLVMBuildICmp(g->builder, LLVMIntNE, err_val, zero, "");
}

static LLVMValueRef ir_render_unwrap_err_code(CodeGen *g, IrExecutable *executable,
        IrInstructionUnwrapErrCode *instruction)
{
    ZigType *err_union_type = instruction->err_union->value.type;
    assert(err_union_type->id == ZigTypeIdErrorUnion);
    ZigType *payload_type = err_union_type->data.error_union.payload_type;
    LLVMValueRef err_union_handle = ir_llvm_value(g, instruction->err_union);

    if (type_has_bits(payload_type)) {
        LLVMValueRef err_val_ptr = LLVMBuildStructGEP(g->builder, err_union_handle, err_union_err_index, "");
        return gen_load_untyped(g, err_val_ptr, 0, false, "");
    } else {
        return err_union_handle;
    }
}

static LLVMValueRef ir_render_error_union_field_error_set(CodeGen *g, IrExecutable *executable,
        IrInstructionErrorUnionFieldErrorSet *instruction)
{
    ZigType *ptr_type = instruction->ptr->value.type;
    assert(ptr_type->id == ZigTypeIdPointer);
    ZigType *err_union_type = ptr_type->data.pointer.child_type;
    assert(err_union_type->id == ZigTypeIdErrorUnion);
    ZigType *payload_type = err_union_type->data.error_union.payload_type;
    LLVMValueRef err_union_ptr = ir_llvm_value(g, instruction->ptr);

    if (type_has_bits(payload_type)) {
        return LLVMBuildStructGEP(g->builder, err_union_ptr, err_union_err_index, "");
    } else {
        return err_union_ptr;
    }
}

static LLVMValueRef ir_render_unwrap_err_payload(CodeGen *g, IrExecutable *executable,
        IrInstructionUnwrapErrPayload *instruction)
{
    bool want_safety = ir_want_runtime_safety(g, &instruction->base) && instruction->safety_check_on &&
        g->errors_by_index.length > 1;
    if (!want_safety && !type_has_bits(instruction->base.value.type))
        return nullptr;
    ZigType *ptr_type = instruction->value->value.type;
    assert(ptr_type->id == ZigTypeIdPointer);
    ZigType *err_union_type = ptr_type->data.pointer.child_type;
    ZigType *payload_type = err_union_type->data.error_union.payload_type;
    LLVMValueRef err_union_ptr = ir_llvm_value(g, instruction->value);
    LLVMValueRef err_union_handle = get_handle_value(g, err_union_ptr, err_union_type, ptr_type);

    if (!type_has_bits(err_union_type->data.error_union.err_set_type)) {
        return err_union_handle;
    }

    if (want_safety) {
        LLVMValueRef err_val;
        if (type_has_bits(payload_type)) {
            LLVMValueRef err_val_ptr = LLVMBuildStructGEP(g->builder, err_union_handle, err_union_err_index, "");
            err_val = gen_load_untyped(g, err_val_ptr, 0, false, "");
        } else {
            err_val = err_union_handle;
        }
        LLVMValueRef zero = LLVMConstNull(g->err_tag_type->type_ref);
        LLVMValueRef cond_val = LLVMBuildICmp(g->builder, LLVMIntEQ, err_val, zero, "");
        LLVMBasicBlockRef err_block = LLVMAppendBasicBlock(g->cur_fn_val, "UnwrapErrError");
        LLVMBasicBlockRef ok_block = LLVMAppendBasicBlock(g->cur_fn_val, "UnwrapErrOk");
        LLVMBuildCondBr(g->builder, cond_val, ok_block, err_block);

        LLVMPositionBuilderAtEnd(g->builder, err_block);
        gen_safety_crash_for_err(g, err_val, instruction->base.scope);

        LLVMPositionBuilderAtEnd(g->builder, ok_block);
    }

    if (type_has_bits(payload_type)) {
        return LLVMBuildStructGEP(g->builder, err_union_handle, err_union_payload_index, "");
    } else {
        return nullptr;
    }
}

static LLVMValueRef ir_render_maybe_wrap(CodeGen *g, IrExecutable *executable, IrInstructionOptionalWrap *instruction) {
    ZigType *wanted_type = instruction->base.value.type;

    assert(wanted_type->id == ZigTypeIdOptional);

    ZigType *child_type = wanted_type->data.maybe.child_type;

    if (child_type->zero_bits) {
        return LLVMConstInt(LLVMInt1Type(), 1, false);
    }

    LLVMValueRef payload_val = ir_llvm_value(g, instruction->value);
    if (type_is_codegen_pointer(child_type) || child_type->id == ZigTypeIdErrorSet) {
        return payload_val;
    }

    LLVMValueRef result_ptr = ir_llvm_value(g, instruction->result_loc);

    LLVMValueRef val_ptr = LLVMBuildStructGEP(g->builder, result_ptr, maybe_child_index, "");
    // child_type and instruction->value->value.type may differ by constness
    gen_assign_raw(g, val_ptr, get_pointer_to_type(g, child_type, false), payload_val);
    LLVMValueRef maybe_ptr = LLVMBuildStructGEP(g->builder, result_ptr, maybe_null_index, "");
    gen_store_untyped(g, LLVMConstAllOnes(LLVMInt1Type()), maybe_ptr, 0, false);

    return result_ptr;
}

static LLVMValueRef ir_render_err_wrap_code(CodeGen *g, IrExecutable *executable, IrInstructionErrWrapCode *instruction) {
    ZigType *wanted_type = instruction->base.value.type;

    assert(wanted_type->id == ZigTypeIdErrorUnion);

    ZigType *payload_type = wanted_type->data.error_union.payload_type;
    ZigType *err_set_type = wanted_type->data.error_union.err_set_type;

    LLVMValueRef err_val = ir_llvm_value(g, instruction->value);

    if (!type_has_bits(payload_type) || !type_has_bits(err_set_type))
        return err_val;

    LLVMValueRef result_ptr = ir_llvm_value(g, instruction->result_loc);

    LLVMValueRef err_tag_ptr = LLVMBuildStructGEP(g->builder, result_ptr, err_union_err_index, "");
    gen_store_untyped(g, err_val, err_tag_ptr, 0, false);

    return result_ptr;
}

static LLVMValueRef ir_render_err_wrap_payload(CodeGen *g, IrExecutable *executable, IrInstructionErrWrapPayload *instruction) {
    ZigType *wanted_type = instruction->base.value.type;

    assert(wanted_type->id == ZigTypeIdErrorUnion);

    ZigType *payload_type = wanted_type->data.error_union.payload_type;
    ZigType *err_set_type = wanted_type->data.error_union.err_set_type;

    if (!type_has_bits(err_set_type)) {
        return ir_llvm_value(g, instruction->value);
    }

    LLVMValueRef ok_err_val = LLVMConstNull(g->err_tag_type->type_ref);

    if (!type_has_bits(payload_type))
        return ok_err_val;

    LLVMValueRef result_ptr = ir_llvm_value(g, instruction->result_loc);

    LLVMValueRef payload_val = ir_llvm_value(g, instruction->value);

    LLVMValueRef err_tag_ptr = LLVMBuildStructGEP(g->builder, result_ptr, err_union_err_index, "");
    gen_store_untyped(g, ok_err_val, err_tag_ptr, 0, false);

    LLVMValueRef payload_ptr = LLVMBuildStructGEP(g->builder, result_ptr, err_union_payload_index, "");
    gen_assign_raw(g, payload_ptr, get_pointer_to_type(g, payload_type, false), payload_val);

    return result_ptr;
}

static LLVMValueRef ir_render_union_tag(CodeGen *g, IrExecutable *executable, IrInstructionUnionTag *instruction) {
    ZigType *union_type = instruction->value->value.type;

    ZigType *tag_type = union_type->data.unionation.tag_type;
    if (!type_has_bits(tag_type))
        return nullptr;

    LLVMValueRef union_val = ir_llvm_value(g, instruction->value);
    if (union_type->data.unionation.gen_field_count == 0)
        return union_val;

    assert(union_type->data.unionation.gen_tag_index != SIZE_MAX);
    LLVMValueRef tag_field_ptr = LLVMBuildStructGEP(g->builder, union_val,
            union_type->data.unionation.gen_tag_index, "");
    ZigType *ptr_type = get_pointer_to_type(g, tag_type, false);
    return get_handle_value(g, tag_field_ptr, tag_type, ptr_type);
}

static LLVMValueRef ir_render_panic(CodeGen *g, IrExecutable *executable, IrInstructionPanic *instruction) {
    gen_panic(g, ir_llvm_value(g, instruction->msg), get_cur_err_ret_trace_val(g, instruction->base.scope));
    return nullptr;
}

static LLVMValueRef ir_render_coro_id(CodeGen *g, IrExecutable *executable, IrInstructionCoroId *instruction) {
    LLVMValueRef promise_ptr = ir_llvm_value(g, instruction->promise_ptr);
    LLVMValueRef align_val = LLVMConstInt(LLVMInt32Type(), get_coro_frame_align_bytes(g), false);
    LLVMValueRef null = LLVMConstIntToPtr(LLVMConstNull(g->builtin_types.entry_usize->type_ref),
            LLVMPointerType(LLVMInt8Type(), 0));
    LLVMValueRef params[] = {
        align_val,
        promise_ptr,
        null,
        null,
    };
    return LLVMBuildCall(g->builder, get_coro_id_fn_val(g), params, 4, "");
}

static LLVMValueRef ir_render_coro_alloc(CodeGen *g, IrExecutable *executable, IrInstructionCoroAlloc *instruction) {
    LLVMValueRef token = ir_llvm_value(g, instruction->coro_id);
    return LLVMBuildCall(g->builder, get_coro_alloc_fn_val(g), &token, 1, "");
}

static LLVMValueRef ir_render_coro_size(CodeGen *g, IrExecutable *executable, IrInstructionCoroSize *instruction) {
    return LLVMBuildCall(g->builder, get_coro_size_fn_val(g), nullptr, 0, "");
}

static LLVMValueRef ir_render_coro_begin(CodeGen *g, IrExecutable *executable, IrInstructionCoroBegin *instruction) {
    LLVMValueRef coro_id = ir_llvm_value(g, instruction->coro_id);
    LLVMValueRef coro_mem_ptr = ir_llvm_value(g, instruction->coro_mem_ptr);
    LLVMValueRef params[] = {
        coro_id,
        coro_mem_ptr,
    };
    return LLVMBuildCall(g->builder, get_coro_begin_fn_val(g), params, 2, "");
}

static LLVMValueRef ir_render_coro_alloc_fail(CodeGen *g, IrExecutable *executable,
        IrInstructionCoroAllocFail *instruction)
{
    size_t err_code_ptr_arg_index = get_async_err_code_arg_index(g, &g->cur_fn->type_entry->data.fn.fn_type_id);
    LLVMValueRef err_code_ptr_val = LLVMGetParam(g->cur_fn_val, err_code_ptr_arg_index);
    LLVMValueRef err_code = ir_llvm_value(g, instruction->err_val);
    LLVMBuildStore(g->builder, err_code, err_code_ptr_val);

    LLVMValueRef return_value;
    if (ir_want_runtime_safety(g, &instruction->base)) {
        return_value = LLVMConstNull(LLVMPointerType(LLVMInt8Type(), 0));
    } else {
        return_value = LLVMGetUndef(LLVMPointerType(LLVMInt8Type(), 0));
    }
    LLVMBuildRet(g->builder, return_value);
    return nullptr;
}

static LLVMValueRef ir_render_coro_suspend(CodeGen *g, IrExecutable *executable, IrInstructionCoroSuspend *instruction) {
    LLVMValueRef save_point;
    if (instruction->save_point == nullptr) {
        save_point = LLVMConstNull(ZigLLVMTokenTypeInContext(LLVMGetGlobalContext()));
    } else {
        save_point = ir_llvm_value(g, instruction->save_point);
    }
    LLVMValueRef is_final = ir_llvm_value(g, instruction->is_final);
    LLVMValueRef params[] = {
        save_point,
        is_final,
    };
    return LLVMBuildCall(g->builder, get_coro_suspend_fn_val(g), params, 2, "");
}

static LLVMValueRef ir_render_coro_end(CodeGen *g, IrExecutable *executable, IrInstructionCoroEnd *instruction) {
    LLVMValueRef params[] = {
        LLVMConstNull(LLVMPointerType(LLVMInt8Type(), 0)),
        LLVMConstNull(LLVMInt1Type()),
    };
    return LLVMBuildCall(g->builder, get_coro_end_fn_val(g), params, 2, "");
}

static LLVMValueRef ir_render_coro_free(CodeGen *g, IrExecutable *executable, IrInstructionCoroFree *instruction) {
    LLVMValueRef coro_id = ir_llvm_value(g, instruction->coro_id);
    LLVMValueRef coro_handle = ir_llvm_value(g, instruction->coro_handle);
    LLVMValueRef params[] = {
        coro_id,
        coro_handle,
    };
    return LLVMBuildCall(g->builder, get_coro_free_fn_val(g), params, 2, "");
}

static LLVMValueRef ir_render_coro_resume(CodeGen *g, IrExecutable *executable, IrInstructionCoroResume *instruction) {
    LLVMValueRef awaiter_handle = ir_llvm_value(g, instruction->awaiter_handle);
    return LLVMBuildCall(g->builder, get_coro_resume_fn_val(g), &awaiter_handle, 1, "");
}

static LLVMValueRef ir_render_coro_save(CodeGen *g, IrExecutable *executable, IrInstructionCoroSave *instruction) {
    LLVMValueRef coro_handle = ir_llvm_value(g, instruction->coro_handle);
    return LLVMBuildCall(g->builder, get_coro_save_fn_val(g), &coro_handle, 1, "");
}

static LLVMValueRef ir_render_coro_promise(CodeGen *g, IrExecutable *executable, IrInstructionCoroPromise *instruction) {
    LLVMValueRef coro_handle = ir_llvm_value(g, instruction->coro_handle);
    LLVMValueRef params[] = {
        coro_handle,
        LLVMConstInt(LLVMInt32Type(), get_coro_frame_align_bytes(g), false),
        LLVMConstNull(LLVMInt1Type()),
    };
    LLVMValueRef uncasted_result = LLVMBuildCall(g->builder, get_coro_promise_fn_val(g), params, 3, "");
    return LLVMBuildBitCast(g->builder, uncasted_result, instruction->base.value.type->type_ref, "");
}

static LLVMValueRef get_coro_alloc_helper_fn_val(CodeGen *g, LLVMTypeRef alloc_fn_type_ref, ZigType *fn_type) {
    if (g->coro_alloc_helper_fn_val != nullptr)
        return g->coro_alloc_helper_fn_val;

    assert(fn_type->id == ZigTypeIdFn);

    ZigType *ptr_to_err_code_type = get_pointer_to_type(g, g->builtin_types.entry_global_error_set, false);

    LLVMTypeRef alloc_raw_fn_type_ref = LLVMGetElementType(alloc_fn_type_ref);
    LLVMTypeRef *alloc_fn_arg_types = allocate<LLVMTypeRef>(LLVMCountParamTypes(alloc_raw_fn_type_ref));
    LLVMGetParamTypes(alloc_raw_fn_type_ref, alloc_fn_arg_types);

    ZigList<LLVMTypeRef> arg_types = {};
    arg_types.append(alloc_fn_type_ref);
    if (g->have_err_ret_tracing) {
        arg_types.append(alloc_fn_arg_types[1]);
    }
    arg_types.append(alloc_fn_arg_types[g->have_err_ret_tracing ? 2 : 1]);
    arg_types.append(ptr_to_err_code_type->type_ref);
    arg_types.append(g->builtin_types.entry_usize->type_ref);

    LLVMTypeRef fn_type_ref = LLVMFunctionType(LLVMPointerType(LLVMInt8Type(), 0),
            arg_types.items, arg_types.length, false);

    Buf *fn_name = get_mangled_name(g, buf_create_from_str("__zig_coro_alloc_helper"), false);
    LLVMValueRef fn_val = LLVMAddFunction(g->module, buf_ptr(fn_name), fn_type_ref);
    LLVMSetLinkage(fn_val, LLVMInternalLinkage);
    LLVMSetFunctionCallConv(fn_val, get_llvm_cc(g, CallingConventionUnspecified));
    addLLVMFnAttr(fn_val, "nounwind");
    addLLVMArgAttr(fn_val, (unsigned)0, "nonnull");
    addLLVMArgAttr(fn_val, (unsigned)1, "nonnull");

    LLVMBasicBlockRef prev_block = LLVMGetInsertBlock(g->builder);
    LLVMValueRef prev_debug_location = LLVMGetCurrentDebugLocation(g->builder);
    ZigFn *prev_cur_fn = g->cur_fn;
    LLVMValueRef prev_cur_fn_val = g->cur_fn_val;

    LLVMBasicBlockRef entry_block = LLVMAppendBasicBlock(fn_val, "Entry");
    LLVMPositionBuilderAtEnd(g->builder, entry_block);
    ZigLLVMClearCurrentDebugLocation(g->builder);
    g->cur_fn = nullptr;
    g->cur_fn_val = fn_val;

    LLVMValueRef sret_ptr = LLVMBuildAlloca(g->builder, LLVMGetElementType(alloc_fn_arg_types[0]), "");

    size_t next_arg = 0;
    LLVMValueRef alloc_fn_val = LLVMGetParam(fn_val, next_arg);
    next_arg += 1;

    LLVMValueRef stack_trace_val;
    if (g->have_err_ret_tracing) {
        stack_trace_val = LLVMGetParam(fn_val, next_arg);
        next_arg += 1;
    }

    LLVMValueRef allocator_val = LLVMGetParam(fn_val, next_arg);
    next_arg += 1;
    LLVMValueRef err_code_ptr = LLVMGetParam(fn_val, next_arg);
    next_arg += 1;
    LLVMValueRef coro_size = LLVMGetParam(fn_val, next_arg);
    next_arg += 1;
    LLVMValueRef alignment_val = LLVMConstInt(g->builtin_types.entry_u29->type_ref,
            get_coro_frame_align_bytes(g), false);

    ZigList<LLVMValueRef> args = {};
    args.append(sret_ptr);
    if (g->have_err_ret_tracing) {
        args.append(stack_trace_val);
    }
    args.append(allocator_val);
    args.append(coro_size);
    args.append(alignment_val);
    LLVMValueRef call_instruction = ZigLLVMBuildCall(g->builder, alloc_fn_val, args.items, args.length,
            get_llvm_cc(g, CallingConventionUnspecified), ZigLLVM_FnInlineAuto, "");
    LLVMValueRef err_val = call_instruction;
    LLVMBuildStore(g->builder, err_val, err_code_ptr);
    LLVMValueRef ok_bit = LLVMBuildICmp(g->builder, LLVMIntEQ, err_val, LLVMConstNull(LLVMTypeOf(err_val)), "");
    LLVMBasicBlockRef ok_block = LLVMAppendBasicBlock(fn_val, "AllocOk");
    LLVMBasicBlockRef fail_block = LLVMAppendBasicBlock(fn_val, "AllocFail");
    LLVMBuildCondBr(g->builder, ok_bit, ok_block, fail_block);

    LLVMPositionBuilderAtEnd(g->builder, ok_block);
    LLVMValueRef payload_ptr = sret_ptr;
    ZigType *u8_ptr_type = get_pointer_to_type_extra(g, g->builtin_types.entry_u8, false, false,
            PtrLenUnknown, get_abi_alignment(g, g->builtin_types.entry_u8), 0, 0);
    ZigType *slice_type = get_slice_type(g, u8_ptr_type);
    size_t ptr_field_index = slice_type->data.structure.fields[slice_ptr_index].gen_index;
    LLVMValueRef ptr_field_ptr = LLVMBuildStructGEP(g->builder, payload_ptr, ptr_field_index, "");
    LLVMValueRef ptr_val = LLVMBuildLoad(g->builder, ptr_field_ptr, "");
    LLVMBuildRet(g->builder, ptr_val);

    LLVMPositionBuilderAtEnd(g->builder, fail_block);
    LLVMBuildRet(g->builder, LLVMConstNull(LLVMPointerType(LLVMInt8Type(), 0)));

    g->cur_fn = prev_cur_fn;
    g->cur_fn_val = prev_cur_fn_val;
    LLVMPositionBuilderAtEnd(g->builder, prev_block);
    LLVMSetCurrentDebugLocation(g->builder, prev_debug_location);

    g->coro_alloc_helper_fn_val = fn_val;
    return fn_val;
}

static LLVMValueRef ir_render_coro_alloc_helper(CodeGen *g, IrExecutable *executable,
        IrInstructionCoroAllocHelper *instruction)
{
    LLVMValueRef alloc_fn = ir_llvm_value(g, instruction->alloc_fn);
    LLVMValueRef coro_size = ir_llvm_value(g, instruction->coro_size);
    LLVMValueRef fn_val = get_coro_alloc_helper_fn_val(g, LLVMTypeOf(alloc_fn), instruction->alloc_fn->value.type);
    size_t err_code_ptr_arg_index = get_async_err_code_arg_index(g, &g->cur_fn->type_entry->data.fn.fn_type_id);
    size_t allocator_arg_index = get_async_allocator_arg_index(g, &g->cur_fn->type_entry->data.fn.fn_type_id);

    ZigList<LLVMValueRef> params = {};
    params.append(alloc_fn);
    uint32_t err_ret_trace_arg_index = get_err_ret_trace_arg_index(g, g->cur_fn);
    if (err_ret_trace_arg_index != UINT32_MAX) {
        params.append(LLVMGetParam(g->cur_fn_val, err_ret_trace_arg_index));
    }
    params.append(LLVMGetParam(g->cur_fn_val, allocator_arg_index));
    params.append(LLVMGetParam(g->cur_fn_val, err_code_ptr_arg_index));
    params.append(coro_size);

    return ZigLLVMBuildCall(g->builder, fn_val, params.items, params.length,
            get_llvm_cc(g, CallingConventionUnspecified), ZigLLVM_FnInlineAuto, "");
}

static LLVMValueRef ir_render_atomic_rmw(CodeGen *g, IrExecutable *executable,
        IrInstructionAtomicRmw *instruction)
{
    bool is_signed;
    ZigType *operand_type = instruction->operand->value.type;
    if (operand_type->id == ZigTypeIdInt) {
        is_signed = operand_type->data.integral.is_signed;
    } else {
        is_signed = false;
    }
    LLVMAtomicRMWBinOp op = to_LLVMAtomicRMWBinOp(instruction->resolved_op, is_signed);
    LLVMAtomicOrdering ordering = to_LLVMAtomicOrdering(instruction->resolved_ordering);
    LLVMValueRef ptr = ir_llvm_value(g, instruction->ptr);
    LLVMValueRef operand = ir_llvm_value(g, instruction->operand);

    if (get_codegen_ptr_type(operand_type) == nullptr) {
        return LLVMBuildAtomicRMW(g->builder, op, ptr, operand, ordering, false);
    }

    // it's a pointer but we need to treat it as an int
    LLVMValueRef casted_ptr = LLVMBuildBitCast(g->builder, ptr,
        LLVMPointerType(g->builtin_types.entry_usize->type_ref, 0), "");
    LLVMValueRef casted_operand = LLVMBuildPtrToInt(g->builder, operand, g->builtin_types.entry_usize->type_ref, "");
    LLVMValueRef uncasted_result = LLVMBuildAtomicRMW(g->builder, op, casted_ptr, casted_operand, ordering, false);
    return LLVMBuildIntToPtr(g->builder, uncasted_result, operand_type->type_ref, "");
}

static LLVMValueRef ir_render_atomic_load(CodeGen *g, IrExecutable *executable,
        IrInstructionAtomicLoad *instruction)
{
    LLVMAtomicOrdering ordering = to_LLVMAtomicOrdering(instruction->resolved_ordering);
    LLVMValueRef ptr = ir_llvm_value(g, instruction->ptr);
    LLVMValueRef load_inst = gen_load(g, ptr, instruction->ptr->value.type, "");
    LLVMSetOrdering(load_inst, ordering);
    return load_inst;
}

static LLVMValueRef ir_render_merge_err_ret_traces(CodeGen *g, IrExecutable *executable,
        IrInstructionMergeErrRetTraces *instruction)
{
    assert(g->have_err_ret_tracing);

    LLVMValueRef src_trace_ptr = ir_llvm_value(g, instruction->src_err_ret_trace_ptr);
    LLVMValueRef dest_trace_ptr = ir_llvm_value(g, instruction->dest_err_ret_trace_ptr);

    LLVMValueRef args[] = { dest_trace_ptr, src_trace_ptr };
    ZigLLVMBuildCall(g->builder, get_merge_err_ret_traces_fn_val(g), args, 2, get_llvm_cc(g, CallingConventionUnspecified), ZigLLVM_FnInlineAuto, "");
    return nullptr;
}

static LLVMValueRef ir_render_mark_err_ret_trace_ptr(CodeGen *g, IrExecutable *executable,
        IrInstructionMarkErrRetTracePtr *instruction)
{
    assert(g->have_err_ret_tracing);
    g->cur_err_ret_trace_val_stack = ir_llvm_value(g, instruction->err_ret_trace_ptr);
    return nullptr;
}

static LLVMValueRef ir_render_sqrt(CodeGen *g, IrExecutable *executable, IrInstructionSqrt *instruction) {
    LLVMValueRef op = ir_llvm_value(g, instruction->op);
    assert(instruction->base.value.type->id == ZigTypeIdFloat);
    LLVMValueRef fn_val = get_float_fn(g, instruction->base.value.type, ZigLLVMFnIdSqrt);
    return LLVMBuildCall(g->builder, fn_val, &op, 1, "");
}

static LLVMValueRef ir_render_result_return(CodeGen *g, IrExecutable *executable,
        IrInstructionResultReturn *instruction)
{
    assert(g->cur_ret_ptr != nullptr || !type_has_bits(instruction->base.value.type));
    return g->cur_ret_ptr;
}

static LLVMValueRef ir_render_result_optional_payload(CodeGen *g, IrExecutable *executable,
        IrInstructionResultOptionalPayload *instruction)
{
    LLVMValueRef prev_result_loc = ir_llvm_value(g, instruction->prev_result_loc);
    ZigType *ptr_type = instruction->base.value.type;
    assert(ptr_type->id == ZigTypeIdPointer);
    ZigType *child_type = ptr_type->data.pointer.child_type;
    if (!type_has_bits(child_type)) {
        if (instruction->make_non_null) {
            LLVMValueRef non_null_bit = LLVMConstInt(LLVMInt1Type(), 1, true);
            gen_store_untyped(g, non_null_bit, prev_result_loc, 0, false);
        }
        return prev_result_loc;
    } else if (type_is_codegen_pointer(child_type) || child_type->id == ZigTypeIdErrorSet) {
        return prev_result_loc;
    } else {
        if (instruction->make_non_null) {
            LLVMValueRef nonnull_ptr = LLVMBuildStructGEP(g->builder, prev_result_loc, maybe_null_index, "");
            gen_store_untyped(g, LLVMConstInt(LLVMInt1Type(), 1, true), nonnull_ptr, 0, false);
        }
        return LLVMBuildStructGEP(g->builder, prev_result_loc, maybe_child_index, "");
    }
}

static LLVMValueRef ir_render_result_slice_ptr(CodeGen *g, IrExecutable *executable,
        IrInstructionResultSlicePtr *instruction)
{
    LLVMValueRef prev_result_loc = ir_llvm_value(g, instruction->prev_result_loc);
    assert(instruction->prev_result_loc->value.type->id == ZigTypeIdPointer);
    ZigType *slice_type = instruction->prev_result_loc->value.type->data.pointer.child_type;
    assert(slice_type->id == ZigTypeIdStruct && slice_type->data.structure.is_slice);
    size_t len_field_index = slice_type->data.structure.fields[slice_len_index].gen_index;
    LLVMValueRef len_field_ptr = LLVMBuildStructGEP(g->builder, prev_result_loc, (unsigned)len_field_index, "");
    LLVMValueRef len_val = LLVMConstInt(g->builtin_types.entry_usize->type_ref, instruction->len, false);
    gen_store_untyped(g, len_val, len_field_ptr, 0, false);
    size_t ptr_field_index = slice_type->data.structure.fields[slice_ptr_index].gen_index;
    return LLVMBuildStructGEP(g->builder, prev_result_loc, (unsigned)ptr_field_index, "");
}

static LLVMValueRef ir_render_result_error_union_payload(CodeGen *g, IrExecutable *executable,
        IrInstructionResultErrorUnionPayload *instruction)
{
    LLVMValueRef prev_result_loc = ir_llvm_value(g, instruction->prev_result_loc);
    LLVMValueRef err_val_ptr = LLVMBuildStructGEP(g->builder, prev_result_loc, err_union_err_index, "");
    LLVMTypeRef err_type_ref = g->builtin_types.entry_global_error_set->type_ref;
    gen_store_untyped(g, LLVMConstInt(err_type_ref, 0, false), err_val_ptr, 0, false);
    return LLVMBuildStructGEP(g->builder, prev_result_loc, err_union_payload_index, "");
}

static LLVMValueRef ir_render_result_error_union_code(CodeGen *g, IrExecutable *executable,
        IrInstructionResultErrorUnionCode *instruction)
{
    LLVMValueRef prev_result_loc = ir_llvm_value(g, instruction->prev_result_loc);
    // TODO write 0xaa in debug mode to the undefined payload
    return LLVMBuildStructGEP(g->builder, prev_result_loc, err_union_err_index, "");
}

static LLVMValueRef ir_render_assert_non_error(CodeGen *g, IrExecutable *executable,
        IrInstructionAssertNonError *instruction)
{
    if (!ir_want_runtime_safety(g, &instruction->base) || g->errors_by_index.length <= 1) {
        return nullptr;
    }
    LLVMValueRef err_val = ir_llvm_value(g, instruction->err_code);
    LLVMValueRef zero = LLVMConstNull(g->err_tag_type->type_ref);
    LLVMValueRef cond_val = LLVMBuildICmp(g->builder, LLVMIntEQ, err_val, zero, "");
    LLVMBasicBlockRef err_block = LLVMAppendBasicBlock(g->cur_fn_val, "UnwrapErrError");
    LLVMBasicBlockRef ok_block = LLVMAppendBasicBlock(g->cur_fn_val, "UnwrapErrOk");
    LLVMBuildCondBr(g->builder, cond_val, ok_block, err_block);

    LLVMPositionBuilderAtEnd(g->builder, err_block);
    gen_safety_crash_for_err(g, err_val, instruction->base.scope);

    LLVMPositionBuilderAtEnd(g->builder, ok_block);
    return nullptr;
}

static LLVMValueRef ir_render_assert_non_null(CodeGen *g, IrExecutable *executable,
        IrInstructionAssertNonNull *instruction)
{
    if (!ir_want_runtime_safety(g, &instruction->base)) {
        return nullptr;
    }
    LLVMValueRef is_non_null = ir_llvm_value(g, instruction->is_non_null);
    LLVMBasicBlockRef ok_block = LLVMAppendBasicBlock(g->cur_fn_val, "UnwrapOptionalOk");
    LLVMBasicBlockRef fail_block = LLVMAppendBasicBlock(g->cur_fn_val, "UnwrapOptionalFail");
    LLVMBuildCondBr(g->builder, is_non_null, ok_block, fail_block);

    LLVMPositionBuilderAtEnd(g->builder, fail_block);
    gen_safety_crash(g, PanicMsgIdUnwrapOptionalFail);

    LLVMPositionBuilderAtEnd(g->builder, ok_block);
    return nullptr;
}

static LLVMValueRef ir_render_set_non_null_bit(CodeGen *g, IrExecutable *executable,
        IrInstructionSetNonNullBit *instruction)
{
    LLVMValueRef ptr_to_optional = ir_llvm_value(g, instruction->prev_result_loc);
    LLVMValueRef non_null_bit = ir_llvm_value(g, instruction->non_null_bit);

    LLVMValueRef nonnull_ptr = LLVMBuildStructGEP(g->builder, ptr_to_optional, maybe_null_index, "");
    gen_store_untyped(g, non_null_bit, nonnull_ptr, 0, false);
    return nullptr;
}

static LLVMValueRef ir_render_result_slice_to_bytes(CodeGen *g, IrExecutable *executable,
        IrInstructionResultSliceToBytesGen *instruction)
{
    LLVMValueRef prev_result_loc = ir_llvm_value(g, instruction->prev_result_loc);
    LLVMValueRef new_result_loc = LLVMBuildBitCast(g->builder, prev_result_loc,
            instruction->base.value.type->type_ref, "");
    return new_result_loc;
}

static LLVMValueRef ir_render_from_bytes_len(CodeGen *g, IrExecutable *executable,
        IrInstructionFromBytesLenGen *instruction)
{
    LLVMValueRef prev_result_loc = ir_llvm_value(g, instruction->prev_result_loc);
    LLVMValueRef len_ptr = LLVMBuildStructGEP(g->builder, prev_result_loc, slice_len_index, "");
    LLVMValueRef prev_len = LLVMBuildLoad(g->builder, len_ptr, "");
    uint64_t elem_size = type_size(g, instruction->elem_type);
    LLVMValueRef elem_size_val = LLVMConstInt(g->builtin_types.entry_usize->type_ref, elem_size, false);
    if (ir_want_runtime_safety(g, &instruction->base)) {
        LLVMValueRef remainder_val = LLVMBuildURem(g->builder, prev_len, elem_size_val, "");
        LLVMValueRef zero = LLVMConstNull(g->builtin_types.entry_usize->type_ref);
        LLVMValueRef ok_bit = LLVMBuildICmp(g->builder, LLVMIntEQ, remainder_val, zero, "");
        LLVMBasicBlockRef fail_block = LLVMAppendBasicBlock(g->cur_fn_val, "SliceWidenFail");
        LLVMBasicBlockRef ok_block = LLVMAppendBasicBlock(g->cur_fn_val, "SliceWidenOk");
        LLVMBuildCondBr(g->builder, ok_bit, ok_block, fail_block);

        LLVMPositionBuilderAtEnd(g->builder, fail_block);
        gen_safety_crash(g, PanicMsgIdSliceWidenRemainder);

        LLVMPositionBuilderAtEnd(g->builder, ok_block);
    }
    LLVMValueRef new_len = LLVMBuildExactUDiv(g->builder, prev_len, elem_size_val, "");
    LLVMBuildStore(g->builder, new_len, len_ptr);
    return nullptr;
}

static LLVMValueRef ir_render_to_bytes_len(CodeGen *g, IrExecutable *executable,
        IrInstructionToBytesLenGen *instruction)
{
    LLVMValueRef prev_result_loc = ir_llvm_value(g, instruction->prev_result_loc);
    LLVMValueRef len_ptr = LLVMBuildStructGEP(g->builder, prev_result_loc, slice_len_index, "");
    LLVMValueRef prev_len = LLVMBuildLoad(g->builder, len_ptr, "");
    uint64_t elem_size = type_size(g, instruction->elem_type);
    LLVMValueRef elem_size_val = LLVMConstInt(g->builtin_types.entry_usize->type_ref, elem_size, false);
    LLVMValueRef new_len = LLVMBuildMul(g->builder, prev_len, elem_size_val, "");
    LLVMBuildStore(g->builder, new_len, len_ptr);
    return nullptr;
}

static LLVMValueRef ir_render_bswap(CodeGen *g, IrExecutable *executable, IrInstructionBswap *instruction) {
    LLVMValueRef op = ir_llvm_value(g, instruction->op);
    ZigType *int_type = instruction->base.value.type;
    assert(int_type->id == ZigTypeIdInt);
    if (int_type->data.integral.bit_count % 16 == 0) {
        LLVMValueRef fn_val = get_int_builtin_fn(g, instruction->base.value.type, BuiltinFnIdBswap);
        return LLVMBuildCall(g->builder, fn_val, &op, 1, "");
    }
    // Not an even number of bytes, so we zext 1 byte, then bswap, shift right 1 byte, truncate
    ZigType *extended_type = get_int_type(g, int_type->data.integral.is_signed,
            int_type->data.integral.bit_count + 8);
    // aabbcc
    LLVMValueRef extended = LLVMBuildZExt(g->builder, op, extended_type->type_ref, "");
    // 00aabbcc
    LLVMValueRef fn_val = get_int_builtin_fn(g, extended_type, BuiltinFnIdBswap);
    LLVMValueRef swapped = LLVMBuildCall(g->builder, fn_val, &extended, 1, "");
    // ccbbaa00
    LLVMValueRef shifted = ZigLLVMBuildLShrExact(g->builder, swapped,
            LLVMConstInt(extended_type->type_ref, 8, false), "");
    // 00ccbbaa
    return LLVMBuildTrunc(g->builder, shifted, int_type->type_ref, "");
}

<<<<<<< HEAD
static LLVMValueRef gen_array_to_slice(CodeGen *g, LLVMValueRef result_ptr, LLVMValueRef array_ptr,
        ZigType *array_type)
{
    LLVMValueRef ptr_field_ptr = LLVMBuildStructGEP(g->builder, result_ptr,
            slice_ptr_index, "");
    LLVMValueRef indices[] = {
        LLVMConstNull(g->builtin_types.entry_usize->type_ref),
        LLVMConstInt(g->builtin_types.entry_usize->type_ref, 0, false),
    };
    LLVMValueRef slice_start_ptr = LLVMBuildInBoundsGEP(g->builder, array_ptr, indices, 2, "");
    gen_store_untyped(g, slice_start_ptr, ptr_field_ptr, 0, false);

    LLVMValueRef len_field_ptr = LLVMBuildStructGEP(g->builder, result_ptr, slice_len_index, "");
    LLVMValueRef len_value = LLVMConstInt(g->builtin_types.entry_usize->type_ref,
            array_type->data.array.len, false);
    gen_store_untyped(g, len_value, len_field_ptr, 0, false);

    return result_ptr;
}

static LLVMValueRef ir_render_ptr_of_array_to_slice(CodeGen *g, IrExecutable *executable,
        IrInstructionPtrOfArrayToSlice *instruction)
{
    ZigType *actual_type = instruction->value->value.type;
    LLVMValueRef array_ptr = ir_llvm_value(g, instruction->value);
    assert(array_ptr);

    assert(actual_type->id == ZigTypeIdPointer);
    ZigType *array_type = actual_type->data.pointer.child_type;
    assert(array_type->id == ZigTypeIdArray);

    LLVMValueRef result_ptr = ir_llvm_value(g, instruction->result_loc);
    return gen_array_to_slice(g, result_ptr, array_ptr, array_type);
}

static LLVMValueRef ir_render_array_to_slice(CodeGen *g, IrExecutable *executable,
        IrInstructionArrayToSlice *instruction)
{
    ZigType *array_type = instruction->array->value.type;
    assert(array_type->id == ZigTypeIdArray);
    assert(handle_is_ptr(array_type));
    LLVMValueRef result_ptr = ir_llvm_value(g, instruction->result_loc);
    LLVMValueRef array_ptr = ir_llvm_value(g, instruction->array);

    return gen_array_to_slice(g, result_ptr, array_ptr, array_type);
=======
static LLVMValueRef ir_render_bit_reverse(CodeGen *g, IrExecutable *executable, IrInstructionBitReverse *instruction) {
    LLVMValueRef op = ir_llvm_value(g, instruction->op);
    ZigType *int_type = instruction->base.value.type;
    assert(int_type->id == ZigTypeIdInt);
    LLVMValueRef fn_val = get_int_builtin_fn(g, instruction->base.value.type, BuiltinFnIdBitReverse);
    return LLVMBuildCall(g->builder, fn_val, &op, 1, "");
>>>>>>> c968d875
}

static void set_debug_location(CodeGen *g, IrInstruction *instruction) {
    AstNode *source_node = instruction->source_node;
    Scope *scope = instruction->scope;

    assert(source_node);
    assert(scope);

    ZigLLVMSetCurrentDebugLocation(g->builder, (int)source_node->line + 1,
            (int)source_node->column + 1, get_di_scope(g, scope));
}

static LLVMValueRef ir_render_instruction(CodeGen *g, IrExecutable *executable, IrInstruction *instruction) {
    set_debug_location(g, instruction);

    switch (instruction->id) {
        case IrInstructionIdInvalid:
        case IrInstructionIdConst:
        case IrInstructionIdTypeOf:
        case IrInstructionIdToPtrType:
        case IrInstructionIdPtrTypeChild:
        case IrInstructionIdFieldPtr:
        case IrInstructionIdSetCold:
        case IrInstructionIdSetRuntimeSafety:
        case IrInstructionIdSetFloatMode:
        case IrInstructionIdArrayType:
        case IrInstructionIdPromiseType:
        case IrInstructionIdSliceType:
        case IrInstructionIdSizeOf:
        case IrInstructionIdSwitchTarget:
        case IrInstructionIdContainerInitFields:
        case IrInstructionIdCompileErr:
        case IrInstructionIdCompileLog:
        case IrInstructionIdImport:
        case IrInstructionIdCImport:
        case IrInstructionIdCInclude:
        case IrInstructionIdCDefine:
        case IrInstructionIdCUndef:
        case IrInstructionIdEmbedFile:
        case IrInstructionIdIntType:
        case IrInstructionIdMemberCount:
        case IrInstructionIdMemberType:
        case IrInstructionIdMemberName:
        case IrInstructionIdAlignOf:
        case IrInstructionIdFnProto:
        case IrInstructionIdTestComptime:
        case IrInstructionIdCheckSwitchProngs:
        case IrInstructionIdCheckStatementIsVoid:
        case IrInstructionIdTypeName:
        case IrInstructionIdDeclRef:
        case IrInstructionIdSwitchVar:
        case IrInstructionIdByteOffsetOf:
        case IrInstructionIdBitOffsetOf:
        case IrInstructionIdTypeInfo:
        case IrInstructionIdTypeId:
        case IrInstructionIdSetEvalBranchQuota:
        case IrInstructionIdPtrType:
        case IrInstructionIdOpaqueType:
        case IrInstructionIdSetAlignStack:
        case IrInstructionIdArgType:
        case IrInstructionIdTagType:
        case IrInstructionIdExport:
        case IrInstructionIdErrorUnion:
        case IrInstructionIdPromiseResultType:
        case IrInstructionIdAwaitBookkeeping:
        case IrInstructionIdAddImplicitReturnType:
        case IrInstructionIdIntCast:
        case IrInstructionIdFloatCast:
        case IrInstructionIdIntToFloat:
        case IrInstructionIdFloatToInt:
        case IrInstructionIdBoolToInt:
        case IrInstructionIdErrSetCast:
        case IrInstructionIdEnumToInt:
        case IrInstructionIdCheckRuntimeScope:
        case IrInstructionIdDeclVarSrc:
        case IrInstructionIdAllocaSrc:
        case IrInstructionIdAllocaGen:
        case IrInstructionIdFirstArgResultLoc:
        case IrInstructionIdResultCast:
        case IrInstructionIdContainerInitList:
        case IrInstructionIdInferArrayType:
        case IrInstructionIdPtrCastSrc:
        case IrInstructionIdInferCompTime:
        case IrInstructionIdResultPtrCast:
        case IrInstructionIdCmpxchgSrc:
        case IrInstructionIdErrorLiteral:
        case IrInstructionIdResultSliceToBytesSrc:
        case IrInstructionIdResultSliceToBytesPlaceholder:
        case IrInstructionIdResultBytesToSlice:
        case IrInstructionIdFromBytesLenSrc:
        case IrInstructionIdToBytesLenSrc:
        case IrInstructionIdResultChild:
            zig_unreachable();

        case IrInstructionIdDeclVarGen:
            return ir_render_decl_var(g, executable, (IrInstructionDeclVarGen *)instruction);
        case IrInstructionIdReturn:
            return ir_render_return(g, executable, (IrInstructionReturn *)instruction);
        case IrInstructionIdBinOp:
            return ir_render_bin_op(g, executable, (IrInstructionBinOp *)instruction);
        case IrInstructionIdCast:
            return ir_render_cast(g, executable, (IrInstructionCast *)instruction);
        case IrInstructionIdUnreachable:
            return ir_render_unreachable(g, executable, (IrInstructionUnreachable *)instruction);
        case IrInstructionIdCondBr:
            return ir_render_cond_br(g, executable, (IrInstructionCondBr *)instruction);
        case IrInstructionIdBr:
            return ir_render_br(g, executable, (IrInstructionBr *)instruction);
        case IrInstructionIdUnOp:
            return ir_render_un_op(g, executable, (IrInstructionUnOp *)instruction);
        case IrInstructionIdLoadPtr:
            return ir_render_load_ptr(g, executable, (IrInstructionLoadPtr *)instruction);
        case IrInstructionIdStorePtr:
            return ir_render_store_ptr(g, executable, (IrInstructionStorePtr *)instruction);
        case IrInstructionIdVarPtr:
            return ir_render_var_ptr(g, executable, (IrInstructionVarPtr *)instruction);
        case IrInstructionIdElemPtr:
            return ir_render_elem_ptr(g, executable, (IrInstructionElemPtr *)instruction);
        case IrInstructionIdCall:
            return ir_render_call(g, executable, (IrInstructionCall *)instruction);
        case IrInstructionIdStructFieldPtr:
            return ir_render_struct_field_ptr(g, executable, (IrInstructionStructFieldPtr *)instruction);
        case IrInstructionIdUnionFieldPtr:
            return ir_render_union_field_ptr(g, executable, (IrInstructionUnionFieldPtr *)instruction);
        case IrInstructionIdAsm:
            return ir_render_asm(g, executable, (IrInstructionAsm *)instruction);
        case IrInstructionIdTestNonNull:
            return ir_render_test_non_null(g, executable, (IrInstructionTestNonNull *)instruction);
        case IrInstructionIdOptionalUnwrapPtr:
            return ir_render_optional_unwrap_ptr(g, executable, (IrInstructionOptionalUnwrapPtr *)instruction);
        case IrInstructionIdOptionalUnwrapVal:
            return ir_render_optional_unwrap_val(g, executable, (IrInstructionOptionalUnwrapVal *)instruction);
        case IrInstructionIdClz:
            return ir_render_clz(g, executable, (IrInstructionClz *)instruction);
        case IrInstructionIdCtz:
            return ir_render_ctz(g, executable, (IrInstructionCtz *)instruction);
        case IrInstructionIdPopCount:
            return ir_render_pop_count(g, executable, (IrInstructionPopCount *)instruction);
        case IrInstructionIdSwitchBr:
            return ir_render_switch_br(g, executable, (IrInstructionSwitchBr *)instruction);
        case IrInstructionIdPhi:
            return ir_render_phi(g, executable, (IrInstructionPhi *)instruction);
        case IrInstructionIdRef:
            return ir_render_ref(g, executable, (IrInstructionRef *)instruction);
        case IrInstructionIdErrName:
            return ir_render_err_name(g, executable, (IrInstructionErrName *)instruction);
        case IrInstructionIdCmpxchgGen:
            return ir_render_cmpxchg(g, executable, (IrInstructionCmpxchgGen *)instruction);
        case IrInstructionIdFence:
            return ir_render_fence(g, executable, (IrInstructionFence *)instruction);
        case IrInstructionIdTruncate:
            return ir_render_truncate(g, executable, (IrInstructionTruncate *)instruction);
        case IrInstructionIdBoolNot:
            return ir_render_bool_not(g, executable, (IrInstructionBoolNot *)instruction);
        case IrInstructionIdMemset:
            return ir_render_memset(g, executable, (IrInstructionMemset *)instruction);
        case IrInstructionIdMemcpy:
            return ir_render_memcpy(g, executable, (IrInstructionMemcpy *)instruction);
        case IrInstructionIdSlice:
            return ir_render_slice(g, executable, (IrInstructionSlice *)instruction);
        case IrInstructionIdBreakpoint:
            return ir_render_breakpoint(g, executable, (IrInstructionBreakpoint *)instruction);
        case IrInstructionIdReturnAddress:
            return ir_render_return_address(g, executable, (IrInstructionReturnAddress *)instruction);
        case IrInstructionIdFrameAddress:
            return ir_render_frame_address(g, executable, (IrInstructionFrameAddress *)instruction);
        case IrInstructionIdHandle:
            return ir_render_handle(g, executable, (IrInstructionHandle *)instruction);
        case IrInstructionIdOverflowOp:
            return ir_render_overflow_op(g, executable, (IrInstructionOverflowOp *)instruction);
        case IrInstructionIdTestErr:
            return ir_render_test_err(g, executable, (IrInstructionTestErr *)instruction);
        case IrInstructionIdErrorUnionFieldErrorSet:
            return ir_render_error_union_field_error_set(g, executable, (IrInstructionErrorUnionFieldErrorSet *)instruction);
        case IrInstructionIdUnwrapErrCode:
            return ir_render_unwrap_err_code(g, executable, (IrInstructionUnwrapErrCode *)instruction);
        case IrInstructionIdUnwrapErrPayload:
            return ir_render_unwrap_err_payload(g, executable, (IrInstructionUnwrapErrPayload *)instruction);
        case IrInstructionIdOptionalWrap:
            return ir_render_maybe_wrap(g, executable, (IrInstructionOptionalWrap *)instruction);
        case IrInstructionIdErrWrapCode:
            return ir_render_err_wrap_code(g, executable, (IrInstructionErrWrapCode *)instruction);
        case IrInstructionIdErrWrapPayload:
            return ir_render_err_wrap_payload(g, executable, (IrInstructionErrWrapPayload *)instruction);
        case IrInstructionIdUnionTag:
            return ir_render_union_tag(g, executable, (IrInstructionUnionTag *)instruction);
        case IrInstructionIdPtrCastGen:
            return ir_render_ptr_cast(g, executable, (IrInstructionPtrCastGen *)instruction);
        case IrInstructionIdWidenOrShorten:
            return ir_render_widen_or_shorten(g, executable, (IrInstructionWidenOrShorten *)instruction);
        case IrInstructionIdPtrToInt:
            return ir_render_ptr_to_int(g, executable, (IrInstructionPtrToInt *)instruction);
        case IrInstructionIdIntToPtr:
            return ir_render_int_to_ptr(g, executable, (IrInstructionIntToPtr *)instruction);
        case IrInstructionIdIntToEnum:
            return ir_render_int_to_enum(g, executable, (IrInstructionIntToEnum *)instruction);
        case IrInstructionIdIntToErr:
            return ir_render_int_to_err(g, executable, (IrInstructionIntToErr *)instruction);
        case IrInstructionIdErrToInt:
            return ir_render_err_to_int(g, executable, (IrInstructionErrToInt *)instruction);
        case IrInstructionIdPanic:
            return ir_render_panic(g, executable, (IrInstructionPanic *)instruction);
        case IrInstructionIdTagName:
            return ir_render_enum_tag_name(g, executable, (IrInstructionTagName *)instruction);
        case IrInstructionIdFieldParentPtr:
            return ir_render_field_parent_ptr(g, executable, (IrInstructionFieldParentPtr *)instruction);
        case IrInstructionIdAlignCast:
            return ir_render_align_cast(g, executable, (IrInstructionAlignCast *)instruction);
        case IrInstructionIdErrorReturnTrace:
            return ir_render_error_return_trace(g, executable, (IrInstructionErrorReturnTrace *)instruction);
        case IrInstructionIdCancel:
            return ir_render_cancel(g, executable, (IrInstructionCancel *)instruction);
        case IrInstructionIdGetImplicitAllocator:
            return ir_render_get_implicit_allocator(g, executable, (IrInstructionGetImplicitAllocator *)instruction);
        case IrInstructionIdCoroId:
            return ir_render_coro_id(g, executable, (IrInstructionCoroId *)instruction);
        case IrInstructionIdCoroAlloc:
            return ir_render_coro_alloc(g, executable, (IrInstructionCoroAlloc *)instruction);
        case IrInstructionIdCoroSize:
            return ir_render_coro_size(g, executable, (IrInstructionCoroSize *)instruction);
        case IrInstructionIdCoroBegin:
            return ir_render_coro_begin(g, executable, (IrInstructionCoroBegin *)instruction);
        case IrInstructionIdCoroAllocFail:
            return ir_render_coro_alloc_fail(g, executable, (IrInstructionCoroAllocFail *)instruction);
        case IrInstructionIdCoroSuspend:
            return ir_render_coro_suspend(g, executable, (IrInstructionCoroSuspend *)instruction);
        case IrInstructionIdCoroEnd:
            return ir_render_coro_end(g, executable, (IrInstructionCoroEnd *)instruction);
        case IrInstructionIdCoroFree:
            return ir_render_coro_free(g, executable, (IrInstructionCoroFree *)instruction);
        case IrInstructionIdCoroResume:
            return ir_render_coro_resume(g, executable, (IrInstructionCoroResume *)instruction);
        case IrInstructionIdCoroSave:
            return ir_render_coro_save(g, executable, (IrInstructionCoroSave *)instruction);
        case IrInstructionIdCoroPromise:
            return ir_render_coro_promise(g, executable, (IrInstructionCoroPromise *)instruction);
        case IrInstructionIdCoroAllocHelper:
            return ir_render_coro_alloc_helper(g, executable, (IrInstructionCoroAllocHelper *)instruction);
        case IrInstructionIdAtomicRmw:
            return ir_render_atomic_rmw(g, executable, (IrInstructionAtomicRmw *)instruction);
        case IrInstructionIdAtomicLoad:
            return ir_render_atomic_load(g, executable, (IrInstructionAtomicLoad *)instruction);
        case IrInstructionIdSaveErrRetAddr:
            return ir_render_save_err_ret_addr(g, executable, (IrInstructionSaveErrRetAddr *)instruction);
        case IrInstructionIdMergeErrRetTraces:
            return ir_render_merge_err_ret_traces(g, executable, (IrInstructionMergeErrRetTraces *)instruction);
        case IrInstructionIdMarkErrRetTracePtr:
            return ir_render_mark_err_ret_trace_ptr(g, executable, (IrInstructionMarkErrRetTracePtr *)instruction);
        case IrInstructionIdSqrt:
            return ir_render_sqrt(g, executable, (IrInstructionSqrt *)instruction);
        case IrInstructionIdResultReturn:
            return ir_render_result_return(g, executable, (IrInstructionResultReturn *)instruction);
        case IrInstructionIdResultOptionalPayload:
            return ir_render_result_optional_payload(g, executable, (IrInstructionResultOptionalPayload *)instruction);
        case IrInstructionIdResultSlicePtr:
            return ir_render_result_slice_ptr(g, executable, (IrInstructionResultSlicePtr *)instruction);
        case IrInstructionIdResultErrorUnionPayload:
            return ir_render_result_error_union_payload(g, executable, (IrInstructionResultErrorUnionPayload *)instruction);
        case IrInstructionIdResultErrorUnionCode:
            return ir_render_result_error_union_code(g, executable, (IrInstructionResultErrorUnionCode *)instruction);
        case IrInstructionIdAssertNonError:
            return ir_render_assert_non_error(g, executable, (IrInstructionAssertNonError *)instruction);
        case IrInstructionIdAssertNonNull:
            return ir_render_assert_non_null(g, executable, (IrInstructionAssertNonNull *)instruction);
        case IrInstructionIdSetNonNullBit:
            return ir_render_set_non_null_bit(g, executable, (IrInstructionSetNonNullBit *)instruction);
        case IrInstructionIdResultSliceToBytesGen:
            return ir_render_result_slice_to_bytes(g, executable, (IrInstructionResultSliceToBytesGen *)instruction);
        case IrInstructionIdFromBytesLenGen:
            return ir_render_from_bytes_len(g, executable, (IrInstructionFromBytesLenGen *)instruction);
        case IrInstructionIdToBytesLenGen:
            return ir_render_to_bytes_len(g, executable, (IrInstructionToBytesLenGen *)instruction);
        case IrInstructionIdBswap:
            return ir_render_bswap(g, executable, (IrInstructionBswap *)instruction);
<<<<<<< HEAD
        case IrInstructionIdPtrOfArrayToSlice:
            return ir_render_ptr_of_array_to_slice(g, executable, (IrInstructionPtrOfArrayToSlice *)instruction);
        case IrInstructionIdArrayToSlice:
            return ir_render_array_to_slice(g, executable, (IrInstructionArrayToSlice *)instruction);
=======
        case IrInstructionIdBitReverse:
            return ir_render_bit_reverse(g, executable, (IrInstructionBitReverse *)instruction);
>>>>>>> c968d875
    }
    zig_unreachable();
}

static void ir_render(CodeGen *g, ZigFn *fn_entry) {
    assert(fn_entry);

    IrExecutable *executable = &fn_entry->analyzed_executable;
    assert(executable->basic_block_list.length > 0);
    for (size_t block_i = 0; block_i < executable->basic_block_list.length; block_i += 1) {
        IrBasicBlock *current_block = executable->basic_block_list.at(block_i);
        //assert(current_block->ref_count > 0);
        assert(current_block->llvm_block);
        LLVMPositionBuilderAtEnd(g->builder, current_block->llvm_block);
        for (size_t instr_i = 0; instr_i < current_block->instruction_list.length; instr_i += 1) {
            IrInstruction *instruction = current_block->instruction_list.at(instr_i);
            if (!ir_has_side_effects(instruction)) {
                if (instruction->ref_count == 0)
                    continue;
                if (instruction->value.special != ConstValSpecialRuntime) {
                    // If it's not a pointer, skip
                    if (get_codegen_ptr_type(instruction->value.type) == nullptr)
                        continue;
                    // If the const-ness isn't inferred, skip
                    if (instruction->value.data.x_ptr.mut != ConstPtrMutInfer)
                        continue;

                    // Follow the const ptr reference, see if the underlying value is runtime
                    if (const_ptr_pointee(nullptr, g, &instruction->value, nullptr)->special !=
                            ConstValSpecialRuntime)
                    {
                        continue;
                    }
                }
            }
            instruction->llvm_value = ir_render_instruction(g, executable, instruction);
        }
        current_block->llvm_exit_block = LLVMGetInsertBlock(g->builder);
    }
}

static LLVMValueRef gen_const_ptr_struct_recursive(CodeGen *g, ConstExprValue *struct_const_val, size_t field_index);
static LLVMValueRef gen_const_ptr_array_recursive(CodeGen *g, ConstExprValue *array_const_val, size_t index);
static LLVMValueRef gen_const_ptr_union_recursive(CodeGen *g, ConstExprValue *union_const_val);
static LLVMValueRef gen_const_ptr_err_union_code_recursive(CodeGen *g, ConstExprValue *err_union_const_val);
static LLVMValueRef gen_const_ptr_err_union_payload_recursive(CodeGen *g, ConstExprValue *err_union_const_val);
static LLVMValueRef gen_const_ptr_optional_payload_recursive(CodeGen *g, ConstExprValue *optional_const_val);

static LLVMValueRef gen_parent_ptr(CodeGen *g, ConstExprValue *val, ConstParent *parent) {
    switch (parent->id) {
        case ConstParentIdNone:
            render_const_val(g, val, "");
            render_const_val_global(g, val, "");
            return val->global_refs->llvm_global;
        case ConstParentIdStruct:
            return gen_const_ptr_struct_recursive(g, parent->data.p_struct.struct_val,
                    parent->data.p_struct.field_index);
        case ConstParentIdErrUnionCode:
            return gen_const_ptr_err_union_code_recursive(g, parent->data.p_err_union_code.err_union_val);
        case ConstParentIdErrUnionPayload:
            return gen_const_ptr_err_union_payload_recursive(g, parent->data.p_err_union_payload.err_union_val);
        case ConstParentIdOptionalPayload:
            return gen_const_ptr_optional_payload_recursive(g, parent->data.p_optional_payload.optional_val);
        case ConstParentIdArray:
            return gen_const_ptr_array_recursive(g, parent->data.p_array.array_val,
                    parent->data.p_array.elem_index);
        case ConstParentIdUnion:
            return gen_const_ptr_union_recursive(g, parent->data.p_union.union_val);
        case ConstParentIdScalar:
            render_const_val(g, parent->data.p_scalar.scalar_val, "");
            render_const_val_global(g, parent->data.p_scalar.scalar_val, "");
            return parent->data.p_scalar.scalar_val->global_refs->llvm_global;
    }
    zig_unreachable();
}

static LLVMValueRef gen_const_ptr_array_recursive(CodeGen *g, ConstExprValue *array_const_val, size_t index) {
    expand_undef_array(g, array_const_val);
    ConstParent *parent = &array_const_val->parent;
    LLVMValueRef base_ptr = gen_parent_ptr(g, array_const_val, parent);

    LLVMTypeKind el_type = LLVMGetTypeKind(LLVMGetElementType(LLVMTypeOf(base_ptr)));
    if (el_type == LLVMArrayTypeKind) {
        ZigType *usize = g->builtin_types.entry_usize;
        LLVMValueRef indices[] = {
            LLVMConstNull(usize->type_ref),
            LLVMConstInt(usize->type_ref, index, false),
        };
        return LLVMConstInBoundsGEP(base_ptr, indices, 2);
    } else if (el_type == LLVMStructTypeKind) {
        ZigType *u32 = g->builtin_types.entry_u32;
        LLVMValueRef indices[] = {
            LLVMConstNull(u32->type_ref),
            LLVMConstInt(u32->type_ref, index, false),
        };
        return LLVMConstInBoundsGEP(base_ptr, indices, 2);
    } else {
        assert(parent->id == ConstParentIdScalar);
        return base_ptr;
    }
}

static LLVMValueRef gen_const_ptr_struct_recursive(CodeGen *g, ConstExprValue *struct_const_val, size_t field_index) {
    ConstParent *parent = &struct_const_val->parent;
    LLVMValueRef base_ptr = gen_parent_ptr(g, struct_const_val, parent);

    ZigType *u32 = g->builtin_types.entry_u32;
    LLVMValueRef indices[] = {
        LLVMConstNull(u32->type_ref),
        LLVMConstInt(u32->type_ref, field_index, false),
    };
    return LLVMConstInBoundsGEP(base_ptr, indices, 2);
}

static LLVMValueRef gen_const_ptr_err_union_code_recursive(CodeGen *g, ConstExprValue *err_union_const_val) {
    ConstParent *parent = &err_union_const_val->parent;
    LLVMValueRef base_ptr = gen_parent_ptr(g, err_union_const_val, parent);

    ZigType *u32 = g->builtin_types.entry_u32;
    LLVMValueRef indices[] = {
        LLVMConstNull(u32->type_ref),
        LLVMConstInt(u32->type_ref, err_union_err_index, false),
    };
    return LLVMConstInBoundsGEP(base_ptr, indices, 2);
}

static LLVMValueRef gen_const_ptr_err_union_payload_recursive(CodeGen *g, ConstExprValue *err_union_const_val) {
    ConstParent *parent = &err_union_const_val->parent;
    LLVMValueRef base_ptr = gen_parent_ptr(g, err_union_const_val, parent);

    ZigType *u32 = g->builtin_types.entry_u32;
    LLVMValueRef indices[] = {
        LLVMConstNull(u32->type_ref),
        LLVMConstInt(u32->type_ref, err_union_payload_index, false),
    };
    return LLVMConstInBoundsGEP(base_ptr, indices, 2);
}

static LLVMValueRef gen_const_ptr_optional_payload_recursive(CodeGen *g, ConstExprValue *optional_const_val) {
    ConstParent *parent = &optional_const_val->parent;
    LLVMValueRef base_ptr = gen_parent_ptr(g, optional_const_val, parent);

    ZigType *u32 = g->builtin_types.entry_u32;
    LLVMValueRef indices[] = {
        LLVMConstNull(u32->type_ref),
        LLVMConstInt(u32->type_ref, maybe_child_index, false),
    };
    return LLVMConstInBoundsGEP(base_ptr, indices, 2);
}

static LLVMValueRef gen_const_ptr_union_recursive(CodeGen *g, ConstExprValue *union_const_val) {
    ConstParent *parent = &union_const_val->parent;
    LLVMValueRef base_ptr = gen_parent_ptr(g, union_const_val, parent);

    ZigType *u32 = g->builtin_types.entry_u32;
    LLVMValueRef indices[] = {
        LLVMConstNull(u32->type_ref),
        LLVMConstInt(u32->type_ref, 0, false), // TODO test const union with more aligned tag type than payload
    };
    return LLVMConstInBoundsGEP(base_ptr, indices, 2);
}

static LLVMValueRef pack_const_int(CodeGen *g, LLVMTypeRef big_int_type_ref, ConstExprValue *const_val) {
    switch (const_val->special) {
        case ConstValSpecialRuntime:
            zig_unreachable();
        case ConstValSpecialUndef:
            return LLVMConstInt(big_int_type_ref, 0, false);
        case ConstValSpecialStatic:
            break;
    }

    ZigType *type_entry = const_val->type;
    assert(!type_entry->zero_bits);
    switch (type_entry->id) {
        case ZigTypeIdInvalid:
        case ZigTypeIdMetaType:
        case ZigTypeIdUnreachable:
        case ZigTypeIdComptimeFloat:
        case ZigTypeIdComptimeInt:
        case ZigTypeIdUndefined:
        case ZigTypeIdNull:
        case ZigTypeIdErrorUnion:
        case ZigTypeIdErrorSet:
        case ZigTypeIdNamespace:
        case ZigTypeIdBoundFn:
        case ZigTypeIdArgTuple:
        case ZigTypeIdVoid:
        case ZigTypeIdOpaque:
            zig_unreachable();
        case ZigTypeIdBool:
            return LLVMConstInt(big_int_type_ref, const_val->data.x_bool ? 1 : 0, false);
        case ZigTypeIdEnum:
            {
                assert(type_entry->data.enumeration.decl_node->data.container_decl.init_arg_expr != nullptr);
                LLVMValueRef int_val = gen_const_val(g, const_val, "");
                return LLVMConstZExt(int_val, big_int_type_ref);
            }
        case ZigTypeIdInt:
            {
                LLVMValueRef int_val = gen_const_val(g, const_val, "");
                return LLVMConstZExt(int_val, big_int_type_ref);
            }
        case ZigTypeIdFloat:
            {
                LLVMValueRef float_val = gen_const_val(g, const_val, "");
                LLVMValueRef int_val = LLVMConstFPToUI(float_val,
                        LLVMIntType((unsigned)type_entry->data.floating.bit_count));
                return LLVMConstZExt(int_val, big_int_type_ref);
            }
        case ZigTypeIdPointer:
        case ZigTypeIdFn:
        case ZigTypeIdOptional:
        case ZigTypeIdPromise:
            {
                LLVMValueRef ptr_val = gen_const_val(g, const_val, "");
                LLVMValueRef ptr_size_int_val = LLVMConstPtrToInt(ptr_val, g->builtin_types.entry_usize->type_ref);
                return LLVMConstZExt(ptr_size_int_val, big_int_type_ref);
            }
        case ZigTypeIdArray:
            zig_panic("TODO bit pack an array");
        case ZigTypeIdUnion:
            zig_panic("TODO bit pack a union");
        case ZigTypeIdStruct:
            {
                assert(type_entry->data.structure.layout == ContainerLayoutPacked);
                bool is_big_endian = g->is_big_endian; // TODO get endianness from struct type

                LLVMValueRef val = LLVMConstInt(big_int_type_ref, 0, false);
                size_t used_bits = 0;
                for (size_t i = 0; i < type_entry->data.structure.src_field_count; i += 1) {
                    TypeStructField *field = &type_entry->data.structure.fields[i];
                    if (field->gen_index == SIZE_MAX) {
                        continue;
                    }
                    LLVMValueRef child_val = pack_const_int(g, big_int_type_ref, &const_val->data.x_struct.fields[i]);
                    uint32_t packed_bits_size = type_size_bits(g, field->type_entry);
                    if (is_big_endian) {
                        LLVMValueRef shift_amt = LLVMConstInt(big_int_type_ref, packed_bits_size, false);
                        val = LLVMConstShl(val, shift_amt);
                        val = LLVMConstOr(val, child_val);
                    } else {
                        LLVMValueRef shift_amt = LLVMConstInt(big_int_type_ref, used_bits, false);
                        LLVMValueRef child_val_shifted = LLVMConstShl(child_val, shift_amt);
                        val = LLVMConstOr(val, child_val_shifted);
                        used_bits += packed_bits_size;
                    }
                }
                return val;
            }

    }
    zig_unreachable();
}

// We have this because union constants can't be represented by the official union type,
// and this property bubbles up in whatever aggregate type contains a union constant
static bool is_llvm_value_unnamed_type(ZigType *type_entry, LLVMValueRef val) {
    return LLVMTypeOf(val) != type_entry->type_ref;
}

static LLVMValueRef gen_const_val_ptr(CodeGen *g, ConstExprValue *const_val, const char *name) {
    switch (const_val->data.x_ptr.special) {
        case ConstPtrSpecialInvalid:
        case ConstPtrSpecialDiscard:
            zig_unreachable();
        case ConstPtrSpecialRef:
            {
                render_const_val_global(g, const_val, name);
                ConstExprValue *pointee = const_val->data.x_ptr.data.ref.pointee;
                render_const_val(g, pointee, "");
                render_const_val_global(g, pointee, "");
                ConstExprValue *other_val = pointee;
                const_val->global_refs->llvm_value = LLVMConstBitCast(other_val->global_refs->llvm_global, const_val->type->type_ref);
                render_const_val_global(g, const_val, "");
                return const_val->global_refs->llvm_value;
            }
        case ConstPtrSpecialBaseArray:
            {
                render_const_val_global(g, const_val, name);
                ConstExprValue *array_const_val = const_val->data.x_ptr.data.base_array.array_val;
                size_t elem_index = const_val->data.x_ptr.data.base_array.elem_index;
                assert(array_const_val->type->id == ZigTypeIdArray);
                if (array_const_val->type->zero_bits) {
                    // make this a null pointer
                    ZigType *usize = g->builtin_types.entry_usize;
                    const_val->global_refs->llvm_value = LLVMConstIntToPtr(LLVMConstNull(usize->type_ref),
                            const_val->type->type_ref);
                    render_const_val_global(g, const_val, "");
                    return const_val->global_refs->llvm_value;
                }
                LLVMValueRef uncasted_ptr_val = gen_const_ptr_array_recursive(g, array_const_val,
                        elem_index);
                LLVMValueRef ptr_val = LLVMConstBitCast(uncasted_ptr_val, const_val->type->type_ref);
                const_val->global_refs->llvm_value = ptr_val;
                render_const_val_global(g, const_val, "");
                return ptr_val;
            }
        case ConstPtrSpecialBaseStruct:
            {
                render_const_val_global(g, const_val, name);
                ConstExprValue *struct_const_val = const_val->data.x_ptr.data.base_struct.struct_val;
                assert(struct_const_val->type->id == ZigTypeIdStruct);
                if (struct_const_val->type->zero_bits) {
                    // make this a null pointer
                    ZigType *usize = g->builtin_types.entry_usize;
                    const_val->global_refs->llvm_value = LLVMConstIntToPtr(LLVMConstNull(usize->type_ref),
                            const_val->type->type_ref);
                    render_const_val_global(g, const_val, "");
                    return const_val->global_refs->llvm_value;
                }
                size_t src_field_index = const_val->data.x_ptr.data.base_struct.field_index;
                size_t gen_field_index =
                    struct_const_val->type->data.structure.fields[src_field_index].gen_index;
                LLVMValueRef uncasted_ptr_val = gen_const_ptr_struct_recursive(g, struct_const_val,
                        gen_field_index);
                LLVMValueRef ptr_val = LLVMConstBitCast(uncasted_ptr_val, const_val->type->type_ref);
                const_val->global_refs->llvm_value = ptr_val;
                render_const_val_global(g, const_val, "");
                return ptr_val;
            }
        case ConstPtrSpecialBaseErrorUnionCode:
            {
                render_const_val_global(g, const_val, name);
                ConstExprValue *err_union_const_val = const_val->data.x_ptr.data.base_err_union_code.err_union_val;
                assert(err_union_const_val->type->id == ZigTypeIdErrorUnion);
                if (err_union_const_val->type->zero_bits) {
                    // make this a null pointer
                    ZigType *usize = g->builtin_types.entry_usize;
                    const_val->global_refs->llvm_value = LLVMConstIntToPtr(LLVMConstNull(usize->type_ref),
                            const_val->type->type_ref);
                    render_const_val_global(g, const_val, "");
                    return const_val->global_refs->llvm_value;
                }
                LLVMValueRef uncasted_ptr_val = gen_const_ptr_err_union_code_recursive(g, err_union_const_val);
                LLVMValueRef ptr_val = LLVMConstBitCast(uncasted_ptr_val, const_val->type->type_ref);
                const_val->global_refs->llvm_value = ptr_val;
                render_const_val_global(g, const_val, "");
                return ptr_val;
            }
        case ConstPtrSpecialBaseErrorUnionPayload:
            {
                render_const_val_global(g, const_val, name);
                ConstExprValue *err_union_const_val = const_val->data.x_ptr.data.base_err_union_payload.err_union_val;
                assert(err_union_const_val->type->id == ZigTypeIdErrorUnion);
                if (err_union_const_val->type->zero_bits) {
                    // make this a null pointer
                    ZigType *usize = g->builtin_types.entry_usize;
                    const_val->global_refs->llvm_value = LLVMConstIntToPtr(LLVMConstNull(usize->type_ref),
                            const_val->type->type_ref);
                    render_const_val_global(g, const_val, "");
                    return const_val->global_refs->llvm_value;
                }
                LLVMValueRef uncasted_ptr_val = gen_const_ptr_err_union_payload_recursive(g, err_union_const_val);
                LLVMValueRef ptr_val = LLVMConstBitCast(uncasted_ptr_val, const_val->type->type_ref);
                const_val->global_refs->llvm_value = ptr_val;
                render_const_val_global(g, const_val, "");
                return ptr_val;
            }
        case ConstPtrSpecialBaseOptionalPayload:
            {
                render_const_val_global(g, const_val, name);
                ConstExprValue *optional_const_val = const_val->data.x_ptr.data.base_optional_payload.optional_val;
                assert(optional_const_val->type->id == ZigTypeIdOptional);
                if (optional_const_val->type->zero_bits) {
                    // make this a null pointer
                    ZigType *usize = g->builtin_types.entry_usize;
                    const_val->global_refs->llvm_value = LLVMConstIntToPtr(LLVMConstNull(usize->type_ref),
                            const_val->type->type_ref);
                    render_const_val_global(g, const_val, "");
                    return const_val->global_refs->llvm_value;
                }
                LLVMValueRef uncasted_ptr_val = gen_const_ptr_optional_payload_recursive(g, optional_const_val);
                LLVMValueRef ptr_val = LLVMConstBitCast(uncasted_ptr_val, const_val->type->type_ref);
                const_val->global_refs->llvm_value = ptr_val;
                render_const_val_global(g, const_val, "");
                return ptr_val;
            }
        case ConstPtrSpecialHardCodedAddr:
            {
                render_const_val_global(g, const_val, name);
                uint64_t addr_value = const_val->data.x_ptr.data.hard_coded_addr.addr;
                ZigType *usize = g->builtin_types.entry_usize;
                const_val->global_refs->llvm_value = LLVMConstIntToPtr(LLVMConstInt(usize->type_ref, addr_value, false),
                        const_val->type->type_ref);
                render_const_val_global(g, const_val, "");
                return const_val->global_refs->llvm_value;
            }
        case ConstPtrSpecialFunction:
            return LLVMConstBitCast(fn_llvm_value(g, const_val->data.x_ptr.data.fn.fn_entry), const_val->type->type_ref);
        case ConstPtrSpecialNull:
            return LLVMConstNull(const_val->type->type_ref);
    }
    zig_unreachable();
}

static LLVMValueRef gen_const_val_err_set(CodeGen *g, ConstExprValue *const_val, const char *name) {
    uint64_t value = (const_val->data.x_err_set == nullptr) ? 0 : const_val->data.x_err_set->value;
    return LLVMConstInt(g->builtin_types.entry_global_error_set->type_ref, value, false);
}

static LLVMValueRef gen_const_val(CodeGen *g, ConstExprValue *const_val, const char *name) {
    Error err;

    ZigType *type_entry = const_val->type;
    assert(!type_entry->zero_bits);

    switch (const_val->special) {
        case ConstValSpecialRuntime:
            zig_unreachable();
        case ConstValSpecialUndef:
            return LLVMGetUndef(type_entry->type_ref);
        case ConstValSpecialStatic:
            break;
    }

    switch (type_entry->id) {
        case ZigTypeIdInt:
            return bigint_to_llvm_const(type_entry->type_ref, &const_val->data.x_bigint);
        case ZigTypeIdErrorSet:
            return gen_const_val_err_set(g, const_val, name);
        case ZigTypeIdFloat:
            switch (type_entry->data.floating.bit_count) {
                case 16:
                    return LLVMConstReal(type_entry->type_ref, zig_f16_to_double(const_val->data.x_f16));
                case 32:
                    return LLVMConstReal(type_entry->type_ref, const_val->data.x_f32);
                case 64:
                    return LLVMConstReal(type_entry->type_ref, const_val->data.x_f64);
                case 128:
                    {
                        // TODO make sure this is correct on big endian targets too
                        uint8_t buf[16];
                        memcpy(buf, &const_val->data.x_f128, 16);
                        LLVMValueRef as_int = LLVMConstIntOfArbitraryPrecision(LLVMInt128Type(), 2,
                                (uint64_t*)buf);
                        return LLVMConstBitCast(as_int, type_entry->type_ref);
                    }
                default:
                    zig_unreachable();
            }
        case ZigTypeIdBool:
            if (const_val->data.x_bool) {
                return LLVMConstAllOnes(LLVMInt1Type());
            } else {
                return LLVMConstNull(LLVMInt1Type());
            }
        case ZigTypeIdOptional:
            {
                ZigType *child_type = type_entry->data.maybe.child_type;
                if (child_type->zero_bits) {
                    return LLVMConstInt(LLVMInt1Type(), const_val->data.x_optional ? 1 : 0, false);
                } else if (type_is_codegen_pointer(child_type)) {
                    return gen_const_val_ptr(g, const_val, name);
                } else if (child_type->id == ZigTypeIdErrorSet) {
                    return gen_const_val_err_set(g, const_val, name);
                } else {
                    LLVMValueRef child_val;
                    LLVMValueRef maybe_val;
                    bool make_unnamed_struct;
                    if (const_val->data.x_optional) {
                        child_val = gen_const_val(g, const_val->data.x_optional, "");
                        maybe_val = LLVMConstAllOnes(LLVMInt1Type());

                        make_unnamed_struct = is_llvm_value_unnamed_type(const_val->type, child_val);
                    } else {
                        child_val = LLVMGetUndef(child_type->type_ref);
                        maybe_val = LLVMConstNull(LLVMInt1Type());

                        make_unnamed_struct = false;
                    }
                    LLVMValueRef fields[] = {
                        child_val,
                        maybe_val,
                    };
                    if (make_unnamed_struct) {
                        return LLVMConstStruct(fields, 2, false);
                    } else {
                        return LLVMConstNamedStruct(type_entry->type_ref, fields, 2);
                    }
                }
            }
        case ZigTypeIdStruct:
            {
                LLVMValueRef *fields = allocate<LLVMValueRef>(type_entry->data.structure.gen_field_count);
                size_t src_field_count = type_entry->data.structure.src_field_count;
                bool make_unnamed_struct = false;
                if (type_entry->data.structure.layout == ContainerLayoutPacked) {
                    size_t src_field_index = 0;
                    while (src_field_index < src_field_count) {
                        TypeStructField *type_struct_field = &type_entry->data.structure.fields[src_field_index];
                        if (type_struct_field->gen_index == SIZE_MAX) {
                            src_field_index += 1;
                            continue;
                        }

                        size_t src_field_index_end = src_field_index + 1;
                        for (; src_field_index_end < src_field_count; src_field_index_end += 1) {
                            TypeStructField *it_field = &type_entry->data.structure.fields[src_field_index_end];
                            if (it_field->gen_index != type_struct_field->gen_index)
                                break;
                        }

                        if (src_field_index + 1 == src_field_index_end) {
                            ConstExprValue *field_val = &const_val->data.x_struct.fields[src_field_index];
                            LLVMValueRef val = gen_const_val(g, field_val, "");
                            fields[type_struct_field->gen_index] = val;
                            make_unnamed_struct = make_unnamed_struct || is_llvm_value_unnamed_type(field_val->type, val);
                        } else {
                            bool is_big_endian = g->is_big_endian; // TODO get endianness from struct type
                            LLVMTypeRef big_int_type_ref = LLVMStructGetTypeAtIndex(type_entry->type_ref,
                                    (unsigned)type_struct_field->gen_index);
                            LLVMValueRef val = LLVMConstInt(big_int_type_ref, 0, false);
                            size_t used_bits = 0;
                            for (size_t i = src_field_index; i < src_field_index_end; i += 1) {
                                TypeStructField *it_field = &type_entry->data.structure.fields[i];
                                if (it_field->gen_index == SIZE_MAX) {
                                    continue;
                                }
                                LLVMValueRef child_val = pack_const_int(g, big_int_type_ref,
                                        &const_val->data.x_struct.fields[i]);
                                uint32_t packed_bits_size = type_size_bits(g, it_field->type_entry);
                                if (is_big_endian) {
                                    LLVMValueRef shift_amt = LLVMConstInt(big_int_type_ref,
                                            packed_bits_size, false);
                                    val = LLVMConstShl(val, shift_amt);
                                    val = LLVMConstOr(val, child_val);
                                } else {
                                    LLVMValueRef shift_amt = LLVMConstInt(big_int_type_ref, used_bits, false);
                                    LLVMValueRef child_val_shifted = LLVMConstShl(child_val, shift_amt);
                                    val = LLVMConstOr(val, child_val_shifted);
                                    used_bits += packed_bits_size;
                                }
                            }
                            fields[type_struct_field->gen_index] = val;
                        }

                        src_field_index = src_field_index_end;
                    }
                } else {
                    for (uint32_t i = 0; i < src_field_count; i += 1) {
                        TypeStructField *type_struct_field = &type_entry->data.structure.fields[i];
                        if (type_struct_field->gen_index == SIZE_MAX) {
                            continue;
                        }
                        ConstExprValue *field_val = &const_val->data.x_struct.fields[i];
                        assert(field_val->type != nullptr);
                        if ((err = ensure_const_val_repr(nullptr, g, nullptr, field_val,
                                        type_struct_field->type_entry)))
                        {
                            zig_unreachable();
                        }

                        LLVMValueRef val = gen_const_val(g, field_val, "");
                        fields[type_struct_field->gen_index] = val;
                        make_unnamed_struct = make_unnamed_struct || is_llvm_value_unnamed_type(field_val->type, val);
                    }
                }
                if (make_unnamed_struct) {
                    return LLVMConstStruct(fields, type_entry->data.structure.gen_field_count,
                        type_entry->data.structure.layout == ContainerLayoutPacked);
                } else {
                    return LLVMConstNamedStruct(type_entry->type_ref, fields, type_entry->data.structure.gen_field_count);
                }
            }
        case ZigTypeIdArray:
            {
                uint64_t len = type_entry->data.array.len;
                switch (const_val->data.x_array.special) {
                    case ConstArraySpecialUndef:
                        return LLVMGetUndef(type_entry->type_ref);
                    case ConstArraySpecialNone: {
                        LLVMValueRef *values = allocate<LLVMValueRef>(len);
                        LLVMTypeRef element_type_ref = type_entry->data.array.child_type->type_ref;
                        bool make_unnamed_struct = false;
                        for (uint64_t i = 0; i < len; i += 1) {
                            ConstExprValue *elem_value = &const_val->data.x_array.data.s_none.elements[i];
                            LLVMValueRef val = gen_const_val(g, elem_value, "");
                            values[i] = val;
                            make_unnamed_struct = make_unnamed_struct || is_llvm_value_unnamed_type(elem_value->type, val);
                        }
                        if (make_unnamed_struct) {
                            return LLVMConstStruct(values, len, true);
                        } else {
                            return LLVMConstArray(element_type_ref, values, (unsigned)len);
                        }
                    }
                    case ConstArraySpecialBuf: {
                        Buf *buf = const_val->data.x_array.data.s_buf;
                        return LLVMConstString(buf_ptr(buf), (unsigned)buf_len(buf), true);
                    }
                }
            }
        case ZigTypeIdUnion:
            {
                LLVMTypeRef union_type_ref = type_entry->data.unionation.union_type_ref;

                if (type_entry->data.unionation.gen_field_count == 0) {
                    if (type_entry->data.unionation.tag_type == nullptr) {
                        return nullptr;
                    } else {
                        return bigint_to_llvm_const(type_entry->data.unionation.tag_type->type_ref,
                            &const_val->data.x_union.tag);
                    }
                }

                LLVMValueRef union_value_ref;
                bool make_unnamed_struct;
                ConstExprValue *payload_value = const_val->data.x_union.payload;
                if (payload_value == nullptr || !type_has_bits(payload_value->type)) {
                    if (type_entry->data.unionation.gen_tag_index == SIZE_MAX)
                        return LLVMGetUndef(type_entry->type_ref);

                    union_value_ref = LLVMGetUndef(union_type_ref);
                    make_unnamed_struct = false;
                } else {
                    uint64_t field_type_bytes = LLVMStoreSizeOfType(g->target_data_ref, payload_value->type->type_ref);
                    uint64_t pad_bytes = type_entry->data.unionation.union_size_bytes - field_type_bytes;
                    LLVMValueRef correctly_typed_value = gen_const_val(g, payload_value, "");
                    make_unnamed_struct = is_llvm_value_unnamed_type(payload_value->type, correctly_typed_value) ||
                        payload_value->type != type_entry->data.unionation.most_aligned_union_member;

                    {
                        if (pad_bytes == 0) {
                            union_value_ref = correctly_typed_value;
                        } else {
                            LLVMValueRef fields[2];
                            fields[0] = correctly_typed_value;
                            fields[1] = LLVMGetUndef(LLVMArrayType(LLVMInt8Type(), (unsigned)pad_bytes));
                            if (make_unnamed_struct || type_entry->data.unionation.gen_tag_index != SIZE_MAX) {
                                union_value_ref = LLVMConstStruct(fields, 2, false);
                            } else {
                                union_value_ref = LLVMConstNamedStruct(union_type_ref, fields, 2);
                            }
                        }
                    }

                    if (type_entry->data.unionation.gen_tag_index == SIZE_MAX) {
                        return union_value_ref;
                    }
                }

                LLVMValueRef tag_value = bigint_to_llvm_const(type_entry->data.unionation.tag_type->type_ref,
                        &const_val->data.x_union.tag);

                LLVMValueRef fields[3];
                fields[type_entry->data.unionation.gen_union_index] = union_value_ref;
                fields[type_entry->data.unionation.gen_tag_index] = tag_value;

                if (make_unnamed_struct) {
                    LLVMValueRef result = LLVMConstStruct(fields, 2, false);
                    uint64_t last_field_offset = LLVMOffsetOfElement(g->target_data_ref, LLVMTypeOf(result), 1);
                    uint64_t end_offset = last_field_offset +
                        LLVMStoreSizeOfType(g->target_data_ref, LLVMTypeOf(fields[1]));
                    uint64_t expected_sz = LLVMStoreSizeOfType(g->target_data_ref, type_entry->type_ref);
                    unsigned pad_sz = expected_sz - end_offset;
                    if (pad_sz != 0) {
                        fields[2] = LLVMGetUndef(LLVMArrayType(LLVMInt8Type(), pad_sz));
                        result = LLVMConstStruct(fields, 3, false);
                    }
                    uint64_t actual_sz = LLVMStoreSizeOfType(g->target_data_ref, LLVMTypeOf(result));
                    assert(actual_sz == expected_sz);
                    return result;
                } else {
                    return LLVMConstNamedStruct(type_entry->type_ref, fields, 2);
                }

            }

        case ZigTypeIdEnum:
            return bigint_to_llvm_const(type_entry->type_ref, &const_val->data.x_enum_tag);
        case ZigTypeIdFn:
            if (const_val->data.x_ptr.special == ConstPtrSpecialFunction) {
                assert(const_val->data.x_ptr.mut == ConstPtrMutComptimeConst);
                return fn_llvm_value(g, const_val->data.x_ptr.data.fn.fn_entry);
            } else if (const_val->data.x_ptr.special == ConstPtrSpecialHardCodedAddr) {
                LLVMTypeRef usize_type_ref = g->builtin_types.entry_usize->type_ref;
                uint64_t addr = const_val->data.x_ptr.data.hard_coded_addr.addr;
                return LLVMConstIntToPtr(LLVMConstInt(usize_type_ref, addr, false), type_entry->type_ref);
            } else {
                zig_unreachable();
            }
        case ZigTypeIdPointer:
            return gen_const_val_ptr(g, const_val, name);
        case ZigTypeIdErrorUnion:
            {
                ZigType *payload_type = type_entry->data.error_union.payload_type;
                ZigType *err_set_type = type_entry->data.error_union.err_set_type;
                if (!type_has_bits(payload_type)) {
                    assert(type_has_bits(err_set_type));
                    ErrorTableEntry *err_set = const_val->data.x_err_union.error_set->data.x_err_set;
                    uint64_t value = (err_set == nullptr) ? 0 : err_set->value;
                    return LLVMConstInt(g->err_tag_type->type_ref, value, false);
                } else if (!type_has_bits(err_set_type)) {
                    assert(type_has_bits(payload_type));
                    return gen_const_val(g, const_val->data.x_err_union.payload, "");
                } else {
                    LLVMValueRef err_tag_value;
                    LLVMValueRef err_payload_value;
                    bool make_unnamed_struct;
                    ErrorTableEntry *err_set = const_val->data.x_err_union.error_set->data.x_err_set;
                    if (err_set != nullptr) {
                        err_tag_value = LLVMConstInt(g->err_tag_type->type_ref, err_set->value, false);
                        err_payload_value = LLVMConstNull(payload_type->type_ref);
                        make_unnamed_struct = false;
                    } else {
                        err_tag_value = LLVMConstNull(g->err_tag_type->type_ref);
                        ConstExprValue *payload_val = const_val->data.x_err_union.payload;
                        err_payload_value = gen_const_val(g, payload_val, "");
                        make_unnamed_struct = is_llvm_value_unnamed_type(payload_val->type, err_payload_value);
                    }
                    if (make_unnamed_struct) {
                        uint64_t payload_off = LLVMOffsetOfElement(g->target_data_ref, type_entry->type_ref, 1);
                        uint64_t err_sz = LLVMStoreSizeOfType(g->target_data_ref, LLVMTypeOf(err_tag_value));
                        unsigned pad_sz = payload_off - err_sz;
                        if (pad_sz == 0) {
                            LLVMValueRef fields[] = {
                                err_tag_value,
                                err_payload_value,
                            };
                            return LLVMConstStruct(fields, 2, false);
                        } else {
                            LLVMValueRef fields[] = {
                                err_tag_value,
                                LLVMGetUndef(LLVMArrayType(LLVMInt8Type(), pad_sz)),
                                err_payload_value,
                            };
                            return LLVMConstStruct(fields, 3, false);
                        }
                    } else {
                        LLVMValueRef fields[] = {
                            err_tag_value,
                            err_payload_value,
                        };
                        return LLVMConstNamedStruct(type_entry->type_ref, fields, 2);
                    }
                }
            }
        case ZigTypeIdVoid:
            return nullptr;
        case ZigTypeIdInvalid:
        case ZigTypeIdMetaType:
        case ZigTypeIdUnreachable:
        case ZigTypeIdComptimeFloat:
        case ZigTypeIdComptimeInt:
        case ZigTypeIdUndefined:
        case ZigTypeIdNull:
        case ZigTypeIdNamespace:
        case ZigTypeIdBoundFn:
        case ZigTypeIdArgTuple:
        case ZigTypeIdOpaque:
        case ZigTypeIdPromise:
            zig_unreachable();

    }
    zig_unreachable();
}

static void render_const_val(CodeGen *g, ConstExprValue *const_val, const char *name) {
    if (!const_val->global_refs)
        const_val->global_refs = allocate<ConstGlobalRefs>(1);
    if (!const_val->global_refs->llvm_value)
        const_val->global_refs->llvm_value = gen_const_val(g, const_val, name);

    if (const_val->global_refs->llvm_global)
        LLVMSetInitializer(const_val->global_refs->llvm_global, const_val->global_refs->llvm_value);
}

static void render_const_val_global(CodeGen *g, ConstExprValue *const_val, const char *name) {
    if (!const_val->global_refs)
        const_val->global_refs = allocate<ConstGlobalRefs>(1);

    if (!const_val->global_refs->llvm_global) {
        LLVMTypeRef type_ref = const_val->global_refs->llvm_value ? LLVMTypeOf(const_val->global_refs->llvm_value) : const_val->type->type_ref;
        LLVMValueRef global_value = LLVMAddGlobal(g->module, type_ref, name);
        LLVMSetLinkage(global_value, LLVMInternalLinkage);
        LLVMSetGlobalConstant(global_value, true);
        LLVMSetUnnamedAddr(global_value, true);
        LLVMSetAlignment(global_value, get_abi_alignment(g, const_val->type));

        const_val->global_refs->llvm_global = global_value;
    }

    if (const_val->global_refs->llvm_value)
        LLVMSetInitializer(const_val->global_refs->llvm_global, const_val->global_refs->llvm_value);
}

static void generate_error_name_table(CodeGen *g) {
    if (g->err_name_table != nullptr || !g->generate_error_name_table || g->errors_by_index.length == 1) {
        return;
    }

    assert(g->errors_by_index.length > 0);

    ZigType *u8_ptr_type = get_pointer_to_type_extra(g, g->builtin_types.entry_u8, true, false,
            PtrLenUnknown, get_abi_alignment(g, g->builtin_types.entry_u8), 0, 0);
    ZigType *str_type = get_slice_type(g, u8_ptr_type);

    LLVMValueRef *values = allocate<LLVMValueRef>(g->errors_by_index.length);
    values[0] = LLVMGetUndef(str_type->type_ref);
    for (size_t i = 1; i < g->errors_by_index.length; i += 1) {
        ErrorTableEntry *err_entry = g->errors_by_index.at(i);
        Buf *name = &err_entry->name;

        g->largest_err_name_len = max(g->largest_err_name_len, buf_len(name));

        LLVMValueRef str_init = LLVMConstString(buf_ptr(name), (unsigned)buf_len(name), true);
        LLVMValueRef str_global = LLVMAddGlobal(g->module, LLVMTypeOf(str_init), "");
        LLVMSetInitializer(str_global, str_init);
        LLVMSetLinkage(str_global, LLVMPrivateLinkage);
        LLVMSetGlobalConstant(str_global, true);
        LLVMSetUnnamedAddr(str_global, true);
        LLVMSetAlignment(str_global, LLVMABIAlignmentOfType(g->target_data_ref, LLVMTypeOf(str_init)));

        LLVMValueRef fields[] = {
            LLVMConstBitCast(str_global, u8_ptr_type->type_ref),
            LLVMConstInt(g->builtin_types.entry_usize->type_ref, buf_len(name), false),
        };
        values[i] = LLVMConstNamedStruct(str_type->type_ref, fields, 2);
    }

    LLVMValueRef err_name_table_init = LLVMConstArray(str_type->type_ref, values, (unsigned)g->errors_by_index.length);

    g->err_name_table = LLVMAddGlobal(g->module, LLVMTypeOf(err_name_table_init),
            buf_ptr(get_mangled_name(g, buf_create_from_str("__zig_err_name_table"), false)));
    LLVMSetInitializer(g->err_name_table, err_name_table_init);
    LLVMSetLinkage(g->err_name_table, LLVMPrivateLinkage);
    LLVMSetGlobalConstant(g->err_name_table, true);
    LLVMSetUnnamedAddr(g->err_name_table, true);
    LLVMSetAlignment(g->err_name_table, LLVMABIAlignmentOfType(g->target_data_ref, LLVMTypeOf(err_name_table_init)));
}

static void build_all_basic_blocks(CodeGen *g, ZigFn *fn) {
    IrExecutable *executable = &fn->analyzed_executable;
    assert(executable->basic_block_list.length > 0);
    for (size_t block_i = 0; block_i < executable->basic_block_list.length; block_i += 1) {
        IrBasicBlock *bb = executable->basic_block_list.at(block_i);
        bb->llvm_block = LLVMAppendBasicBlock(fn_llvm_value(g, fn), bb->name_hint);
    }
    IrBasicBlock *entry_bb = executable->basic_block_list.at(0);
    LLVMPositionBuilderAtEnd(g->builder, entry_bb->llvm_block);
}

static void gen_global_var(CodeGen *g, ZigVar *var, LLVMValueRef init_val,
    ZigType *type_entry)
{
    if (g->strip_debug_symbols) {
        return;
    }

    assert(var->gen_is_const);
    assert(type_entry);

    ImportTableEntry *import = get_scope_import(var->parent_scope);
    assert(import);

    bool is_local_to_unit = true;
    ZigLLVMCreateGlobalVariable(g->dbuilder, get_di_scope(g, var->parent_scope), buf_ptr(&var->name),
        buf_ptr(&var->name), import->di_file,
        (unsigned)(var->decl_node->line + 1),
        type_entry->di_type, is_local_to_unit);

    // TODO ^^ make an actual global variable
}

static void validate_inline_fns(CodeGen *g) {
    for (size_t i = 0; i < g->inline_fns.length; i += 1) {
        ZigFn *fn_entry = g->inline_fns.at(i);
        LLVMValueRef fn_val = LLVMGetNamedFunction(g->module, fn_entry->llvm_name);
        if (fn_val != nullptr) {
            add_node_error(g, fn_entry->proto_node, buf_sprintf("unable to inline function"));
        }
    }
    report_errors_and_maybe_exit(g);
}

static void do_code_gen(CodeGen *g) {
    assert(!g->errors.length);

    {
        // create debug type for error sets
        assert(g->err_enumerators.length == g->errors_by_index.length);
        uint64_t tag_debug_size_in_bits = 8*LLVMStoreSizeOfType(g->target_data_ref, g->err_tag_type->type_ref);
        uint64_t tag_debug_align_in_bits = 8*LLVMABIAlignmentOfType(g->target_data_ref, g->err_tag_type->type_ref);
        ZigLLVMDIFile *err_set_di_file = nullptr;
        ZigLLVMDIType *err_set_di_type = ZigLLVMCreateDebugEnumerationType(g->dbuilder,
                ZigLLVMCompileUnitToScope(g->compile_unit), buf_ptr(&g->builtin_types.entry_global_error_set->name),
                err_set_di_file, 0,
                tag_debug_size_in_bits,
                tag_debug_align_in_bits,
                g->err_enumerators.items, g->err_enumerators.length,
                g->err_tag_type->di_type, "");
        ZigLLVMReplaceTemporary(g->dbuilder, g->builtin_types.entry_global_error_set->di_type, err_set_di_type);
        g->builtin_types.entry_global_error_set->di_type = err_set_di_type;

        for (size_t i = 0; i < g->error_di_types.length; i += 1) {
            ZigLLVMDIType **di_type_ptr = g->error_di_types.at(i);
            *di_type_ptr = err_set_di_type;
        }
    }

    generate_error_name_table(g);

    // Generate module level variables
    for (size_t i = 0; i < g->global_vars.length; i += 1) {
        TldVar *tld_var = g->global_vars.at(i);
        ZigVar *var = tld_var->var;

        if (var->var_type->id == ZigTypeIdComptimeFloat) {
            // Generate debug info for it but that's it.
            ConstExprValue *const_val = var->const_value;
            assert(const_val->special != ConstValSpecialRuntime);
            if (const_val->type != var->var_type) {
                zig_panic("TODO debug info for var with ptr casted value");
            }
            ZigType *var_type = g->builtin_types.entry_f128;
            ConstExprValue coerced_value;
            coerced_value.special = ConstValSpecialStatic;
            coerced_value.type = var_type;
            coerced_value.data.x_f128 = bigfloat_to_f128(&const_val->data.x_bigfloat);
            LLVMValueRef init_val = gen_const_val(g, &coerced_value, "");
            gen_global_var(g, var, init_val, var_type);
            continue;
        }

        if (var->var_type->id == ZigTypeIdComptimeInt) {
            // Generate debug info for it but that's it.
            ConstExprValue *const_val = var->const_value;
            assert(const_val->special != ConstValSpecialRuntime);
            if (const_val->type != var->var_type) {
                zig_panic("TODO debug info for var with ptr casted value");
            }
            size_t bits_needed = bigint_bits_needed(&const_val->data.x_bigint);
            if (bits_needed < 8) {
                bits_needed = 8;
            }
            ZigType *var_type = get_int_type(g, const_val->data.x_bigint.is_negative, bits_needed);
            LLVMValueRef init_val = bigint_to_llvm_const(var_type->type_ref, &const_val->data.x_bigint);
            gen_global_var(g, var, init_val, var_type);
            continue;
        }

        if (!type_has_bits(var->var_type))
            continue;

        assert(var->decl_node);

        LLVMValueRef global_value;
        if (var->linkage == VarLinkageExternal) {
            LLVMValueRef existing_llvm_var = LLVMGetNamedGlobal(g->module, buf_ptr(&var->name));
            if (existing_llvm_var) {
                global_value = LLVMConstBitCast(existing_llvm_var, LLVMPointerType(var->var_type->type_ref, 0));
            } else {
                global_value = LLVMAddGlobal(g->module, var->var_type->type_ref, buf_ptr(&var->name));
                // TODO debug info for the extern variable

                LLVMSetLinkage(global_value, LLVMExternalLinkage);
                maybe_import_dll(g, global_value, GlobalLinkageIdStrong);
                LLVMSetAlignment(global_value, var->align_bytes);
                LLVMSetGlobalConstant(global_value, var->gen_is_const);
            }
        } else {
            bool exported = (var->linkage == VarLinkageExport);
            const char *mangled_name = buf_ptr(get_mangled_name(g, &var->name, exported));
            render_const_val(g, var->const_value, mangled_name);
            render_const_val_global(g, var->const_value, mangled_name);
            global_value = var->const_value->global_refs->llvm_global;

            if (exported) {
                LLVMSetLinkage(global_value, LLVMExternalLinkage);
                maybe_export_dll(g, global_value, GlobalLinkageIdStrong);
            }
            if (tld_var->section_name) {
                LLVMSetSection(global_value, buf_ptr(tld_var->section_name));
            }
            LLVMSetAlignment(global_value, var->align_bytes);

            // TODO debug info for function pointers
            // Here we use const_value->type because that's the type of the llvm global,
            // which we const ptr cast upon use to whatever it needs to be.
            if (var->gen_is_const && var->const_value->type->id != ZigTypeIdFn) {
                gen_global_var(g, var, var->const_value->global_refs->llvm_value, var->const_value->type);
            }

            LLVMSetGlobalConstant(global_value, var->gen_is_const);
        }

        var->value_ref = global_value;
    }

    // Generate function definitions.
    for (size_t fn_i = 0; fn_i < g->fn_defs.length; fn_i += 1) {
        ZigFn *fn_table_entry = g->fn_defs.at(fn_i);
        FnTypeId *fn_type_id = &fn_table_entry->type_entry->data.fn.fn_type_id;
        CallingConvention cc = fn_type_id->cc;
        bool is_c_abi = cc == CallingConventionC;

        LLVMValueRef fn = fn_llvm_value(g, fn_table_entry);
        g->cur_fn = fn_table_entry;
        g->cur_fn_val = fn;
        ZigType *return_type = fn_type_id->return_type;
        if (handle_is_ptr(return_type)) {
            g->cur_ret_ptr = LLVMGetParam(fn, 0);
        } else {
            g->cur_ret_ptr = nullptr;
        }

        build_all_basic_blocks(g, fn_table_entry);
        clear_debug_source_node(g);

        uint32_t err_ret_trace_arg_index = get_err_ret_trace_arg_index(g, fn_table_entry);
        bool have_err_ret_trace_arg = err_ret_trace_arg_index != UINT32_MAX;
        if (have_err_ret_trace_arg) {
            g->cur_err_ret_trace_val_arg = LLVMGetParam(fn, err_ret_trace_arg_index);
        } else {
            g->cur_err_ret_trace_val_arg = nullptr;
        }

        // error return tracing setup
        bool is_async = cc == CallingConventionAsync;
        bool have_err_ret_trace_stack = g->have_err_ret_tracing && fn_table_entry->calls_or_awaits_errorable_fn && !is_async && !have_err_ret_trace_arg;
        LLVMValueRef err_ret_array_val = nullptr;
        if (have_err_ret_trace_stack) {
            ZigType *array_type = get_array_type(g, g->builtin_types.entry_usize, stack_trace_ptr_count);
            err_ret_array_val = build_alloca(g, array_type, "error_return_trace_addresses", get_abi_alignment(g, array_type));
            g->cur_err_ret_trace_val_stack = build_alloca(g, g->stack_trace_type, "error_return_trace", get_abi_alignment(g, g->stack_trace_type));
        } else {
            g->cur_err_ret_trace_val_stack = nullptr;
        }

        // allocate temporary stack data
        for (size_t alloca_i = 0; alloca_i < fn_table_entry->alloca_list.length; alloca_i += 1) {
            IrInstructionAllocaGen *instruction = fn_table_entry->alloca_list.at(alloca_i);
            ZigType *ptr_type = instruction->base.value.type;
            assert(ptr_type->id == ZigTypeIdPointer);
            ZigType *child_type = ptr_type->data.pointer.child_type;
            if (type_has_bits(child_type) && instruction->base.value.special == ConstValSpecialRuntime &&
                child_type != g->builtin_types.entry_infer && instruction->base.ref_count != 0)
            {
                instruction->base.llvm_value = build_alloca(g, child_type, instruction->name_hint,
                        get_ptr_align(g, ptr_type));
            }
        }

        ImportTableEntry *import = get_scope_import(&fn_table_entry->fndef_scope->base);

        unsigned gen_i_init = want_first_arg_sret(g, fn_type_id) ? 1 : 0;

        // create debug variable declarations for variables and allocate all local variables
        FnWalk fn_walk_var = {};
        fn_walk_var.id = FnWalkIdVars;
        fn_walk_var.data.vars.import = import;
        fn_walk_var.data.vars.fn = fn_table_entry;
        fn_walk_var.data.vars.llvm_fn = fn;
        fn_walk_var.data.vars.gen_i = gen_i_init;
        for (size_t var_i = 0; var_i < fn_table_entry->variable_list.length; var_i += 1) {
            ZigVar *var = fn_table_entry->variable_list.at(var_i);

            if (!type_has_bits(var->var_type)) {
                continue;
            }
            if (ir_get_var_is_comptime(var))
                continue;
            switch (type_requires_comptime(g, var->var_type)) {
                case ReqCompTimeInvalid:
                    zig_unreachable();
                case ReqCompTimeYes:
                    continue;
                case ReqCompTimeNo:
                    break;
            }

            if (var->src_arg_index == SIZE_MAX) {
                var->di_loc_var = ZigLLVMCreateAutoVariable(g->dbuilder, get_di_scope(g, var->parent_scope),
                        buf_ptr(&var->name), import->di_file, (unsigned)(var->decl_node->line + 1),
                        var->var_type->di_type, !g->strip_debug_symbols, 0);

            } else if (is_c_abi) {
                fn_walk_var.data.vars.var = var;
                iter_function_params_c_abi(g, fn_table_entry->type_entry, &fn_walk_var, var->src_arg_index);
            } else {
                assert(var->gen_arg_index != SIZE_MAX);
                ZigType *gen_type;
                FnGenParamInfo *gen_info = &fn_table_entry->type_entry->data.fn.gen_param_info[var->src_arg_index];

                if (handle_is_ptr(var->var_type)) {
                    if (gen_info->is_byval) {
                        gen_type = var->var_type;
                    } else {
                        gen_type = gen_info->type;
                    }
                    var->value_ref = LLVMGetParam(fn, (unsigned)var->gen_arg_index);
                } else {
                    gen_type = var->var_type;
                    var->value_ref = build_alloca(g, var->var_type, buf_ptr(&var->name), var->align_bytes);
                }
                if (var->decl_node) {
                    var->di_loc_var = ZigLLVMCreateParameterVariable(g->dbuilder, get_di_scope(g, var->parent_scope),
                            buf_ptr(&var->name), import->di_file,
                            (unsigned)(var->decl_node->line + 1),
                            gen_type->di_type, !g->strip_debug_symbols, 0, (unsigned)(var->gen_arg_index + 1));
                }

            }
        }

        // finishing error return trace setup. we have to do this after all the allocas.
        if (have_err_ret_trace_stack) {
            ZigType *usize = g->builtin_types.entry_usize;
            size_t index_field_index = g->stack_trace_type->data.structure.fields[0].gen_index;
            LLVMValueRef index_field_ptr = LLVMBuildStructGEP(g->builder, g->cur_err_ret_trace_val_stack, (unsigned)index_field_index, "");
            gen_store_untyped(g, LLVMConstNull(usize->type_ref), index_field_ptr, 0, false);

            size_t addresses_field_index = g->stack_trace_type->data.structure.fields[1].gen_index;
            LLVMValueRef addresses_field_ptr = LLVMBuildStructGEP(g->builder, g->cur_err_ret_trace_val_stack, (unsigned)addresses_field_index, "");

            ZigType *slice_type = g->stack_trace_type->data.structure.fields[1].type_entry;
            size_t ptr_field_index = slice_type->data.structure.fields[slice_ptr_index].gen_index;
            LLVMValueRef ptr_field_ptr = LLVMBuildStructGEP(g->builder, addresses_field_ptr, (unsigned)ptr_field_index, "");
            LLVMValueRef zero = LLVMConstNull(usize->type_ref);
            LLVMValueRef indices[] = {zero, zero};
            LLVMValueRef err_ret_array_val_elem0_ptr = LLVMBuildInBoundsGEP(g->builder, err_ret_array_val,
                    indices, 2, "");
            ZigType *ptr_ptr_usize_type = get_pointer_to_type(g, get_pointer_to_type(g, usize, false), false);
            gen_store(g, err_ret_array_val_elem0_ptr, ptr_field_ptr, ptr_ptr_usize_type);

            size_t len_field_index = slice_type->data.structure.fields[slice_len_index].gen_index;
            LLVMValueRef len_field_ptr = LLVMBuildStructGEP(g->builder, addresses_field_ptr, (unsigned)len_field_index, "");
            gen_store(g, LLVMConstInt(usize->type_ref, stack_trace_ptr_count, false), len_field_ptr, get_pointer_to_type(g, usize, false));
        }

        // create debug variable declarations for parameters
        // rely on the first variables in the variable_list being parameters.
        FnWalk fn_walk_init = {};
        fn_walk_init.id = FnWalkIdInits;
        fn_walk_init.data.inits.fn = fn_table_entry;
        fn_walk_init.data.inits.llvm_fn = fn;
        fn_walk_init.data.inits.gen_i = gen_i_init;
        walk_function_params(g, fn_table_entry->type_entry, &fn_walk_init);

        ir_render(g, fn_table_entry);

    }
    
    assert(!g->errors.length);

    if (buf_len(&g->global_asm) != 0) {
        LLVMSetModuleInlineAsm(g->module, buf_ptr(&g->global_asm));
    }

    ZigLLVMDIBuilderFinalize(g->dbuilder);

    if (g->verbose_llvm_ir) {
        fflush(stderr);
        LLVMDumpModule(g->module);
    }

    // in release mode, we're sooooo confident that we've generated correct ir,
    // that we skip the verify module step in order to get better performance.
#ifndef NDEBUG
    char *error = nullptr;
    LLVMVerifyModule(g->module, LLVMAbortProcessAction, &error);
#endif
}

static void zig_llvm_emit_output(CodeGen *g) {
    bool is_small = g->build_mode == BuildModeSmallRelease;

    Buf *output_path = &g->o_file_output_path;
    char *err_msg = nullptr;
    switch (g->emit_file_type) {
        case EmitFileTypeBinary:
            if (ZigLLVMTargetMachineEmitToFile(g->target_machine, g->module, buf_ptr(output_path),
                        ZigLLVM_EmitBinary, &err_msg, g->build_mode == BuildModeDebug, is_small,
                        g->enable_time_report))
            {
                zig_panic("unable to write object file %s: %s", buf_ptr(output_path), err_msg);
            }
            validate_inline_fns(g);
            g->link_objects.append(output_path);
            break;

        case EmitFileTypeAssembly:
            if (ZigLLVMTargetMachineEmitToFile(g->target_machine, g->module, buf_ptr(output_path),
                        ZigLLVM_EmitAssembly, &err_msg, g->build_mode == BuildModeDebug, is_small,
                        g->enable_time_report))
            {
                zig_panic("unable to write assembly file %s: %s", buf_ptr(output_path), err_msg);
            }
            validate_inline_fns(g);
            break;

        case EmitFileTypeLLVMIr:
            if (ZigLLVMTargetMachineEmitToFile(g->target_machine, g->module, buf_ptr(output_path),
                        ZigLLVM_EmitLLVMIr, &err_msg, g->build_mode == BuildModeDebug, is_small,
                        g->enable_time_report))
            {
                zig_panic("unable to write llvm-ir file %s: %s", buf_ptr(output_path), err_msg);
            }
            validate_inline_fns(g);
            break;

        default:
            zig_unreachable();
    }
}

struct CIntTypeInfo {
    CIntType id;
    const char *name;
    bool is_signed;
};

static const CIntTypeInfo c_int_type_infos[] = {
    {CIntTypeShort, "c_short", true},
    {CIntTypeUShort, "c_ushort", false},
    {CIntTypeInt, "c_int", true},
    {CIntTypeUInt, "c_uint", false},
    {CIntTypeLong, "c_long", true},
    {CIntTypeULong, "c_ulong", false},
    {CIntTypeLongLong, "c_longlong", true},
    {CIntTypeULongLong, "c_ulonglong", false},
};

static const bool is_signed_list[] = { false, true, };

struct GlobalLinkageValue {
    GlobalLinkageId id;
    const char *name;
};

static const GlobalLinkageValue global_linkage_values[] = {
    {GlobalLinkageIdInternal, "Internal"},
    {GlobalLinkageIdStrong, "Strong"},
    {GlobalLinkageIdWeak, "Weak"},
    {GlobalLinkageIdLinkOnce, "LinkOnce"},
};

static void define_builtin_types(CodeGen *g) {
    {
        // if this type is anywhere in the AST, we should never hit codegen.
        ZigType *entry = new_type_table_entry(ZigTypeIdInvalid);
        buf_init_from_str(&entry->name, "(invalid)");
        entry->zero_bits = true;
        g->builtin_types.entry_invalid = entry;
    }
    {
        ZigType *entry = new_type_table_entry(ZigTypeIdNamespace);
        buf_init_from_str(&entry->name, "(namespace)");
        entry->zero_bits = true;
        g->builtin_types.entry_namespace = entry;
    }
    {
        ZigType *entry = new_type_table_entry(ZigTypeIdComptimeFloat);
        buf_init_from_str(&entry->name, "comptime_float");
        entry->zero_bits = true;
        g->builtin_types.entry_num_lit_float = entry;
        g->primitive_type_table.put(&entry->name, entry);
    }
    {
        ZigType *entry = new_type_table_entry(ZigTypeIdComptimeInt);
        buf_init_from_str(&entry->name, "comptime_int");
        entry->zero_bits = true;
        g->builtin_types.entry_num_lit_int = entry;
        g->primitive_type_table.put(&entry->name, entry);
    }
    {
        ZigType *entry = new_type_table_entry(ZigTypeIdUndefined);
        buf_init_from_str(&entry->name, "(undefined)");
        entry->zero_bits = true;
        g->builtin_types.entry_undef = entry;
    }
    {
        ZigType *entry = new_type_table_entry(ZigTypeIdNull);
        buf_init_from_str(&entry->name, "(null)");
        entry->zero_bits = true;
        g->builtin_types.entry_null = entry;
    }
    {
        ZigType *entry = new_type_table_entry(ZigTypeIdArgTuple);
        buf_init_from_str(&entry->name, "(args)");
        entry->zero_bits = true;
        g->builtin_types.entry_arg_tuple = entry;
    }

    for (size_t i = 0; i < array_length(c_int_type_infos); i += 1) {
        const CIntTypeInfo *info = &c_int_type_infos[i];
        uint32_t size_in_bits = target_c_type_size_in_bits(&g->zig_target, info->id);
        bool is_signed = info->is_signed;

        ZigType *entry = new_type_table_entry(ZigTypeIdInt);
        entry->type_ref = LLVMIntType(size_in_bits);

        buf_init_from_str(&entry->name, info->name);

        uint64_t debug_size_in_bits = 8*LLVMStoreSizeOfType(g->target_data_ref, entry->type_ref);
        entry->di_type = ZigLLVMCreateDebugBasicType(g->dbuilder, buf_ptr(&entry->name),
                debug_size_in_bits,
                is_signed ? ZigLLVMEncoding_DW_ATE_signed() : ZigLLVMEncoding_DW_ATE_unsigned());
        entry->data.integral.is_signed = is_signed;
        entry->data.integral.bit_count = size_in_bits;
        g->primitive_type_table.put(&entry->name, entry);

        get_c_int_type_ptr(g, info->id)[0] = entry;
    }

    {
        ZigType *entry = new_type_table_entry(ZigTypeIdBool);
        entry->type_ref = LLVMInt1Type();
        buf_init_from_str(&entry->name, "bool");
        uint64_t debug_size_in_bits = 8*LLVMStoreSizeOfType(g->target_data_ref, entry->type_ref);
        entry->di_type = ZigLLVMCreateDebugBasicType(g->dbuilder, buf_ptr(&entry->name),
                debug_size_in_bits,
                ZigLLVMEncoding_DW_ATE_boolean());
        g->builtin_types.entry_bool = entry;
        g->primitive_type_table.put(&entry->name, entry);
    }

    for (size_t sign_i = 0; sign_i < array_length(is_signed_list); sign_i += 1) {
        bool is_signed = is_signed_list[sign_i];

        ZigType *entry = new_type_table_entry(ZigTypeIdInt);
        entry->type_ref = LLVMIntType(g->pointer_size_bytes * 8);

        const char u_or_i = is_signed ? 'i' : 'u';
        buf_resize(&entry->name, 0);
        buf_appendf(&entry->name, "%csize", u_or_i);

        entry->data.integral.is_signed = is_signed;
        entry->data.integral.bit_count = g->pointer_size_bytes * 8;

        uint64_t debug_size_in_bits = 8*LLVMStoreSizeOfType(g->target_data_ref, entry->type_ref);
        entry->di_type = ZigLLVMCreateDebugBasicType(g->dbuilder, buf_ptr(&entry->name),
                debug_size_in_bits,
                is_signed ? ZigLLVMEncoding_DW_ATE_signed() : ZigLLVMEncoding_DW_ATE_unsigned());
        g->primitive_type_table.put(&entry->name, entry);

        if (is_signed) {
            g->builtin_types.entry_isize = entry;
        } else {
            g->builtin_types.entry_usize = entry;
        }
    }

    auto add_fp_entry = [] (CodeGen *g,
                            const char *name,
                            uint32_t bit_count,
                            LLVMTypeRef type_ref,
                            ZigType **field) {
        ZigType *entry = new_type_table_entry(ZigTypeIdFloat);
        entry->type_ref = type_ref;
        buf_init_from_str(&entry->name, name);
        entry->data.floating.bit_count = bit_count;

        uint64_t debug_size_in_bits = 8*LLVMStoreSizeOfType(g->target_data_ref, entry->type_ref);
        entry->di_type = ZigLLVMCreateDebugBasicType(g->dbuilder, buf_ptr(&entry->name),
                debug_size_in_bits,
                ZigLLVMEncoding_DW_ATE_float());
        *field = entry;
        g->primitive_type_table.put(&entry->name, entry);
    };
    add_fp_entry(g, "f16", 16, LLVMHalfType(), &g->builtin_types.entry_f16);
    add_fp_entry(g, "f32", 32, LLVMFloatType(), &g->builtin_types.entry_f32);
    add_fp_entry(g, "f64", 64, LLVMDoubleType(), &g->builtin_types.entry_f64);
    add_fp_entry(g, "f128", 128, LLVMFP128Type(), &g->builtin_types.entry_f128);
    add_fp_entry(g, "c_longdouble", 80, LLVMX86FP80Type(), &g->builtin_types.entry_c_longdouble);

    {
        ZigType *entry = new_type_table_entry(ZigTypeIdVoid);
        entry->type_ref = LLVMVoidType();
        entry->zero_bits = true;
        buf_init_from_str(&entry->name, "void");
        entry->di_type = ZigLLVMCreateDebugBasicType(g->dbuilder, buf_ptr(&entry->name),
                0,
                ZigLLVMEncoding_DW_ATE_unsigned());
        g->builtin_types.entry_void = entry;
        g->primitive_type_table.put(&entry->name, entry);
    }
    {
        ZigType *entry = new_type_table_entry(ZigTypeIdUnreachable);
        entry->type_ref = LLVMVoidType();
        entry->zero_bits = true;
        buf_init_from_str(&entry->name, "noreturn");
        entry->di_type = g->builtin_types.entry_void->di_type;
        g->builtin_types.entry_unreachable = entry;
        g->primitive_type_table.put(&entry->name, entry);
    }
    {
        ZigType *entry = new_type_table_entry(ZigTypeIdMetaType);
        buf_init_from_str(&entry->name, "type");
        entry->zero_bits = true;
        g->builtin_types.entry_type = entry;
        g->primitive_type_table.put(&entry->name, entry);
    }

    g->builtin_types.entry_u8 = get_int_type(g, false, 8);
    g->builtin_types.entry_u16 = get_int_type(g, false, 16);
    g->builtin_types.entry_u29 = get_int_type(g, false, 29);
    g->builtin_types.entry_u32 = get_int_type(g, false, 32);
    g->builtin_types.entry_u64 = get_int_type(g, false, 64);
    g->builtin_types.entry_i8 = get_int_type(g, true, 8);
    g->builtin_types.entry_i32 = get_int_type(g, true, 32);
    g->builtin_types.entry_i64 = get_int_type(g, true, 64);

    {
        g->builtin_types.entry_c_void = get_opaque_type(g, nullptr, nullptr, "c_void");
        g->primitive_type_table.put(&g->builtin_types.entry_c_void->name, g->builtin_types.entry_c_void);
    }
    {
        g->builtin_types.entry_infer = get_opaque_type(g, nullptr, nullptr, "(infer)");
    }

    {
        ZigType *entry = new_type_table_entry(ZigTypeIdErrorSet);
        buf_init_from_str(&entry->name, "anyerror");
        entry->data.error_set.err_count = UINT32_MAX;

        // TODO allow overriding this type and keep track of max value and emit an
        // error if there are too many errors declared
        g->err_tag_type = g->builtin_types.entry_u16;

        g->builtin_types.entry_global_error_set = entry;
        entry->type_ref = g->err_tag_type->type_ref;

        entry->di_type = ZigLLVMCreateReplaceableCompositeType(g->dbuilder,
            ZigLLVMTag_DW_enumeration_type(), "anyerror",
            ZigLLVMCompileUnitToScope(g->compile_unit), nullptr, 0);

        // reserve index 0 to indicate no error
        g->err_enumerators.append(ZigLLVMCreateDebugEnumerator(g->dbuilder, "(none)", 0));
        g->errors_by_index.append(nullptr);

        g->primitive_type_table.put(&entry->name, entry);
    }
    {
        ZigType *entry = get_promise_type(g, nullptr);
        g->primitive_type_table.put(&entry->name, entry);
    }

}


static BuiltinFnEntry *create_builtin_fn(CodeGen *g, BuiltinFnId id, const char *name, size_t count) {
    BuiltinFnEntry *builtin_fn = allocate<BuiltinFnEntry>(1);
    buf_init_from_str(&builtin_fn->name, name);
    builtin_fn->id = id;
    builtin_fn->param_count = count;
    g->builtin_fn_table.put(&builtin_fn->name, builtin_fn);
    return builtin_fn;
}

static void define_builtin_fns(CodeGen *g) {
    create_builtin_fn(g, BuiltinFnIdBreakpoint, "breakpoint", 0);
    create_builtin_fn(g, BuiltinFnIdReturnAddress, "returnAddress", 0);
    create_builtin_fn(g, BuiltinFnIdFrameAddress, "frameAddress", 0);
    create_builtin_fn(g, BuiltinFnIdHandle, "handle", 0);
    create_builtin_fn(g, BuiltinFnIdMemcpy, "memcpy", 3);
    create_builtin_fn(g, BuiltinFnIdMemset, "memset", 3);
    create_builtin_fn(g, BuiltinFnIdSizeof, "sizeOf", 1);
    create_builtin_fn(g, BuiltinFnIdAlignOf, "alignOf", 1);
    create_builtin_fn(g, BuiltinFnIdMemberCount, "memberCount", 1);
    create_builtin_fn(g, BuiltinFnIdMemberType, "memberType", 2);
    create_builtin_fn(g, BuiltinFnIdMemberName, "memberName", 2);
    create_builtin_fn(g, BuiltinFnIdField, "field", 2);
    create_builtin_fn(g, BuiltinFnIdTypeInfo, "typeInfo", 1);
    create_builtin_fn(g, BuiltinFnIdTypeof, "typeOf", 1); // TODO rename to TypeOf
    create_builtin_fn(g, BuiltinFnIdAddWithOverflow, "addWithOverflow", 4);
    create_builtin_fn(g, BuiltinFnIdSubWithOverflow, "subWithOverflow", 4);
    create_builtin_fn(g, BuiltinFnIdMulWithOverflow, "mulWithOverflow", 4);
    create_builtin_fn(g, BuiltinFnIdShlWithOverflow, "shlWithOverflow", 4);
    create_builtin_fn(g, BuiltinFnIdCInclude, "cInclude", 1);
    create_builtin_fn(g, BuiltinFnIdCDefine, "cDefine", 2);
    create_builtin_fn(g, BuiltinFnIdCUndef, "cUndef", 1);
    create_builtin_fn(g, BuiltinFnIdCtz, "ctz", 1);
    create_builtin_fn(g, BuiltinFnIdClz, "clz", 1);
    create_builtin_fn(g, BuiltinFnIdPopCount, "popCount", 1);
    create_builtin_fn(g, BuiltinFnIdImport, "import", 1);
    create_builtin_fn(g, BuiltinFnIdCImport, "cImport", 1);
    create_builtin_fn(g, BuiltinFnIdErrName, "errorName", 1);
    create_builtin_fn(g, BuiltinFnIdTypeName, "typeName", 1);
    create_builtin_fn(g, BuiltinFnIdEmbedFile, "embedFile", 1);
    create_builtin_fn(g, BuiltinFnIdCmpxchgWeak, "cmpxchgWeak", 6);
    create_builtin_fn(g, BuiltinFnIdCmpxchgStrong, "cmpxchgStrong", 6);
    create_builtin_fn(g, BuiltinFnIdFence, "fence", 1);
    create_builtin_fn(g, BuiltinFnIdTruncate, "truncate", 2);
    create_builtin_fn(g, BuiltinFnIdIntCast, "intCast", 2);
    create_builtin_fn(g, BuiltinFnIdFloatCast, "floatCast", 2);
    create_builtin_fn(g, BuiltinFnIdIntToFloat, "intToFloat", 2);
    create_builtin_fn(g, BuiltinFnIdFloatToInt, "floatToInt", 2);
    create_builtin_fn(g, BuiltinFnIdBoolToInt, "boolToInt", 1);
    create_builtin_fn(g, BuiltinFnIdErrToInt, "errorToInt", 1);
    create_builtin_fn(g, BuiltinFnIdIntToErr, "intToError", 1);
    create_builtin_fn(g, BuiltinFnIdEnumToInt, "enumToInt", 1);
    create_builtin_fn(g, BuiltinFnIdIntToEnum, "intToEnum", 2);
    create_builtin_fn(g, BuiltinFnIdCompileErr, "compileError", 1);
    create_builtin_fn(g, BuiltinFnIdCompileLog, "compileLog", SIZE_MAX);
    create_builtin_fn(g, BuiltinFnIdIntType, "IntType", 2); // TODO rename to Int
    create_builtin_fn(g, BuiltinFnIdSetCold, "setCold", 1);
    create_builtin_fn(g, BuiltinFnIdSetRuntimeSafety, "setRuntimeSafety", 1);
    create_builtin_fn(g, BuiltinFnIdSetFloatMode, "setFloatMode", 1);
    create_builtin_fn(g, BuiltinFnIdPanic, "panic", 1);
    create_builtin_fn(g, BuiltinFnIdPtrCast, "ptrCast", 2);
    create_builtin_fn(g, BuiltinFnIdBitCast, "bitCast", 2);
    create_builtin_fn(g, BuiltinFnIdIntToPtr, "intToPtr", 2);
    create_builtin_fn(g, BuiltinFnIdPtrToInt, "ptrToInt", 1);
    create_builtin_fn(g, BuiltinFnIdTagName, "tagName", 1);
    create_builtin_fn(g, BuiltinFnIdTagType, "TagType", 1);
    create_builtin_fn(g, BuiltinFnIdFieldParentPtr, "fieldParentPtr", 3);
    create_builtin_fn(g, BuiltinFnIdByteOffsetOf, "byteOffsetOf", 2);
    create_builtin_fn(g, BuiltinFnIdBitOffsetOf, "bitOffsetOf", 2);
    create_builtin_fn(g, BuiltinFnIdDivExact, "divExact", 2);
    create_builtin_fn(g, BuiltinFnIdDivTrunc, "divTrunc", 2);
    create_builtin_fn(g, BuiltinFnIdDivFloor, "divFloor", 2);
    create_builtin_fn(g, BuiltinFnIdRem, "rem", 2);
    create_builtin_fn(g, BuiltinFnIdMod, "mod", 2);
    create_builtin_fn(g, BuiltinFnIdSqrt, "sqrt", 2);
    create_builtin_fn(g, BuiltinFnIdInlineCall, "inlineCall", SIZE_MAX);
    create_builtin_fn(g, BuiltinFnIdNoInlineCall, "noInlineCall", SIZE_MAX);
    create_builtin_fn(g, BuiltinFnIdNewStackCall, "newStackCall", SIZE_MAX);
    create_builtin_fn(g, BuiltinFnIdTypeId, "typeId", 1);
    create_builtin_fn(g, BuiltinFnIdShlExact, "shlExact", 2);
    create_builtin_fn(g, BuiltinFnIdShrExact, "shrExact", 2);
    create_builtin_fn(g, BuiltinFnIdSetEvalBranchQuota, "setEvalBranchQuota", 1);
    create_builtin_fn(g, BuiltinFnIdAlignCast, "alignCast", 2);
    create_builtin_fn(g, BuiltinFnIdOpaqueType, "OpaqueType", 0);
    create_builtin_fn(g, BuiltinFnIdSetAlignStack, "setAlignStack", 1);
    create_builtin_fn(g, BuiltinFnIdArgType, "ArgType", 2);
    create_builtin_fn(g, BuiltinFnIdExport, "export", 3);
    create_builtin_fn(g, BuiltinFnIdErrorReturnTrace, "errorReturnTrace", 0);
    create_builtin_fn(g, BuiltinFnIdAtomicRmw, "atomicRmw", 5);
    create_builtin_fn(g, BuiltinFnIdAtomicLoad, "atomicLoad", 3);
    create_builtin_fn(g, BuiltinFnIdErrSetCast, "errSetCast", 2);
    create_builtin_fn(g, BuiltinFnIdToBytes, "sliceToBytes", 1);
    create_builtin_fn(g, BuiltinFnIdFromBytes, "bytesToSlice", 2);
    create_builtin_fn(g, BuiltinFnIdThis, "This", 0);
    create_builtin_fn(g, BuiltinFnIdBswap, "bswap", 2);
    create_builtin_fn(g, BuiltinFnIdBitReverse, "bitreverse", 2);
}

static const char *bool_to_str(bool b) {
    return b ? "true" : "false";
}

static const char *build_mode_to_str(BuildMode build_mode) {
    switch (build_mode) {
        case BuildModeDebug: return "Mode.Debug";
        case BuildModeSafeRelease: return "Mode.ReleaseSafe";
        case BuildModeFastRelease: return "Mode.ReleaseFast";
        case BuildModeSmallRelease: return "Mode.ReleaseSmall";
    }
    zig_unreachable();
}

Buf *codegen_generate_builtin_source(CodeGen *g) {
    Buf *contents = buf_alloc();

    // Modifications to this struct must be coordinated with code that does anything with
    // g->stack_trace_type. There are hard-coded references to the field indexes.
    buf_append_str(contents,
        "pub const StackTrace = struct {\n"
        "    index: usize,\n"
        "    instruction_addresses: []usize,\n"
        "};\n\n");

    const char *cur_os = nullptr;
    {
        buf_appendf(contents, "pub const Os = enum {\n");
        uint32_t field_count = (uint32_t)target_os_count();
        for (uint32_t i = 0; i < field_count; i += 1) {
            Os os_type = get_target_os(i);
            const char *name = get_target_os_name(os_type);
            buf_appendf(contents, "    %s,\n", name);

            if (os_type == g->zig_target.os) {
                g->target_os_index = i;
                cur_os = name;
            }
        }
        buf_appendf(contents, "};\n\n");
    }
    assert(cur_os != nullptr);

    const char *cur_arch = nullptr;
    {
        buf_appendf(contents, "pub const Arch = enum {\n");
        uint32_t field_count = (uint32_t)target_arch_count();
        for (uint32_t i = 0; i < field_count; i += 1) {
            const ArchType *arch_type = get_target_arch(i);
            Buf *arch_name = buf_alloc();
            buf_resize(arch_name, 50);
            get_arch_name(buf_ptr(arch_name), arch_type);
            buf_resize(arch_name, strlen(buf_ptr(arch_name)));

            buf_appendf(contents, "    %s,\n", buf_ptr(arch_name));

            if (arch_type->arch == g->zig_target.arch.arch &&
                arch_type->sub_arch == g->zig_target.arch.sub_arch)
            {
                g->target_arch_index = i;
                cur_arch = buf_ptr(arch_name);
            }
        }
        buf_appendf(contents, "};\n\n");
    }
    assert(cur_arch != nullptr);

    const char *cur_environ = nullptr;
    {
        buf_appendf(contents, "pub const Environ = enum {\n");
        uint32_t field_count = (uint32_t)target_environ_count();
        for (uint32_t i = 0; i < field_count; i += 1) {
            ZigLLVM_EnvironmentType environ_type = get_target_environ(i);
            const char *name = ZigLLVMGetEnvironmentTypeName(environ_type);
            buf_appendf(contents, "    %s,\n", name);

            if (environ_type == g->zig_target.env_type) {
                g->target_environ_index = i;
                cur_environ = name;
            }
        }
        buf_appendf(contents, "};\n\n");
    }
    assert(cur_environ != nullptr);

    const char *cur_obj_fmt = nullptr;
    {
        buf_appendf(contents, "pub const ObjectFormat = enum {\n");
        uint32_t field_count = (uint32_t)target_oformat_count();
        for (uint32_t i = 0; i < field_count; i += 1) {
            ZigLLVM_ObjectFormatType oformat = get_target_oformat(i);
            const char *name = get_target_oformat_name(oformat);
            buf_appendf(contents, "    %s,\n", name);

            if (oformat == g->zig_target.oformat) {
                g->target_oformat_index = i;
                cur_obj_fmt = name;
            }
        }

        buf_appendf(contents, "};\n\n");
    }
    assert(cur_obj_fmt != nullptr);

    {
        buf_appendf(contents, "pub const GlobalLinkage = enum {\n");
        uint32_t field_count = array_length(global_linkage_values);
        for (uint32_t i = 0; i < field_count; i += 1) {
            const GlobalLinkageValue *value = &global_linkage_values[i];
            buf_appendf(contents, "    %s,\n", value->name);
        }
        buf_appendf(contents, "};\n\n");
    }
    {
        buf_appendf(contents,
            "pub const AtomicOrder = enum {\n"
            "    Unordered,\n"
            "    Monotonic,\n"
            "    Acquire,\n"
            "    Release,\n"
            "    AcqRel,\n"
            "    SeqCst,\n"
            "};\n\n");
    }
    {
        buf_appendf(contents,
            "pub const AtomicRmwOp = enum {\n"
            "    Xchg,\n"
            "    Add,\n"
            "    Sub,\n"
            "    And,\n"
            "    Nand,\n"
            "    Or,\n"
            "    Xor,\n"
            "    Max,\n"
            "    Min,\n"
            "};\n\n");
    }
    {
        buf_appendf(contents,
            "pub const Mode = enum {\n"
            "    Debug,\n"
            "    ReleaseSafe,\n"
            "    ReleaseFast,\n"
            "    ReleaseSmall,\n"
            "};\n\n");
    }
    {
        buf_appendf(contents, "pub const TypeId = enum {\n");
        size_t field_count = type_id_len();
        for (size_t i = 0; i < field_count; i += 1) {
            const ZigTypeId id = type_id_at_index(i);
            buf_appendf(contents, "    %s,\n", type_id_name(id));
        }
        buf_appendf(contents, "};\n\n");
    }
    {
        buf_appendf(contents,
            "pub const TypeInfo = union(TypeId) {\n"
            "    Type: void,\n"
            "    Void: void,\n"
            "    Bool: void,\n"
            "    NoReturn: void,\n"
            "    Int: Int,\n"
            "    Float: Float,\n"
            "    Pointer: Pointer,\n"
            "    Array: Array,\n"
            "    Struct: Struct,\n"
            "    ComptimeFloat: void,\n"
            "    ComptimeInt: void,\n"
            "    Undefined: void,\n"
            "    Null: void,\n"
            "    Optional: Optional,\n"
            "    ErrorUnion: ErrorUnion,\n"
            "    ErrorSet: ErrorSet,\n"
            "    Enum: Enum,\n"
            "    Union: Union,\n"
            "    Fn: Fn,\n"
            "    Namespace: void,\n"
            "    BoundFn: Fn,\n"
            "    ArgTuple: void,\n"
            "    Opaque: void,\n"
            "    Promise: Promise,\n"
            "\n\n"
            "    pub const Int = struct {\n"
            "        is_signed: bool,\n"
            "        bits: u8,\n"
            "    };\n"
            "\n"
            "    pub const Float = struct {\n"
            "        bits: u8,\n"
            "    };\n"
            "\n"
            "    pub const Pointer = struct {\n"
            "        size: Size,\n"
            "        is_const: bool,\n"
            "        is_volatile: bool,\n"
            "        alignment: u32,\n"
            "        child: type,\n"
            "\n"
            "        pub const Size = enum {\n"
            "            One,\n"
            "            Many,\n"
            "            Slice,\n"
            "        };\n"
            "    };\n"
            "\n"
            "    pub const Array = struct {\n"
            "        len: usize,\n"
            "        child: type,\n"
            "    };\n"
            "\n"
            "    pub const ContainerLayout = enum {\n"
            "        Auto,\n"
            "        Extern,\n"
            "        Packed,\n"
            "    };\n"
            "\n"
            "    pub const StructField = struct {\n"
            "        name: []const u8,\n"
            "        offset: ?usize,\n"
            "        field_type: type,\n"
            "    };\n"
            "\n"
            "    pub const Struct = struct {\n"
            "        layout: ContainerLayout,\n"
            "        fields: []StructField,\n"
            "        defs: []Definition,\n"
            "    };\n"
            "\n"
            "    pub const Optional = struct {\n"
            "        child: type,\n"
            "    };\n"
            "\n"
            "    pub const ErrorUnion = struct {\n"
            "        error_set: type,\n"
            "        payload: type,\n"
            "    };\n"
            "\n"
            "    pub const Error = struct {\n"
            "        name: []const u8,\n"
            "        value: usize,\n"
            "    };\n"
            "\n"
            "    pub const ErrorSet = struct {\n"
            "        errors: []Error,\n"
            "    };\n"
            "\n"
            "    pub const EnumField = struct {\n"
            "        name: []const u8,\n"
            "        value: usize,\n"
            "    };\n"
            "\n"
            "    pub const Enum = struct {\n"
            "        layout: ContainerLayout,\n"
            "        tag_type: type,\n"
            "        fields: []EnumField,\n"
            "        defs: []Definition,\n"
            "    };\n"
            "\n"
            "    pub const UnionField = struct {\n"
            "        name: []const u8,\n"
            "        enum_field: ?EnumField,\n"
            "        field_type: type,\n"
            "    };\n"
            "\n"
            "    pub const Union = struct {\n"
            "        layout: ContainerLayout,\n"
            "        tag_type: ?type,\n"
            "        fields: []UnionField,\n"
            "        defs: []Definition,\n"
            "    };\n"
            "\n"
            "    pub const CallingConvention = enum {\n"
            "        Unspecified,\n"
            "        C,\n"
            "        Cold,\n"
            "        Naked,\n"
            "        Stdcall,\n"
            "        Async,\n"
            "    };\n"
            "\n"
            "    pub const FnArg = struct {\n"
            "        is_generic: bool,\n"
            "        is_noalias: bool,\n"
            "        arg_type: ?type,\n"
            "    };\n"
            "\n"
            "    pub const Fn = struct {\n"
            "        calling_convention: CallingConvention,\n"
            "        is_generic: bool,\n"
            "        is_var_args: bool,\n"
            "        return_type: ?type,\n"
            "        async_allocator_type: ?type,\n"
            "        args: []FnArg,\n"
            "    };\n"
            "\n"
            "    pub const Promise = struct {\n"
            "        child: ?type,\n"
            "    };\n"
            "\n"
            "    pub const Definition = struct {\n"
            "        name: []const u8,\n"
            "        is_pub: bool,\n"
            "        data: Data,\n"
            "\n"
            "        pub const Data = union(enum) {\n"
            "            Type: type,\n"
            "            Var: type,\n"
            "            Fn: FnDef,\n"
            "\n"
            "            pub const FnDef = struct {\n"
            "                fn_type: type,\n"
            "                inline_type: Inline,\n"
            "                calling_convention: CallingConvention,\n"
            "                is_var_args: bool,\n"
            "                is_extern: bool,\n"
            "                is_export: bool,\n"
            "                lib_name: ?[]const u8,\n"
            "                return_type: type,\n"
            "                arg_names: [][] const u8,\n"
            "\n"
            "                pub const Inline = enum {\n"
            "                    Auto,\n"
            "                    Always,\n"
            "                    Never,\n"
            "                };\n"
            "            };\n"
            "        };\n"
            "    };\n"
            "};\n\n");
        assert(ContainerLayoutAuto == 0);
        assert(ContainerLayoutExtern == 1);
        assert(ContainerLayoutPacked == 2);
    
        assert(CallingConventionUnspecified == 0);
        assert(CallingConventionC == 1);
        assert(CallingConventionCold == 2);
        assert(CallingConventionNaked == 3);
        assert(CallingConventionStdcall == 4);
        assert(CallingConventionAsync == 5);

        assert(FnInlineAuto == 0);
        assert(FnInlineAlways == 1);
        assert(FnInlineNever == 2);
    }
    {
        buf_appendf(contents,
            "pub const FloatMode = enum {\n"
            "    Strict,\n"
            "    Optimized,\n"
            "};\n\n");
        assert(FloatModeStrict == 0);
        assert(FloatModeOptimized == 1);
    }
    {
        buf_appendf(contents,
            "pub const Endian = enum {\n"
            "    Big,\n"
            "    Little,\n"
            "};\n\n");
        //assert(EndianBig == 0);
        //assert(EndianLittle == 1);
    }
    {
        const char *endian_str = g->is_big_endian ? "Endian.Big" : "Endian.Little";
        buf_appendf(contents, "pub const endian = %s;\n", endian_str);
    }
    buf_appendf(contents, "pub const is_test = %s;\n", bool_to_str(g->is_test_build));
    buf_appendf(contents, "pub const os = Os.%s;\n", cur_os);
    buf_appendf(contents, "pub const arch = Arch.%s;\n", cur_arch);
    buf_appendf(contents, "pub const environ = Environ.%s;\n", cur_environ);
    buf_appendf(contents, "pub const object_format = ObjectFormat.%s;\n", cur_obj_fmt);
    buf_appendf(contents, "pub const mode = %s;\n", build_mode_to_str(g->build_mode));
    buf_appendf(contents, "pub const link_libc = %s;\n", bool_to_str(g->libc_link_lib != nullptr));
    buf_appendf(contents, "pub const have_error_return_tracing = %s;\n", bool_to_str(g->have_err_ret_tracing));

    buf_appendf(contents, "pub const __zig_test_fn_slice = {}; // overwritten later\n");


    return contents;
}

static Error define_builtin_compile_vars(CodeGen *g) {
    if (g->std_package == nullptr)
        return ErrorNone;

    Error err;

    Buf *manifest_dir = buf_alloc();
    os_path_join(get_stage1_cache_path(), buf_create_from_str("builtin"), manifest_dir);

    CacheHash cache_hash;
    cache_init(&cache_hash, manifest_dir);

    Buf *compiler_id;
    if ((err = get_compiler_id(&compiler_id)))
        return err;

    // Only a few things affect builtin.zig
    cache_buf(&cache_hash, compiler_id);
    cache_int(&cache_hash, g->build_mode);
    cache_bool(&cache_hash, g->is_test_build);
    cache_int(&cache_hash, g->zig_target.arch.arch);
    cache_int(&cache_hash, g->zig_target.arch.sub_arch);
    cache_int(&cache_hash, g->zig_target.vendor);
    cache_int(&cache_hash, g->zig_target.os);
    cache_int(&cache_hash, g->zig_target.env_type);
    cache_int(&cache_hash, g->zig_target.oformat);
    cache_bool(&cache_hash, g->have_err_ret_tracing);
    cache_bool(&cache_hash, g->libc_link_lib != nullptr);

    Buf digest = BUF_INIT;
    buf_resize(&digest, 0);
    if ((err = cache_hit(&cache_hash, &digest)))
        return err;

    // We should always get a cache hit because there are no
    // files in the input hash.
    assert(buf_len(&digest) != 0);

    Buf *this_dir = buf_alloc();
    os_path_join(manifest_dir, &digest, this_dir);

    if ((err = os_make_path(this_dir)))
        return err;

    const char *builtin_zig_basename = "builtin.zig";
    Buf *builtin_zig_path = buf_alloc();
    os_path_join(this_dir, buf_create_from_str(builtin_zig_basename), builtin_zig_path);

    bool hit;
    if ((err = os_file_exists(builtin_zig_path, &hit)))
        return err;
    Buf *contents;
    if (hit) {
        contents = buf_alloc();
        if ((err = os_fetch_file_path(builtin_zig_path, contents, false))) {
            fprintf(stderr, "Unable to open '%s': %s\n", buf_ptr(builtin_zig_path), err_str(err));
            exit(1);
        }
    } else {
        contents = codegen_generate_builtin_source(g);
        os_write_file(builtin_zig_path, contents);
    }

    assert(g->root_package);
    assert(g->std_package);
    g->compile_var_package = new_package(buf_ptr(this_dir), builtin_zig_basename);
    g->root_package->package_table.put(buf_create_from_str("builtin"), g->compile_var_package);
    g->std_package->package_table.put(buf_create_from_str("builtin"), g->compile_var_package);
    g->compile_var_import = add_source_file(g, g->compile_var_package, builtin_zig_path, contents);
    scan_import(g, g->compile_var_import);

    return ErrorNone;
}

static void init(CodeGen *g) {
    if (g->module)
        return;

    if (g->llvm_argv_len > 0) {
        const char **args = allocate_nonzero<const char *>(g->llvm_argv_len + 2);
        args[0] = "zig (LLVM option parsing)";
        for (size_t i = 0; i < g->llvm_argv_len; i += 1) {
            args[i + 1] = g->llvm_argv[i];
        }
        args[g->llvm_argv_len + 1] = nullptr;
        ZigLLVMParseCommandLineOptions(g->llvm_argv_len + 1, args);
    }

    if (g->is_test_build) {
        g->subsystem = TargetSubsystemConsole;
    }

    assert(g->root_out_name);
    g->module = LLVMModuleCreateWithName(buf_ptr(g->root_out_name));

    get_target_triple(&g->triple_str, &g->zig_target);

    LLVMSetTarget(g->module, buf_ptr(&g->triple_str));

    if (g->zig_target.oformat == ZigLLVM_COFF) {
        ZigLLVMAddModuleCodeViewFlag(g->module);
    } else {
        ZigLLVMAddModuleDebugInfoFlag(g->module);
    }

    LLVMTargetRef target_ref;
    char *err_msg = nullptr;
    if (LLVMGetTargetFromTriple(buf_ptr(&g->triple_str), &target_ref, &err_msg)) {
        zig_panic("unable to create target based on: %s", buf_ptr(&g->triple_str));
    }

    bool is_optimized = g->build_mode != BuildModeDebug;
    LLVMCodeGenOptLevel opt_level = is_optimized ? LLVMCodeGenLevelAggressive : LLVMCodeGenLevelNone;

    if (g->out_type == OutTypeExe && g->is_static) {
        g->disable_pic = true;
    }
    LLVMRelocMode reloc_mode = g->disable_pic ? LLVMRelocStatic : LLVMRelocPIC;

    const char *target_specific_cpu_args;
    const char *target_specific_features;
    if (g->is_native_target) {
        // LLVM creates invalid binaries on Windows sometimes.
        // See https://github.com/ziglang/zig/issues/508
        // As a workaround we do not use target native features on Windows.
        if (g->zig_target.os == OsWindows || g->zig_target.os == OsUefi) {
            target_specific_cpu_args = "";
            target_specific_features = "";
        } else {
            target_specific_cpu_args = ZigLLVMGetHostCPUName();
            target_specific_features = ZigLLVMGetNativeFeatures();
        }
    } else {
        target_specific_cpu_args = "";
        target_specific_features = "";
    }

    g->target_machine = LLVMCreateTargetMachine(target_ref, buf_ptr(&g->triple_str),
            target_specific_cpu_args, target_specific_features, opt_level, reloc_mode, LLVMCodeModelDefault);

    g->target_data_ref = LLVMCreateTargetDataLayout(g->target_machine);

    char *layout_str = LLVMCopyStringRepOfTargetData(g->target_data_ref);
    LLVMSetDataLayout(g->module, layout_str);


    g->pointer_size_bytes = LLVMPointerSize(g->target_data_ref);
    g->is_big_endian = (LLVMByteOrder(g->target_data_ref) == LLVMBigEndian);

    g->builder = LLVMCreateBuilder();
    g->dbuilder = ZigLLVMCreateDIBuilder(g->module, true);

    // Don't use ZIG_VERSION_STRING here, llvm misparses it when it includes
    // the git revision.
    Buf *producer = buf_sprintf("zig %d.%d.%d", ZIG_VERSION_MAJOR, ZIG_VERSION_MINOR, ZIG_VERSION_PATCH);
    const char *flags = "";
    unsigned runtime_version = 0;
    ZigLLVMDIFile *compile_unit_file = ZigLLVMCreateFile(g->dbuilder, buf_ptr(g->root_out_name),
            buf_ptr(&g->root_package->root_src_dir));
    g->compile_unit = ZigLLVMCreateCompileUnit(g->dbuilder, ZigLLVMLang_DW_LANG_C99(),
            compile_unit_file, buf_ptr(producer), is_optimized, flags, runtime_version,
            "", 0, !g->strip_debug_symbols);

    // This is for debug stuff that doesn't have a real file.
    g->dummy_di_file = nullptr;

    define_builtin_types(g);

    IrInstruction *sentinel_instructions = allocate<IrInstruction>(2);
    g->invalid_instruction = &sentinel_instructions[0];
    g->invalid_instruction->value.type = g->builtin_types.entry_invalid;
    g->invalid_instruction->value.global_refs = allocate<ConstGlobalRefs>(1);

    g->unreach_instruction = &sentinel_instructions[1];
    g->unreach_instruction->value.type = g->builtin_types.entry_unreachable;
    g->unreach_instruction->value.global_refs = allocate<ConstGlobalRefs>(1);

    g->const_void_val.special = ConstValSpecialStatic;
    g->const_void_val.type = g->builtin_types.entry_void;
    g->const_void_val.global_refs = allocate<ConstGlobalRefs>(1);

    {
        ConstGlobalRefs *global_refs = allocate<ConstGlobalRefs>(PanicMsgIdCount);
        for (size_t i = 0; i < PanicMsgIdCount; i += 1) {
            g->panic_msg_vals[i].global_refs = &global_refs[i];
        }
    }

    g->have_err_ret_tracing = g->build_mode != BuildModeFastRelease && g->build_mode != BuildModeSmallRelease;

    define_builtin_fns(g);
    Error err;
    if ((err = define_builtin_compile_vars(g))) {
        fprintf(stderr, "Unable to create builtin.zig: %s\n", err_str(err));
        exit(1);
    }
}

void codegen_translate_c(CodeGen *g, Buf *full_path) {
    find_libc_include_path(g);

    Buf *src_basename = buf_alloc();
    Buf *src_dirname = buf_alloc();
    os_path_split(full_path, src_dirname, src_basename);

    ImportTableEntry *import = allocate<ImportTableEntry>(1);
    import->source_code = nullptr;
    import->path = full_path;
    g->root_import = import;
    import->decls_scope = create_decls_scope(g, nullptr, nullptr, nullptr, import);

    init(g);

    import->di_file = ZigLLVMCreateFile(g->dbuilder, buf_ptr(src_basename), buf_ptr(src_dirname));

    ZigList<ErrorMsg *> errors = {0};
    Error err = parse_h_file(import, &errors, buf_ptr(full_path), g, nullptr);

    if (err == ErrorCCompileErrors && errors.length > 0) {
        for (size_t i = 0; i < errors.length; i += 1) {
            ErrorMsg *err_msg = errors.at(i);
            print_err_msg(err_msg, g->err_color);
        }
        exit(1);
    }

    if (err) {
        fprintf(stderr, "unable to parse C file: %s\n", err_str(err));
        exit(1);
    }
}

static ImportTableEntry *add_special_code(CodeGen *g, PackageTableEntry *package, const char *basename) {
    Buf *code_basename = buf_create_from_str(basename);
    Buf path_to_code_src = BUF_INIT;
    os_path_join(g->zig_std_special_dir, code_basename, &path_to_code_src);

    Buf *resolve_paths[] = {&path_to_code_src};
    Buf *resolved_path = buf_alloc();
    *resolved_path = os_path_resolve(resolve_paths, 1);
    Buf *import_code = buf_alloc();
    Error err;
    if ((err = file_fetch(g, resolved_path, import_code))) {
        zig_panic("unable to open '%s': %s\n", buf_ptr(&path_to_code_src), err_str(err));
    }

    return add_source_file(g, package, resolved_path, import_code);
}

static PackageTableEntry *create_bootstrap_pkg(CodeGen *g, PackageTableEntry *pkg_with_main) {
    PackageTableEntry *package = codegen_create_package(g, buf_ptr(g->zig_std_special_dir), "bootstrap.zig");
    package->package_table.put(buf_create_from_str("@root"), pkg_with_main);
    return package;
}

static PackageTableEntry *create_test_runner_pkg(CodeGen *g) {
    return codegen_create_package(g, buf_ptr(g->zig_std_special_dir), "test_runner.zig");
}

static PackageTableEntry *create_panic_pkg(CodeGen *g) {
    return codegen_create_package(g, buf_ptr(g->zig_std_special_dir), "panic.zig");
}

static void create_test_compile_var_and_add_test_runner(CodeGen *g) {
    assert(g->is_test_build);

    if (g->test_fns.length == 0) {
        fprintf(stderr, "No tests to run.\n");
        exit(0);
    }

    ZigType *u8_ptr_type = get_pointer_to_type_extra(g, g->builtin_types.entry_u8, true, false,
            PtrLenUnknown, get_abi_alignment(g, g->builtin_types.entry_u8), 0, 0);
    ZigType *str_type = get_slice_type(g, u8_ptr_type);
    ZigType *fn_type = get_test_fn_type(g);

    const char *field_names[] = { "name", "func", };
    ZigType *field_types[] = { str_type, fn_type, };
    ZigType *struct_type = get_struct_type(g, "ZigTestFn", field_names, field_types, 2);

    ConstExprValue *test_fn_array = create_const_vals(1);
    test_fn_array->type = get_array_type(g, struct_type, g->test_fns.length);
    test_fn_array->special = ConstValSpecialStatic;
    test_fn_array->data.x_array.data.s_none.elements = create_const_vals(g->test_fns.length);

    for (size_t i = 0; i < g->test_fns.length; i += 1) {
        ZigFn *test_fn_entry = g->test_fns.at(i);

        ConstExprValue *this_val = &test_fn_array->data.x_array.data.s_none.elements[i];
        this_val->special = ConstValSpecialStatic;
        this_val->type = struct_type;
        this_val->parent.id = ConstParentIdArray;
        this_val->parent.data.p_array.array_val = test_fn_array;
        this_val->parent.data.p_array.elem_index = i;
        this_val->data.x_struct.fields = create_const_vals(2);

        ConstExprValue *name_field = &this_val->data.x_struct.fields[0];
        ConstExprValue *name_array_val = create_const_str_lit(g, &test_fn_entry->symbol_name);
        init_const_slice(g, name_field, name_array_val, 0, buf_len(&test_fn_entry->symbol_name), true);

        ConstExprValue *fn_field = &this_val->data.x_struct.fields[1];
        fn_field->type = fn_type;
        fn_field->special = ConstValSpecialStatic;
        fn_field->data.x_ptr.special = ConstPtrSpecialFunction;
        fn_field->data.x_ptr.mut = ConstPtrMutComptimeConst;
        fn_field->data.x_ptr.data.fn.fn_entry = test_fn_entry;
    }

    ConstExprValue *test_fn_slice = create_const_slice(g, test_fn_array, 0, g->test_fns.length, true);

    update_compile_var(g, buf_create_from_str("__zig_test_fn_slice"), test_fn_slice);
    g->test_runner_package = create_test_runner_pkg(g);
    g->test_runner_import = add_special_code(g, g->test_runner_package, "test_runner.zig");
}

static Buf *get_resolved_root_src_path(CodeGen *g) {
    // TODO memoize
    if (buf_len(&g->root_package->root_src_path) == 0)
        return nullptr;

    Buf rel_full_path = BUF_INIT;
    os_path_join(&g->root_package->root_src_dir, &g->root_package->root_src_path, &rel_full_path);

    Buf *resolved_path = buf_alloc();
    Buf *resolve_paths[] = {&rel_full_path};
    *resolved_path = os_path_resolve(resolve_paths, 1);

    return resolved_path;
}

static void gen_root_source(CodeGen *g) {
    Buf *resolved_path = get_resolved_root_src_path(g);
    if (resolved_path == nullptr)
        return;

    Buf *source_code = buf_alloc();
    Error err;
    // No need for using the caching system for this file fetch because it is handled
    // separately.
    if ((err = os_fetch_file_path(resolved_path, source_code, true))) {
        fprintf(stderr, "unable to open '%s': %s\n", buf_ptr(resolved_path), err_str(err));
        exit(1);
    }

    g->root_import = add_source_file(g, g->root_package, resolved_path, source_code);

    assert(g->root_out_name);
    assert(g->out_type != OutTypeUnknown);

    {
        // Zig has lazy top level definitions. Here we semantically analyze the panic function.
        ImportTableEntry *import_with_panic;
        if (g->have_pub_panic) {
            import_with_panic = g->root_import;
        } else {
            g->panic_package = create_panic_pkg(g);
            import_with_panic = add_special_code(g, g->panic_package, "panic.zig");
        }
        scan_import(g, import_with_panic);
        Tld *panic_tld = find_decl(g, &import_with_panic->decls_scope->base, buf_create_from_str("panic"));
        assert(panic_tld != nullptr);
        resolve_top_level_decl(g, panic_tld, false, nullptr);
    }


    if (!g->error_during_imports) {
        semantic_analyze(g);
    }
    report_errors_and_maybe_exit(g);

    if (!g->is_test_build && g->zig_target.os != OsFreestanding &&
        g->zig_target.os != OsUefi &&
        !g->have_c_main && !g->have_winmain && !g->have_winmain_crt_startup &&
        ((g->have_pub_main && g->out_type == OutTypeObj) || g->out_type == OutTypeExe))
    {
        g->bootstrap_import = add_special_code(g, create_bootstrap_pkg(g, g->root_package), "bootstrap.zig");
    }
    if (g->zig_target.os == OsWindows && !g->have_dllmain_crt_startup &&
            g->out_type == OutTypeLib && !g->is_static)
    {
        g->bootstrap_import = add_special_code(g, create_bootstrap_pkg(g, g->root_package), "bootstrap_lib.zig");
    }

    if (!g->error_during_imports) {
        semantic_analyze(g);
    }
    if (g->is_test_build) {
        create_test_compile_var_and_add_test_runner(g);
        g->bootstrap_import = add_special_code(g, create_bootstrap_pkg(g, g->test_runner_package), "bootstrap.zig");

        if (!g->error_during_imports) {
            semantic_analyze(g);
        }
    }

    report_errors_and_maybe_exit(g);

}

void codegen_add_assembly(CodeGen *g, Buf *path) {
    g->assembly_files.append(path);
}

static void gen_global_asm(CodeGen *g) {
    Buf contents = BUF_INIT;
    Error err;
    for (size_t i = 0; i < g->assembly_files.length; i += 1) {
        Buf *asm_file = g->assembly_files.at(i);
        // No need to use the caching system for these fetches because they
        // are handled separately.
        if ((err = os_fetch_file_path(asm_file, &contents,  false))) {
            zig_panic("Unable to read %s: %s", buf_ptr(asm_file), err_str(err));
        }
        buf_append_buf(&g->global_asm, &contents);
    }
}

void codegen_add_object(CodeGen *g, Buf *object_path) {
    g->link_objects.append(object_path);
}

// Must be coordinated with with CIntType enum
static const char *c_int_type_names[] = {
    "short",
    "unsigned short",
    "int",
    "unsigned int",
    "long",
    "unsigned long",
    "long long",
    "unsigned long long",
};

struct GenH {
    ZigList<ZigType *> types_to_declare;
};

static void prepend_c_type_to_decl_list(CodeGen *g, GenH *gen_h, ZigType *type_entry) {
    if (type_entry->gen_h_loop_flag)
        return;
    type_entry->gen_h_loop_flag = true;

    switch (type_entry->id) {
        case ZigTypeIdInvalid:
        case ZigTypeIdMetaType:
        case ZigTypeIdComptimeFloat:
        case ZigTypeIdComptimeInt:
        case ZigTypeIdUndefined:
        case ZigTypeIdNull:
        case ZigTypeIdNamespace:
        case ZigTypeIdBoundFn:
        case ZigTypeIdArgTuple:
        case ZigTypeIdErrorUnion:
        case ZigTypeIdErrorSet:
        case ZigTypeIdPromise:
            zig_unreachable();
        case ZigTypeIdVoid:
        case ZigTypeIdUnreachable:
        case ZigTypeIdBool:
        case ZigTypeIdInt:
        case ZigTypeIdFloat:
            return;
        case ZigTypeIdOpaque:
            gen_h->types_to_declare.append(type_entry);
            return;
        case ZigTypeIdStruct:
            for (uint32_t i = 0; i < type_entry->data.structure.src_field_count; i += 1) {
                TypeStructField *field = &type_entry->data.structure.fields[i];
                prepend_c_type_to_decl_list(g, gen_h, field->type_entry);
            }
            gen_h->types_to_declare.append(type_entry);
            return;
        case ZigTypeIdUnion:
            for (uint32_t i = 0; i < type_entry->data.unionation.src_field_count; i += 1) {
                TypeUnionField *field = &type_entry->data.unionation.fields[i];
                prepend_c_type_to_decl_list(g, gen_h, field->type_entry);
            }
            gen_h->types_to_declare.append(type_entry);
            return;
        case ZigTypeIdEnum:
            prepend_c_type_to_decl_list(g, gen_h, type_entry->data.enumeration.tag_int_type);
            gen_h->types_to_declare.append(type_entry);
            return;
        case ZigTypeIdPointer:
            prepend_c_type_to_decl_list(g, gen_h, type_entry->data.pointer.child_type);
            return;
        case ZigTypeIdArray:
            prepend_c_type_to_decl_list(g, gen_h, type_entry->data.array.child_type);
            return;
        case ZigTypeIdOptional:
            prepend_c_type_to_decl_list(g, gen_h, type_entry->data.maybe.child_type);
            return;
        case ZigTypeIdFn:
            for (size_t i = 0; i < type_entry->data.fn.fn_type_id.param_count; i += 1) {
                prepend_c_type_to_decl_list(g, gen_h, type_entry->data.fn.fn_type_id.param_info[i].type);
            }
            prepend_c_type_to_decl_list(g, gen_h, type_entry->data.fn.fn_type_id.return_type);
            return;
    }
}

static void get_c_type(CodeGen *g, GenH *gen_h, ZigType *type_entry, Buf *out_buf) {
    assert(type_entry);

    for (size_t i = 0; i < array_length(c_int_type_names); i += 1) {
        if (type_entry == g->builtin_types.entry_c_int[i]) {
            buf_init_from_str(out_buf, c_int_type_names[i]);
            return;
        }
    }
    if (type_entry == g->builtin_types.entry_c_longdouble) {
        buf_init_from_str(out_buf, "long double");
        return;
    }
    if (type_entry == g->builtin_types.entry_c_void) {
        buf_init_from_str(out_buf, "void");
        return;
    }
    if (type_entry == g->builtin_types.entry_isize) {
        g->c_want_stdint = true;
        buf_init_from_str(out_buf, "intptr_t");
        return;
    }
    if (type_entry == g->builtin_types.entry_usize) {
        g->c_want_stdint = true;
        buf_init_from_str(out_buf, "uintptr_t");
        return;
    }

    prepend_c_type_to_decl_list(g, gen_h, type_entry);

    switch (type_entry->id) {
        case ZigTypeIdVoid:
            buf_init_from_str(out_buf, "void");
            break;
        case ZigTypeIdBool:
            buf_init_from_str(out_buf, "bool");
            g->c_want_stdbool = true;
            break;
        case ZigTypeIdUnreachable:
            buf_init_from_str(out_buf, "__attribute__((__noreturn__)) void");
            break;
        case ZigTypeIdFloat:
            switch (type_entry->data.floating.bit_count) {
                case 32:
                    buf_init_from_str(out_buf, "float");
                    break;
                case 64:
                    buf_init_from_str(out_buf, "double");
                    break;
                case 80:
                    buf_init_from_str(out_buf, "__float80");
                    break;
                case 128:
                    buf_init_from_str(out_buf, "__float128");
                    break;
                default:
                    zig_unreachable();
            }
            break;
        case ZigTypeIdInt:
            g->c_want_stdint = true;
            buf_resize(out_buf, 0);
            buf_appendf(out_buf, "%sint%" PRIu32 "_t",
                    type_entry->data.integral.is_signed ? "" : "u",
                    type_entry->data.integral.bit_count);
            break;
        case ZigTypeIdPointer:
            {
                Buf child_buf = BUF_INIT;
                ZigType *child_type = type_entry->data.pointer.child_type;
                get_c_type(g, gen_h, child_type, &child_buf);

                const char *const_str = type_entry->data.pointer.is_const ? "const " : "";
                buf_resize(out_buf, 0);
                buf_appendf(out_buf, "%s%s *", const_str, buf_ptr(&child_buf));
                break;
            }
        case ZigTypeIdOptional:
            {
                ZigType *child_type = type_entry->data.maybe.child_type;
                if (child_type->zero_bits) {
                    buf_init_from_str(out_buf, "bool");
                    return;
                } else if (type_is_codegen_pointer(child_type)) {
                    return get_c_type(g, gen_h, child_type, out_buf);
                } else {
                    zig_unreachable();
                }
            }
        case ZigTypeIdStruct:
        case ZigTypeIdOpaque:
            {
                buf_init_from_str(out_buf, "struct ");
                buf_append_buf(out_buf, &type_entry->name);
                return;
            }
        case ZigTypeIdUnion:
            {
                buf_init_from_str(out_buf, "union ");
                buf_append_buf(out_buf, &type_entry->name);
                return;
            }
        case ZigTypeIdEnum:
            {
                buf_init_from_str(out_buf, "enum ");
                buf_append_buf(out_buf, &type_entry->name);
                return;
            }
        case ZigTypeIdArray:
            {
                ZigTypeArray *array_data = &type_entry->data.array;

                Buf *child_buf = buf_alloc();
                get_c_type(g, gen_h, array_data->child_type, child_buf);

                buf_resize(out_buf, 0);
                buf_appendf(out_buf, "%s", buf_ptr(child_buf));
                return;
            }
        case ZigTypeIdErrorUnion:
        case ZigTypeIdErrorSet:
        case ZigTypeIdFn:
            zig_panic("TODO implement get_c_type for more types");
        case ZigTypeIdInvalid:
        case ZigTypeIdMetaType:
        case ZigTypeIdBoundFn:
        case ZigTypeIdNamespace:
        case ZigTypeIdComptimeFloat:
        case ZigTypeIdComptimeInt:
        case ZigTypeIdUndefined:
        case ZigTypeIdNull:
        case ZigTypeIdArgTuple:
        case ZigTypeIdPromise:
            zig_unreachable();
    }
}

static const char *preprocessor_alphabet1 = "_abcdefghijklmnopqrstuvwxyzABCDEFGHIJKLMNOPQRSTUVWXYZ";
static const char *preprocessor_alphabet2 = "_abcdefghijklmnopqrstuvwxyzABCDEFGHIJKLMNOPQRSTUVWXYZ0123456789";

static bool need_to_preprocessor_mangle(Buf *src) {
    for (size_t i = 0; i < buf_len(src); i += 1) {
        const char *alphabet = (i == 0) ? preprocessor_alphabet1 : preprocessor_alphabet2;
        uint8_t byte = buf_ptr(src)[i];
        if (strchr(alphabet, byte) == nullptr) {
            return true;
        }
    }
    return false;
}

static Buf *preprocessor_mangle(Buf *src) {
    if (!need_to_preprocessor_mangle(src)) {
        return buf_create_from_buf(src);
    }
    Buf *result = buf_alloc();
    for (size_t i = 0; i < buf_len(src); i += 1) {
        const char *alphabet = (i == 0) ? preprocessor_alphabet1 : preprocessor_alphabet2;
        uint8_t byte = buf_ptr(src)[i];
        if (strchr(alphabet, byte) == nullptr) {
            // perform escape
            buf_appendf(result, "_%02x_", byte);
        } else {
            buf_append_char(result, byte);
        }
    }
    return result;
}

static void gen_h_file(CodeGen *g) {
    GenH gen_h_data = {0};
    GenH *gen_h = &gen_h_data;

    assert(!g->is_test_build);
    assert(g->out_h_path != nullptr);

    FILE *out_h = fopen(buf_ptr(g->out_h_path), "wb");
    if (!out_h)
        zig_panic("unable to open %s: %s\n", buf_ptr(g->out_h_path), strerror(errno));

    Buf *export_macro = preprocessor_mangle(buf_sprintf("%s_EXPORT", buf_ptr(g->root_out_name)));
    buf_upcase(export_macro);

    Buf *extern_c_macro = preprocessor_mangle(buf_sprintf("%s_EXTERN_C", buf_ptr(g->root_out_name)));
    buf_upcase(extern_c_macro);

    Buf h_buf = BUF_INIT;
    buf_resize(&h_buf, 0);
    for (size_t fn_def_i = 0; fn_def_i < g->fn_defs.length; fn_def_i += 1) {
        ZigFn *fn_table_entry = g->fn_defs.at(fn_def_i);

        if (fn_table_entry->export_list.length == 0)
            continue;

        FnTypeId *fn_type_id = &fn_table_entry->type_entry->data.fn.fn_type_id;

        Buf return_type_c = BUF_INIT;
        get_c_type(g, gen_h, fn_type_id->return_type, &return_type_c);

        buf_appendf(&h_buf, "%s %s %s(",
                buf_ptr(export_macro),
                buf_ptr(&return_type_c),
                buf_ptr(&fn_table_entry->symbol_name));

        Buf param_type_c = BUF_INIT;
        if (fn_type_id->param_count > 0) {
            for (size_t param_i = 0; param_i < fn_type_id->param_count; param_i += 1) {
                FnTypeParamInfo *param_info = &fn_type_id->param_info[param_i];
                AstNode *param_decl_node = get_param_decl_node(fn_table_entry, param_i);
                Buf *param_name = param_decl_node->data.param_decl.name;

                const char *comma_str = (param_i == 0) ? "" : ", ";
                const char *restrict_str = param_info->is_noalias ? "restrict" : "";
                get_c_type(g, gen_h, param_info->type, &param_type_c);

                if (param_info->type->id == ZigTypeIdArray) {
                    // Arrays decay to pointers
                    buf_appendf(&h_buf, "%s%s%s %s[]", comma_str, buf_ptr(&param_type_c),
                            restrict_str, buf_ptr(param_name));
                } else {
                    buf_appendf(&h_buf, "%s%s%s %s", comma_str, buf_ptr(&param_type_c),
                            restrict_str, buf_ptr(param_name));
                }
            }
            buf_appendf(&h_buf, ")");
        } else {
            buf_appendf(&h_buf, "void)");
        }

        buf_appendf(&h_buf, ";\n");

    }

    Buf *ifdef_dance_name = preprocessor_mangle(buf_sprintf("%s_H", buf_ptr(g->root_out_name)));
    buf_upcase(ifdef_dance_name);

    fprintf(out_h, "#ifndef %s\n", buf_ptr(ifdef_dance_name));
    fprintf(out_h, "#define %s\n\n", buf_ptr(ifdef_dance_name));

    if (g->c_want_stdbool)
        fprintf(out_h, "#include <stdbool.h>\n");
    if (g->c_want_stdint)
        fprintf(out_h, "#include <stdint.h>\n");

    fprintf(out_h, "\n");

    fprintf(out_h, "#ifdef __cplusplus\n");
    fprintf(out_h, "#define %s extern \"C\"\n", buf_ptr(extern_c_macro));
    fprintf(out_h, "#else\n");
    fprintf(out_h, "#define %s\n", buf_ptr(extern_c_macro));
    fprintf(out_h, "#endif\n");
    fprintf(out_h, "\n");
    fprintf(out_h, "#if defined(_WIN32)\n");
    fprintf(out_h, "#define %s %s __declspec(dllimport)\n", buf_ptr(export_macro), buf_ptr(extern_c_macro));
    fprintf(out_h, "#else\n");
    fprintf(out_h, "#define %s %s __attribute__((visibility (\"default\")))\n",
            buf_ptr(export_macro), buf_ptr(extern_c_macro));
    fprintf(out_h, "#endif\n");
    fprintf(out_h, "\n");

    for (size_t type_i = 0; type_i < gen_h->types_to_declare.length; type_i += 1) {
        ZigType *type_entry = gen_h->types_to_declare.at(type_i);
        switch (type_entry->id) {
            case ZigTypeIdInvalid:
            case ZigTypeIdMetaType:
            case ZigTypeIdVoid:
            case ZigTypeIdBool:
            case ZigTypeIdUnreachable:
            case ZigTypeIdInt:
            case ZigTypeIdFloat:
            case ZigTypeIdPointer:
            case ZigTypeIdComptimeFloat:
            case ZigTypeIdComptimeInt:
            case ZigTypeIdArray:
            case ZigTypeIdUndefined:
            case ZigTypeIdNull:
            case ZigTypeIdErrorUnion:
            case ZigTypeIdErrorSet:
            case ZigTypeIdNamespace:
            case ZigTypeIdBoundFn:
            case ZigTypeIdArgTuple:
            case ZigTypeIdOptional:
            case ZigTypeIdFn:
            case ZigTypeIdPromise:
                zig_unreachable();
            case ZigTypeIdEnum:
                if (type_entry->data.enumeration.layout == ContainerLayoutExtern) {
                    fprintf(out_h, "enum %s {\n", buf_ptr(&type_entry->name));
                    for (uint32_t field_i = 0; field_i < type_entry->data.enumeration.src_field_count; field_i += 1) {
                        TypeEnumField *enum_field = &type_entry->data.enumeration.fields[field_i];
                        Buf *value_buf = buf_alloc();
                        bigint_append_buf(value_buf, &enum_field->value, 10);
                        fprintf(out_h, "    %s = %s", buf_ptr(enum_field->name), buf_ptr(value_buf));
                        if (field_i != type_entry->data.enumeration.src_field_count - 1) {
                            fprintf(out_h, ",");
                        }
                        fprintf(out_h, "\n");
                    }
                    fprintf(out_h, "};\n\n");
                } else {
                    fprintf(out_h, "enum %s;\n", buf_ptr(&type_entry->name));
                }
                break;
            case ZigTypeIdStruct:
                if (type_entry->data.structure.layout == ContainerLayoutExtern) {
                    fprintf(out_h, "struct %s {\n", buf_ptr(&type_entry->name));
                    for (uint32_t field_i = 0; field_i < type_entry->data.structure.src_field_count; field_i += 1) {
                        TypeStructField *struct_field = &type_entry->data.structure.fields[field_i];

                        Buf *type_name_buf = buf_alloc();
                        get_c_type(g, gen_h, struct_field->type_entry, type_name_buf);

                        if (struct_field->type_entry->id == ZigTypeIdArray) {
                            fprintf(out_h, "    %s %s[%" ZIG_PRI_u64 "];\n", buf_ptr(type_name_buf),
                                    buf_ptr(struct_field->name),
                                    struct_field->type_entry->data.array.len);
                        } else {
                            fprintf(out_h, "    %s %s;\n", buf_ptr(type_name_buf), buf_ptr(struct_field->name));
                        }

                    }
                    fprintf(out_h, "};\n\n");
                } else {
                    fprintf(out_h, "struct %s;\n", buf_ptr(&type_entry->name));
                }
                break;
            case ZigTypeIdUnion:
                if (type_entry->data.unionation.layout == ContainerLayoutExtern) {
                    fprintf(out_h, "union %s {\n", buf_ptr(&type_entry->name));
                    for (uint32_t field_i = 0; field_i < type_entry->data.unionation.src_field_count; field_i += 1) {
                        TypeUnionField *union_field = &type_entry->data.unionation.fields[field_i];

                        Buf *type_name_buf = buf_alloc();
                        get_c_type(g, gen_h, union_field->type_entry, type_name_buf);
                        fprintf(out_h, "    %s %s;\n", buf_ptr(type_name_buf), buf_ptr(union_field->name));
                    }
                    fprintf(out_h, "};\n\n");
                } else {
                    fprintf(out_h, "union %s;\n", buf_ptr(&type_entry->name));
                }
                break;
            case ZigTypeIdOpaque:
                fprintf(out_h, "struct %s;\n\n", buf_ptr(&type_entry->name));
                break;
        }
    }

    fprintf(out_h, "%s", buf_ptr(&h_buf));

    fprintf(out_h, "\n#endif\n");

    if (fclose(out_h))
        zig_panic("unable to close h file: %s", strerror(errno));
}

void codegen_print_timing_report(CodeGen *g, FILE *f) {
    double start_time = g->timing_events.at(0).time;
    double end_time = g->timing_events.last().time;
    double total = end_time - start_time;
    fprintf(f, "%20s%12s%12s%12s%12s\n", "Name", "Start", "End", "Duration", "Percent");
    for (size_t i = 0; i < g->timing_events.length - 1; i += 1) {
        TimeEvent *te = &g->timing_events.at(i);
        TimeEvent *next_te = &g->timing_events.at(i + 1);
        fprintf(f, "%20s%12.4f%12.4f%12.4f%12.4f\n", te->name,
                te->time - start_time,
                next_te->time - start_time,
                next_te->time - te->time,
                (next_te->time - te->time) / total);
    }
    fprintf(f, "%20s%12.4f%12.4f%12.4f%12.4f\n", "Total", 0.0, total, total, 1.0);
}

void codegen_add_time_event(CodeGen *g, const char *name) {
    g->timing_events.append({os_get_time(), name});
}

static void add_cache_pkg(CodeGen *g, CacheHash *ch, PackageTableEntry *pkg) {
    if (buf_len(&pkg->root_src_path) == 0)
        return;

    Buf *rel_full_path = buf_alloc();
    os_path_join(&pkg->root_src_dir, &pkg->root_src_path, rel_full_path);
    cache_file(ch, rel_full_path);

    auto it = pkg->package_table.entry_iterator();
    for (;;) {
        auto *entry = it.next();
        if (!entry)
            break;

        cache_buf(ch, entry->key);
        add_cache_pkg(g, ch, entry->value);
    }
}

// Called before init()
static Error check_cache(CodeGen *g, Buf *manifest_dir, Buf *digest) {
    Error err;

    Buf *compiler_id;
    if ((err = get_compiler_id(&compiler_id)))
        return err;

    CacheHash *ch = &g->cache_hash;
    cache_init(ch, manifest_dir);

    add_cache_pkg(g, ch, g->root_package);
    if (g->linker_script != nullptr) {
        cache_file(ch, buf_create_from_str(g->linker_script));
    }
    cache_buf(ch, compiler_id);
    cache_buf(ch, g->root_out_name);
    cache_list_of_link_lib(ch, g->link_libs_list.items, g->link_libs_list.length);
    cache_list_of_buf(ch, g->darwin_frameworks.items, g->darwin_frameworks.length);
    cache_list_of_buf(ch, g->rpath_list.items, g->rpath_list.length);
    cache_list_of_buf(ch, g->forbidden_libs.items, g->forbidden_libs.length);
    cache_list_of_file(ch, g->link_objects.items, g->link_objects.length);
    cache_list_of_file(ch, g->assembly_files.items, g->assembly_files.length);
    cache_int(ch, g->emit_file_type);
    cache_int(ch, g->build_mode);
    cache_int(ch, g->out_type);
    cache_int(ch, g->zig_target.arch.arch);
    cache_int(ch, g->zig_target.arch.sub_arch);
    cache_int(ch, g->zig_target.vendor);
    cache_int(ch, g->zig_target.os);
    cache_int(ch, g->zig_target.env_type);
    cache_int(ch, g->zig_target.oformat);
    cache_int(ch, g->subsystem);
    cache_bool(ch, g->is_static);
    cache_bool(ch, g->strip_debug_symbols);
    cache_bool(ch, g->is_test_build);
    cache_bool(ch, g->is_native_target);
    cache_bool(ch, g->linker_rdynamic);
    cache_bool(ch, g->no_rosegment_workaround);
    cache_bool(ch, g->each_lib_rpath);
    cache_bool(ch, g->disable_pic);
    cache_buf_opt(ch, g->mmacosx_version_min);
    cache_buf_opt(ch, g->mios_version_min);
    cache_usize(ch, g->version_major);
    cache_usize(ch, g->version_minor);
    cache_usize(ch, g->version_patch);
    cache_buf_opt(ch, g->test_filter);
    cache_buf_opt(ch, g->test_name_prefix);
    cache_list_of_str(ch, g->llvm_argv, g->llvm_argv_len);
    cache_list_of_str(ch, g->clang_argv, g->clang_argv_len);
    cache_list_of_str(ch, g->lib_dirs.items, g->lib_dirs.length);

    buf_resize(digest, 0);
    if ((err = cache_hit(ch, digest)))
        return err;

    return ErrorNone;
}

static void resolve_out_paths(CodeGen *g) {
    Buf *o_basename = buf_create_from_buf(g->root_out_name);

    switch (g->emit_file_type) {
        case EmitFileTypeBinary:
        {
            const char *o_ext = target_o_file_ext(&g->zig_target);
            buf_append_str(o_basename, o_ext);
            break;
        }
        case EmitFileTypeAssembly:
        {
            const char *asm_ext = target_asm_file_ext(&g->zig_target);
            buf_append_str(o_basename, asm_ext);
            break;
        }
        case EmitFileTypeLLVMIr:
        {
            const char *llvm_ir_ext = target_llvm_ir_file_ext(&g->zig_target);
            buf_append_str(o_basename, llvm_ir_ext);
            break;
        }
        default:
            zig_unreachable();
    }

    if (g->enable_cache || g->out_type != OutTypeObj) {
        os_path_join(&g->artifact_dir, o_basename, &g->o_file_output_path);
    } else if (g->wanted_output_file_path != nullptr && g->out_type == OutTypeObj) {
        buf_init_from_buf(&g->o_file_output_path, g->wanted_output_file_path);
    } else {
        buf_init_from_buf(&g->o_file_output_path, o_basename);
    }

    if (g->out_type == OutTypeObj) {
        buf_init_from_buf(&g->output_file_path, &g->o_file_output_path);
    } else if (g->out_type == OutTypeExe) {
        if (!g->enable_cache && g->wanted_output_file_path != nullptr) {
            buf_init_from_buf(&g->output_file_path, g->wanted_output_file_path);
        } else {
            assert(g->root_out_name);

            Buf basename = BUF_INIT;
            buf_init_from_buf(&basename, g->root_out_name);
            buf_append_str(&basename, target_exe_file_ext(&g->zig_target));
            if (g->enable_cache || g->is_test_build) {
                os_path_join(&g->artifact_dir, &basename, &g->output_file_path);
            } else {
                buf_init_from_buf(&g->output_file_path, &basename);
            }
        }
    } else if (g->out_type == OutTypeLib) {
        if (!g->enable_cache && g->wanted_output_file_path != nullptr) {
            buf_init_from_buf(&g->output_file_path, g->wanted_output_file_path);
        } else {
            Buf basename = BUF_INIT;
            buf_init_from_buf(&basename, g->root_out_name);
            buf_append_str(&basename, target_lib_file_ext(&g->zig_target, g->is_static,
                        g->version_major, g->version_minor, g->version_patch));
            if (g->enable_cache) {
                os_path_join(&g->artifact_dir, &basename, &g->output_file_path);
            } else {
                buf_init_from_buf(&g->output_file_path, &basename);
            }
        }
    } else {
        zig_unreachable();
    }
}


void codegen_build_and_link(CodeGen *g) {
    Error err;
    assert(g->out_type != OutTypeUnknown);

    Buf *stage1_dir = get_stage1_cache_path();
    Buf *artifact_dir = buf_alloc();
    Buf digest = BUF_INIT;
    if (g->enable_cache) {
        codegen_add_time_event(g, "Check Cache");

        Buf *manifest_dir = buf_alloc();
        os_path_join(stage1_dir, buf_create_from_str("build"), manifest_dir);

        if ((err = check_cache(g, manifest_dir, &digest))) {
            if (err == ErrorCacheUnavailable) {
                // message already printed
            } else {
                fprintf(stderr, "Unable to check cache: %s\n", err_str(err));
            }
            exit(1);
        }

        os_path_join(stage1_dir, buf_create_from_str("artifact"), artifact_dir);
    }

    if (g->enable_cache && buf_len(&digest) != 0) {
        os_path_join(artifact_dir, &digest, &g->artifact_dir);
        resolve_out_paths(g);
    } else {
        init(g);

        codegen_add_time_event(g, "Semantic Analysis");

        gen_global_asm(g);
        gen_root_source(g);

        if (g->enable_cache) {
            if ((err = cache_final(&g->cache_hash, &digest))) {
                fprintf(stderr, "Unable to finalize cache hash: %s\n", err_str(err));
                exit(1);
            }
            os_path_join(artifact_dir, &digest, &g->artifact_dir);
        } else {
            buf_init_from_buf(&g->artifact_dir, &g->cache_dir);
        }
        if ((err = os_make_path(&g->artifact_dir))) {
            fprintf(stderr, "Unable to create artifact directory: %s\n", err_str(err));
            exit(1);
        }
        resolve_out_paths(g);

        codegen_add_time_event(g, "Code Generation");
        do_code_gen(g);
        codegen_add_time_event(g, "LLVM Emit Output");
        zig_llvm_emit_output(g);

        if (g->out_h_path != nullptr) {
            codegen_add_time_event(g, "Generate .h");
            gen_h_file(g);
        }
        if (g->out_type != OutTypeObj && g->emit_file_type == EmitFileTypeBinary) {
            codegen_link(g);
        }
    }

    if (g->enable_cache) {
        cache_release(&g->cache_hash);
    }
    codegen_add_time_event(g, "Done");
}

PackageTableEntry *codegen_create_package(CodeGen *g, const char *root_src_dir, const char *root_src_path) {
    init(g);
    PackageTableEntry *pkg = new_package(root_src_dir, root_src_path);
    if (g->std_package != nullptr) {
        assert(g->compile_var_package != nullptr);
        pkg->package_table.put(buf_create_from_str("std"), g->std_package);
        pkg->package_table.put(buf_create_from_str("builtin"), g->compile_var_package);
    }
    return pkg;
}<|MERGE_RESOLUTION|>--- conflicted
+++ resolved
@@ -5211,7 +5211,6 @@
     return LLVMBuildTrunc(g->builder, shifted, int_type->type_ref, "");
 }
 
-<<<<<<< HEAD
 static LLVMValueRef gen_array_to_slice(CodeGen *g, LLVMValueRef result_ptr, LLVMValueRef array_ptr,
         ZigType *array_type)
 {
@@ -5257,14 +5256,14 @@
     LLVMValueRef array_ptr = ir_llvm_value(g, instruction->array);
 
     return gen_array_to_slice(g, result_ptr, array_ptr, array_type);
-=======
+}
+
 static LLVMValueRef ir_render_bit_reverse(CodeGen *g, IrExecutable *executable, IrInstructionBitReverse *instruction) {
     LLVMValueRef op = ir_llvm_value(g, instruction->op);
     ZigType *int_type = instruction->base.value.type;
     assert(int_type->id == ZigTypeIdInt);
     LLVMValueRef fn_val = get_int_builtin_fn(g, instruction->base.value.type, BuiltinFnIdBitReverse);
     return LLVMBuildCall(g->builder, fn_val, &op, 1, "");
->>>>>>> c968d875
 }
 
 static void set_debug_location(CodeGen *g, IrInstruction *instruction) {
@@ -5540,15 +5539,12 @@
             return ir_render_to_bytes_len(g, executable, (IrInstructionToBytesLenGen *)instruction);
         case IrInstructionIdBswap:
             return ir_render_bswap(g, executable, (IrInstructionBswap *)instruction);
-<<<<<<< HEAD
         case IrInstructionIdPtrOfArrayToSlice:
             return ir_render_ptr_of_array_to_slice(g, executable, (IrInstructionPtrOfArrayToSlice *)instruction);
         case IrInstructionIdArrayToSlice:
             return ir_render_array_to_slice(g, executable, (IrInstructionArrayToSlice *)instruction);
-=======
         case IrInstructionIdBitReverse:
             return ir_render_bit_reverse(g, executable, (IrInstructionBitReverse *)instruction);
->>>>>>> c968d875
     }
     zig_unreachable();
 }
