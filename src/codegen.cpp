/*
 * Copyright (c) 2015 Andrew Kelley
 *
 * This file is part of zig, which is MIT licensed.
 * See http://opensource.org/licenses/MIT
 */

#include "analyze.hpp"
#include "ast_render.hpp"
#include "codegen.hpp"
#include "compiler.hpp"
#include "config.h"
#include "errmsg.hpp"
#include "error.hpp"
#include "hash_map.hpp"
#include "ir.hpp"
#include "os.hpp"
#include "translate_c.hpp"
#include "target.hpp"
#include "util.hpp"
#include "zig_llvm.h"

#include <stdio.h>
#include <errno.h>

static void init_darwin_native(CodeGen *g) {
    char *osx_target = getenv("MACOSX_DEPLOYMENT_TARGET");
    char *ios_target = getenv("IPHONEOS_DEPLOYMENT_TARGET");

    // Allow conflicts among OSX and iOS, but choose the default platform.
    if (osx_target && ios_target) {
        if (g->zig_target.arch.arch == ZigLLVM_arm ||
            g->zig_target.arch.arch == ZigLLVM_aarch64 ||
            g->zig_target.arch.arch == ZigLLVM_thumb)
        {
            osx_target = nullptr;
        } else {
            ios_target = nullptr;
        }
    }

    if (osx_target) {
        g->mmacosx_version_min = buf_create_from_str(osx_target);
    } else if (ios_target) {
        g->mios_version_min = buf_create_from_str(ios_target);
    } else if (g->zig_target.os != OsIOS) {
        g->mmacosx_version_min = buf_create_from_str("10.10");
    }
}

static PackageTableEntry *new_package(const char *root_src_dir, const char *root_src_path) {
    PackageTableEntry *entry = allocate<PackageTableEntry>(1);
    entry->package_table.init(4);
    buf_init_from_str(&entry->root_src_dir, root_src_dir);
    buf_init_from_str(&entry->root_src_path, root_src_path);
    return entry;
}

PackageTableEntry *new_anonymous_package(void) {
    return new_package("", "");
}

static const char *symbols_that_llvm_depends_on[] = {
    "memcpy",
    "memset",
    "sqrt",
    "powi",
    "sin",
    "cos",
    "pow",
    "exp",
    "exp2",
    "log",
    "log10",
    "log2",
    "fma",
    "fabs",
    "minnum",
    "maxnum",
    "copysign",
    "floor",
    "ceil",
    "trunc",
    "rint",
    "nearbyint",
    "round",
    // TODO probably all of compiler-rt needs to go here
};

CodeGen *codegen_create(Buf *root_src_path, const ZigTarget *target, OutType out_type, BuildMode build_mode,
    Buf *zig_lib_dir)
{
    CodeGen *g = allocate<CodeGen>(1);

    codegen_add_time_event(g, "Initialize");

    g->zig_lib_dir = zig_lib_dir;

    g->zig_std_dir = buf_alloc();
    os_path_join(zig_lib_dir, buf_create_from_str("std"), g->zig_std_dir);

    g->zig_c_headers_dir = buf_alloc();
    os_path_join(zig_lib_dir, buf_create_from_str("include"), g->zig_c_headers_dir);

    g->build_mode = build_mode;
    g->out_type = out_type;
    g->import_table.init(32);
    g->builtin_fn_table.init(32);
    g->primitive_type_table.init(32);
    g->type_table.init(32);
    g->fn_type_table.init(32);
    g->error_table.init(16);
    g->generic_table.init(16);
    g->llvm_fn_table.init(16);
    g->memoized_fn_eval_table.init(16);
    g->exported_symbol_names.init(8);
    g->external_prototypes.init(8);
    g->string_literals_table.init(16);
    g->type_info_cache.init(32);
    g->is_test_build = false;
    g->want_h_file = (out_type == OutTypeObj || out_type == OutTypeLib);
    buf_resize(&g->global_asm, 0);

    for (size_t i = 0; i < array_length(symbols_that_llvm_depends_on); i += 1) {
        g->external_prototypes.put(buf_create_from_str(symbols_that_llvm_depends_on[i]), nullptr);
    }

    if (root_src_path) {
        Buf *src_basename = buf_alloc();
        Buf *src_dir = buf_alloc();
        os_path_split(root_src_path, src_dir, src_basename);

        g->root_package = new_package(buf_ptr(src_dir), buf_ptr(src_basename));
        g->std_package = new_package(buf_ptr(g->zig_std_dir), "index.zig");
        g->root_package->package_table.put(buf_create_from_str("std"), g->std_package);
    } else {
        g->root_package = new_package(".", "");
    }

    g->zig_std_special_dir = buf_alloc();
    os_path_join(g->zig_std_dir, buf_sprintf("special"), g->zig_std_special_dir);

    if (target) {
        // cross compiling, so we can't rely on all the configured stuff since
        // that's for native compilation
        g->zig_target = *target;
        resolve_target_object_format(&g->zig_target);
        g->dynamic_linker = nullptr;
        g->libc_lib_dir = nullptr;
        g->libc_static_lib_dir = nullptr;
        g->libc_include_dir = nullptr;
        g->msvc_lib_dir = nullptr;
        g->kernel32_lib_dir = nullptr;
        g->each_lib_rpath = false;
    } else {
        // native compilation, we can rely on the configuration stuff
        g->is_native_target = true;
        get_native_target(&g->zig_target);
        g->dynamic_linker = nullptr; // find it at runtime
        g->libc_lib_dir = nullptr; // find it at runtime
        g->libc_static_lib_dir = nullptr; // find it at runtime
        g->libc_include_dir = nullptr; // find it at runtime
        g->msvc_lib_dir = nullptr; // find it at runtime
        g->kernel32_lib_dir = nullptr; // find it at runtime
        g->each_lib_rpath = true;

        if (g->zig_target.os == OsMacOSX ||
            g->zig_target.os == OsIOS)
        {
            init_darwin_native(g);
        }

    }

    // On Darwin/MacOS/iOS, we always link libSystem which contains libc.
    if (g->zig_target.os == OsMacOSX ||
        g->zig_target.os == OsIOS)
    {
        g->libc_link_lib = create_link_lib(buf_create_from_str("c"));
        g->link_libs_list.append(g->libc_link_lib);
    }

    return g;
}

void codegen_set_output_h_path(CodeGen *g, Buf *h_path) {
    g->out_h_path = h_path;
}

void codegen_set_output_path(CodeGen *g, Buf *path) {
    g->wanted_output_file_path = path;
}

void codegen_set_clang_argv(CodeGen *g, const char **args, size_t len) {
    g->clang_argv = args;
    g->clang_argv_len = len;
}

void codegen_set_llvm_argv(CodeGen *g, const char **args, size_t len) {
    g->llvm_argv = args;
    g->llvm_argv_len = len;
}

void codegen_set_test_filter(CodeGen *g, Buf *filter) {
    g->test_filter = filter;
}

void codegen_set_test_name_prefix(CodeGen *g, Buf *prefix) {
    g->test_name_prefix = prefix;
}

void codegen_set_lib_version(CodeGen *g, size_t major, size_t minor, size_t patch) {
    g->version_major = major;
    g->version_minor = minor;
    g->version_patch = patch;
}

void codegen_set_is_test(CodeGen *g, bool is_test_build) {
    g->is_test_build = is_test_build;
}

void codegen_set_emit_file_type(CodeGen *g, EmitFileType emit_file_type) {
    g->emit_file_type = emit_file_type;
}

void codegen_set_is_static(CodeGen *g, bool is_static) {
    g->is_static = is_static;
}

void codegen_set_each_lib_rpath(CodeGen *g, bool each_lib_rpath) {
    g->each_lib_rpath = each_lib_rpath;
}

void codegen_set_errmsg_color(CodeGen *g, ErrColor err_color) {
    g->err_color = err_color;
}

void codegen_set_strip(CodeGen *g, bool strip) {
    g->strip_debug_symbols = strip;
}

void codegen_set_out_name(CodeGen *g, Buf *out_name) {
    g->root_out_name = out_name;
}

void codegen_set_libc_lib_dir(CodeGen *g, Buf *libc_lib_dir) {
    g->libc_lib_dir = libc_lib_dir;
}

void codegen_set_libc_static_lib_dir(CodeGen *g, Buf *libc_static_lib_dir) {
    g->libc_static_lib_dir = libc_static_lib_dir;
}

void codegen_set_libc_include_dir(CodeGen *g, Buf *libc_include_dir) {
    g->libc_include_dir = libc_include_dir;
}

void codegen_set_msvc_lib_dir(CodeGen *g, Buf *msvc_lib_dir) {
    g->msvc_lib_dir = msvc_lib_dir;
}

void codegen_set_kernel32_lib_dir(CodeGen *g, Buf *kernel32_lib_dir) {
    g->kernel32_lib_dir = kernel32_lib_dir;
}

void codegen_set_dynamic_linker(CodeGen *g, Buf *dynamic_linker) {
    g->dynamic_linker = dynamic_linker;
}

void codegen_add_lib_dir(CodeGen *g, const char *dir) {
    g->lib_dirs.append(dir);
}

void codegen_add_rpath(CodeGen *g, const char *name) {
    g->rpath_list.append(buf_create_from_str(name));
}

LinkLib *codegen_add_link_lib(CodeGen *g, Buf *name) {
    return add_link_lib(g, name);
}

void codegen_add_forbidden_lib(CodeGen *codegen, Buf *lib) {
    codegen->forbidden_libs.append(lib);
}

void codegen_add_framework(CodeGen *g, const char *framework) {
    g->darwin_frameworks.append(buf_create_from_str(framework));
}

void codegen_set_windows_subsystem(CodeGen *g, bool mwindows, bool mconsole) {
    g->windows_subsystem_windows = mwindows;
    g->windows_subsystem_console = mconsole;
}

void codegen_set_mmacosx_version_min(CodeGen *g, Buf *mmacosx_version_min) {
    g->mmacosx_version_min = mmacosx_version_min;
}

void codegen_set_mios_version_min(CodeGen *g, Buf *mios_version_min) {
    g->mios_version_min = mios_version_min;
}

void codegen_set_rdynamic(CodeGen *g, bool rdynamic) {
    g->linker_rdynamic = rdynamic;
}

void codegen_set_linker_script(CodeGen *g, const char *linker_script) {
    g->linker_script = linker_script;
}


static void render_const_val(CodeGen *g, ConstExprValue *const_val, const char *name);
static void render_const_val_global(CodeGen *g, ConstExprValue *const_val, const char *name);
static LLVMValueRef gen_const_val(CodeGen *g, ConstExprValue *const_val, const char *name);
static void generate_error_name_table(CodeGen *g);

static void addLLVMAttr(LLVMValueRef val, LLVMAttributeIndex attr_index, const char *attr_name) {
    unsigned kind_id = LLVMGetEnumAttributeKindForName(attr_name, strlen(attr_name));
    assert(kind_id != 0);
    LLVMAttributeRef llvm_attr = LLVMCreateEnumAttribute(LLVMGetGlobalContext(), kind_id, 0);
    LLVMAddAttributeAtIndex(val, attr_index, llvm_attr);
}

static void addLLVMAttrStr(LLVMValueRef val, LLVMAttributeIndex attr_index,
        const char *attr_name, const char *attr_val)
{
    LLVMAttributeRef llvm_attr = LLVMCreateStringAttribute(LLVMGetGlobalContext(),
            attr_name, (unsigned)strlen(attr_name), attr_val, (unsigned)strlen(attr_val));
    LLVMAddAttributeAtIndex(val, attr_index, llvm_attr);
}

static void addLLVMAttrInt(LLVMValueRef val, LLVMAttributeIndex attr_index,
        const char *attr_name, uint64_t attr_val)
{
    unsigned kind_id = LLVMGetEnumAttributeKindForName(attr_name, strlen(attr_name));
    assert(kind_id != 0);
    LLVMAttributeRef llvm_attr = LLVMCreateEnumAttribute(LLVMGetGlobalContext(), kind_id, attr_val);
    LLVMAddAttributeAtIndex(val, attr_index, llvm_attr);
}

static void addLLVMFnAttr(LLVMValueRef fn_val, const char *attr_name) {
    return addLLVMAttr(fn_val, -1, attr_name);
}

static void addLLVMFnAttrStr(LLVMValueRef fn_val, const char *attr_name, const char *attr_val) {
    return addLLVMAttrStr(fn_val, -1, attr_name, attr_val);
}

static void addLLVMFnAttrInt(LLVMValueRef fn_val, const char *attr_name, uint64_t attr_val) {
    return addLLVMAttrInt(fn_val, -1, attr_name, attr_val);
}

static void addLLVMArgAttr(LLVMValueRef fn_val, unsigned param_index, const char *attr_name) {
    return addLLVMAttr(fn_val, param_index + 1, attr_name);
}

static void addLLVMArgAttrInt(LLVMValueRef fn_val, unsigned param_index, const char *attr_name, uint64_t attr_val) {
    return addLLVMAttrInt(fn_val, param_index + 1, attr_name, attr_val);
}

static bool is_symbol_available(CodeGen *g, Buf *name) {
    return g->exported_symbol_names.maybe_get(name) == nullptr && g->external_prototypes.maybe_get(name) == nullptr;
}

static Buf *get_mangled_name(CodeGen *g, Buf *original_name, bool external_linkage) {
    if (external_linkage || is_symbol_available(g, original_name)) {
        return original_name;
    }

    int n = 0;
    for (;; n += 1) {
        Buf *new_name = buf_sprintf("%s.%d", buf_ptr(original_name), n);
        if (is_symbol_available(g, new_name)) {
            return new_name;
        }
    }
}

static LLVMCallConv get_llvm_cc(CodeGen *g, CallingConvention cc) {
    switch (cc) {
        case CallingConventionUnspecified: return LLVMFastCallConv;
        case CallingConventionC: return LLVMCCallConv;
        case CallingConventionCold:
            // cold calling convention only works on x86.
            if (g->zig_target.arch.arch == ZigLLVM_x86 ||
                g->zig_target.arch.arch == ZigLLVM_x86_64)
            {
                // cold calling convention is not supported on windows
                if (g->zig_target.os == OsWindows) {
                    return LLVMCCallConv;
                } else {
                    return LLVMColdCallConv;
                }
            } else {
                return LLVMCCallConv;
            }
            break;
        case CallingConventionNaked:
            zig_unreachable();
        case CallingConventionStdcall:
            // stdcall calling convention only works on x86.
            if (g->zig_target.arch.arch == ZigLLVM_x86) {
                return LLVMX86StdcallCallConv;
            } else {
                return LLVMCCallConv;
            }
        case CallingConventionAsync:
            return LLVMFastCallConv;
    }
    zig_unreachable();
}

static void add_uwtable_attr(CodeGen *g, LLVMValueRef fn_val) {
    if (g->zig_target.os == OsWindows) {
        addLLVMFnAttr(fn_val, "uwtable");
    }
}

static LLVMLinkage to_llvm_linkage(GlobalLinkageId id) {
    switch (id) {
        case GlobalLinkageIdInternal:
            return LLVMInternalLinkage;
        case GlobalLinkageIdStrong:
            return LLVMExternalLinkage;
        case GlobalLinkageIdWeak:
            return LLVMWeakODRLinkage;
        case GlobalLinkageIdLinkOnce:
            return LLVMLinkOnceODRLinkage;
    }
    zig_unreachable();
}

static uint32_t get_err_ret_trace_arg_index(CodeGen *g, ZigFn *fn_table_entry) {
    if (!g->have_err_ret_tracing) {
        return UINT32_MAX;
    }
    if (fn_table_entry->type_entry->data.fn.fn_type_id.cc == CallingConventionAsync) {
        return 0;
    }
    ZigType *fn_type = fn_table_entry->type_entry;
    if (!fn_type_can_fail(&fn_type->data.fn.fn_type_id)) {
        return UINT32_MAX;
    }
    ZigType *return_type = fn_type->data.fn.fn_type_id.return_type;
    bool first_arg_ret = type_has_bits(return_type) && handle_is_ptr(return_type);
    return first_arg_ret ? 1 : 0;
}

static LLVMValueRef fn_llvm_value(CodeGen *g, ZigFn *fn_table_entry) {
    if (fn_table_entry->llvm_value)
        return fn_table_entry->llvm_value;

    Buf *unmangled_name = &fn_table_entry->symbol_name;
    Buf *symbol_name;
    GlobalLinkageId linkage;
    if (fn_table_entry->body_node == nullptr) {
        symbol_name = unmangled_name;
        linkage = GlobalLinkageIdStrong;
    } else if (fn_table_entry->export_list.length == 0) {
        symbol_name = get_mangled_name(g, unmangled_name, false);
        linkage = GlobalLinkageIdInternal;
    } else {
        FnExport *fn_export = &fn_table_entry->export_list.items[0];
        symbol_name = &fn_export->name;
        linkage = fn_export->linkage;
    }

    bool external_linkage = linkage != GlobalLinkageIdInternal;
    CallingConvention cc = fn_table_entry->type_entry->data.fn.fn_type_id.cc;
    if (cc == CallingConventionStdcall && external_linkage &&
        g->zig_target.arch.arch == ZigLLVM_x86)
    {
        // prevent llvm name mangling
        symbol_name = buf_sprintf("\x01_%s", buf_ptr(symbol_name));
    }


    ZigType *fn_type = fn_table_entry->type_entry;
    LLVMTypeRef fn_llvm_type = fn_type->data.fn.raw_type_ref;
    if (fn_table_entry->body_node == nullptr) {
        LLVMValueRef existing_llvm_fn = LLVMGetNamedFunction(g->module, buf_ptr(symbol_name));
        if (existing_llvm_fn) {
            fn_table_entry->llvm_value = LLVMConstBitCast(existing_llvm_fn, LLVMPointerType(fn_llvm_type, 0));
            return fn_table_entry->llvm_value;
        } else {
            fn_table_entry->llvm_value = LLVMAddFunction(g->module, buf_ptr(symbol_name), fn_llvm_type);
        }
    } else {
        fn_table_entry->llvm_value = LLVMAddFunction(g->module, buf_ptr(symbol_name), fn_llvm_type);

        for (size_t i = 1; i < fn_table_entry->export_list.length; i += 1) {
            FnExport *fn_export = &fn_table_entry->export_list.items[i];
            LLVMAddAlias(g->module, LLVMTypeOf(fn_table_entry->llvm_value),
                    fn_table_entry->llvm_value, buf_ptr(&fn_export->name));
        }
    }
    fn_table_entry->llvm_name = strdup(LLVMGetValueName(fn_table_entry->llvm_value));

    switch (fn_table_entry->fn_inline) {
        case FnInlineAlways:
            addLLVMFnAttr(fn_table_entry->llvm_value, "alwaysinline");
            g->inline_fns.append(fn_table_entry);
            break;
        case FnInlineNever:
            addLLVMFnAttr(fn_table_entry->llvm_value, "noinline");
            break;
        case FnInlineAuto:
            if (fn_table_entry->alignstack_value != 0) {
                addLLVMFnAttr(fn_table_entry->llvm_value, "noinline");
            }
            break;
    }

    if (cc == CallingConventionNaked) {
        addLLVMFnAttr(fn_table_entry->llvm_value, "naked");
    } else {
        LLVMSetFunctionCallConv(fn_table_entry->llvm_value, get_llvm_cc(g, fn_type->data.fn.fn_type_id.cc));
    }
    if (cc == CallingConventionAsync) {
        addLLVMFnAttr(fn_table_entry->llvm_value, "optnone");
        addLLVMFnAttr(fn_table_entry->llvm_value, "noinline");
    }

    bool want_cold = fn_table_entry->is_cold || cc == CallingConventionCold;
    if (want_cold) {
        ZigLLVMAddFunctionAttrCold(fn_table_entry->llvm_value);
    }


    LLVMSetLinkage(fn_table_entry->llvm_value, to_llvm_linkage(linkage));

    if (linkage == GlobalLinkageIdInternal) {
        LLVMSetUnnamedAddr(fn_table_entry->llvm_value, true);
    }

    ZigType *return_type = fn_type->data.fn.fn_type_id.return_type;
    if (return_type->id == ZigTypeIdUnreachable) {
        addLLVMFnAttr(fn_table_entry->llvm_value, "noreturn");
    }

    if (fn_table_entry->body_node != nullptr) {
        bool want_fn_safety = g->build_mode != BuildModeFastRelease &&
                              g->build_mode != BuildModeSmallRelease &&
                              !fn_table_entry->def_scope->safety_off;
        if (want_fn_safety) {
            if (g->libc_link_lib != nullptr) {
                addLLVMFnAttr(fn_table_entry->llvm_value, "sspstrong");
                addLLVMFnAttrStr(fn_table_entry->llvm_value, "stack-protector-buffer-size", "4");
            }
        }
    }

    if (fn_table_entry->alignstack_value != 0) {
        addLLVMFnAttrInt(fn_table_entry->llvm_value, "alignstack", fn_table_entry->alignstack_value);
    }

    addLLVMFnAttr(fn_table_entry->llvm_value, "nounwind");
    add_uwtable_attr(g, fn_table_entry->llvm_value);
    addLLVMFnAttr(fn_table_entry->llvm_value, "nobuiltin");
    if (g->build_mode == BuildModeDebug && fn_table_entry->fn_inline != FnInlineAlways) {
        ZigLLVMAddFunctionAttr(fn_table_entry->llvm_value, "no-frame-pointer-elim", "true");
        ZigLLVMAddFunctionAttr(fn_table_entry->llvm_value, "no-frame-pointer-elim-non-leaf", nullptr);
    }
    if (fn_table_entry->section_name) {
        LLVMSetSection(fn_table_entry->llvm_value, buf_ptr(fn_table_entry->section_name));
    }
    if (fn_table_entry->align_bytes > 0) {
        LLVMSetAlignment(fn_table_entry->llvm_value, (unsigned)fn_table_entry->align_bytes);
    } else {
        // We'd like to set the best alignment for the function here, but on Darwin LLVM gives
        // "Cannot getTypeInfo() on a type that is unsized!" assertion failure when calling
        // any of the functions for getting alignment. Not specifying the alignment should
        // use the ABI alignment, which is fine.
    }

    unsigned init_gen_i = 0;
    if (!type_has_bits(return_type)) {
        // nothing to do
    } else if (type_is_codegen_pointer(return_type)) {
        addLLVMAttr(fn_table_entry->llvm_value, 0, "nonnull");
    } else if (want_first_arg_sret(g, &fn_type->data.fn.fn_type_id)) {
        addLLVMArgAttr(fn_table_entry->llvm_value, 0, "sret");
        addLLVMArgAttr(fn_table_entry->llvm_value, 0, "nonnull");
        if (cc == CallingConventionC) {
            addLLVMArgAttr(fn_table_entry->llvm_value, 0, "noalias");
        }
        init_gen_i = 1;
    }

    // set parameter attributes
    FnWalk fn_walk = {};
    fn_walk.id = FnWalkIdAttrs;
    fn_walk.data.attrs.fn = fn_table_entry;
    fn_walk.data.attrs.gen_i = init_gen_i;
    walk_function_params(g, fn_type, &fn_walk);

    uint32_t err_ret_trace_arg_index = get_err_ret_trace_arg_index(g, fn_table_entry);
    if (err_ret_trace_arg_index != UINT32_MAX) {
        addLLVMArgAttr(fn_table_entry->llvm_value, (unsigned)err_ret_trace_arg_index, "nonnull");
    }

    return fn_table_entry->llvm_value;
}

static ZigLLVMDIScope *get_di_scope(CodeGen *g, Scope *scope) {
    if (scope->di_scope)
        return scope->di_scope;

    ImportTableEntry *import = get_scope_import(scope);
    switch (scope->id) {
        case ScopeIdCImport:
            zig_unreachable();
        case ScopeIdFnDef:
        {
            assert(scope->parent);
            ScopeFnDef *fn_scope = (ScopeFnDef *)scope;
            ZigFn *fn_table_entry = fn_scope->fn_entry;
            if (!fn_table_entry->proto_node)
                return get_di_scope(g, scope->parent);
            unsigned line_number = (unsigned)(fn_table_entry->proto_node->line == 0) ?
                0 : (fn_table_entry->proto_node->line + 1);
            unsigned scope_line = line_number;
            bool is_definition = fn_table_entry->body_node != nullptr;
            unsigned flags = 0;
            bool is_optimized = g->build_mode != BuildModeDebug;
            bool is_internal_linkage = (fn_table_entry->body_node != nullptr &&
                    fn_table_entry->export_list.length == 0);
            ZigLLVMDIScope *fn_di_scope = get_di_scope(g, scope->parent);
            assert(fn_di_scope != nullptr);
            ZigLLVMDISubprogram *subprogram = ZigLLVMCreateFunction(g->dbuilder,
                fn_di_scope, buf_ptr(&fn_table_entry->symbol_name), "",
                import->di_file, line_number,
                fn_table_entry->type_entry->di_type, is_internal_linkage,
                is_definition, scope_line, flags, is_optimized, nullptr);

            scope->di_scope = ZigLLVMSubprogramToScope(subprogram);
            ZigLLVMFnSetSubprogram(fn_llvm_value(g, fn_table_entry), subprogram);
            return scope->di_scope;
        }
        case ScopeIdDecls:
            if (scope->parent) {
                ScopeDecls *decls_scope = (ScopeDecls *)scope;
                assert(decls_scope->container_type);
                scope->di_scope = ZigLLVMTypeToScope(decls_scope->container_type->di_type);
            } else {
                scope->di_scope = ZigLLVMFileToScope(import->di_file);
            }
            return scope->di_scope;
        case ScopeIdBlock:
        case ScopeIdDefer:
        case ScopeIdVarDecl:
        {
            assert(scope->parent);
            ZigLLVMDILexicalBlock *di_block = ZigLLVMCreateLexicalBlock(g->dbuilder,
                get_di_scope(g, scope->parent),
                import->di_file,
                (unsigned)scope->source_node->line + 1,
                (unsigned)scope->source_node->column + 1);
            scope->di_scope = ZigLLVMLexicalBlockToScope(di_block);
            return scope->di_scope;
        }
        case ScopeIdDeferExpr:
        case ScopeIdLoop:
        case ScopeIdSuspend:
        case ScopeIdCompTime:
        case ScopeIdCoroPrelude:
        case ScopeIdRuntime:
            return get_di_scope(g, scope->parent);
    }
    zig_unreachable();
}

static void clear_debug_source_node(CodeGen *g) {
    ZigLLVMClearCurrentDebugLocation(g->builder);
}

static LLVMValueRef get_arithmetic_overflow_fn(CodeGen *g, ZigType *type_entry,
        const char *signed_name, const char *unsigned_name)
{
    char fn_name[64];

    assert(type_entry->id == ZigTypeIdInt);
    const char *signed_str = type_entry->data.integral.is_signed ? signed_name : unsigned_name;
    sprintf(fn_name, "llvm.%s.with.overflow.i%" PRIu32, signed_str, type_entry->data.integral.bit_count);

    LLVMTypeRef return_elem_types[] = {
        type_entry->type_ref,
        LLVMInt1Type(),
    };
    LLVMTypeRef param_types[] = {
        type_entry->type_ref,
        type_entry->type_ref,
    };
    LLVMTypeRef return_struct_type = LLVMStructType(return_elem_types, 2, false);
    LLVMTypeRef fn_type = LLVMFunctionType(return_struct_type, param_types, 2, false);
    LLVMValueRef fn_val = LLVMAddFunction(g->module, fn_name, fn_type);
    assert(LLVMGetIntrinsicID(fn_val));
    return fn_val;
}

static LLVMValueRef get_int_overflow_fn(CodeGen *g, ZigType *type_entry, AddSubMul add_sub_mul) {
    assert(type_entry->id == ZigTypeIdInt);

    ZigLLVMFnKey key = {};
    key.id = ZigLLVMFnIdOverflowArithmetic;
    key.data.overflow_arithmetic.is_signed = type_entry->data.integral.is_signed;
    key.data.overflow_arithmetic.add_sub_mul = add_sub_mul;
    key.data.overflow_arithmetic.bit_count = (uint32_t)type_entry->data.integral.bit_count;

    auto existing_entry = g->llvm_fn_table.maybe_get(key);
    if (existing_entry)
        return existing_entry->value;

    LLVMValueRef fn_val;
    switch (add_sub_mul) {
        case AddSubMulAdd:
            fn_val = get_arithmetic_overflow_fn(g, type_entry, "sadd", "uadd");
            break;
        case AddSubMulSub:
            fn_val = get_arithmetic_overflow_fn(g, type_entry, "ssub", "usub");
            break;
        case AddSubMulMul:
            fn_val = get_arithmetic_overflow_fn(g, type_entry, "smul", "umul");
            break;
    }

    g->llvm_fn_table.put(key, fn_val);
    return fn_val;
}

static LLVMValueRef get_float_fn(CodeGen *g, ZigType *type_entry, ZigLLVMFnId fn_id) {
    assert(type_entry->id == ZigTypeIdFloat);

    ZigLLVMFnKey key = {};
    key.id = fn_id;
    key.data.floating.bit_count = (uint32_t)type_entry->data.floating.bit_count;

    auto existing_entry = g->llvm_fn_table.maybe_get(key);
    if (existing_entry)
        return existing_entry->value;

    const char *name;
    if (fn_id == ZigLLVMFnIdFloor) {
        name = "floor";
    } else if (fn_id == ZigLLVMFnIdCeil) {
        name = "ceil";
    } else if (fn_id == ZigLLVMFnIdSqrt) {
        name = "sqrt";
    } else {
        zig_unreachable();
    }

    char fn_name[64];
    sprintf(fn_name, "llvm.%s.f%" ZIG_PRI_usize "", name, type_entry->data.floating.bit_count);
    LLVMTypeRef fn_type = LLVMFunctionType(type_entry->type_ref, &type_entry->type_ref, 1, false);
    LLVMValueRef fn_val = LLVMAddFunction(g->module, fn_name, fn_type);
    assert(LLVMGetIntrinsicID(fn_val));

    g->llvm_fn_table.put(key, fn_val);
    return fn_val;
}

static LLVMValueRef gen_store_untyped(CodeGen *g, LLVMValueRef value, LLVMValueRef ptr,
        uint32_t alignment, bool is_volatile)
{
    LLVMValueRef instruction = LLVMBuildStore(g->builder, value, ptr);
    if (is_volatile) LLVMSetVolatile(instruction, true);
    if (alignment == 0) {
        LLVMSetAlignment(instruction, LLVMABIAlignmentOfType(g->target_data_ref, LLVMTypeOf(value)));
    } else {
        LLVMSetAlignment(instruction, alignment);
    }
    return instruction;
}

static LLVMValueRef gen_store(CodeGen *g, LLVMValueRef value, LLVMValueRef ptr, ZigType *ptr_type) {
    assert(ptr_type->id == ZigTypeIdPointer);
    return gen_store_untyped(g, value, ptr, ptr_type->data.pointer.alignment, ptr_type->data.pointer.is_volatile);
}

static LLVMValueRef gen_load_untyped(CodeGen *g, LLVMValueRef ptr, uint32_t alignment, bool is_volatile,
        const char *name)
{
    LLVMValueRef result = LLVMBuildLoad(g->builder, ptr, name);
    if (is_volatile) LLVMSetVolatile(result, true);
    if (alignment == 0) {
        LLVMSetAlignment(result, LLVMABIAlignmentOfType(g->target_data_ref, LLVMGetElementType(LLVMTypeOf(ptr))));
    } else {
        LLVMSetAlignment(result, alignment);
    }
    return result;
}

static LLVMValueRef gen_load(CodeGen *g, LLVMValueRef ptr, ZigType *ptr_type, const char *name) {
    assert(ptr_type->id == ZigTypeIdPointer);
    return gen_load_untyped(g, ptr, ptr_type->data.pointer.alignment, ptr_type->data.pointer.is_volatile, name);
}

static LLVMValueRef get_handle_value(CodeGen *g, LLVMValueRef ptr, ZigType *type, ZigType *ptr_type) {
    if (type_has_bits(type)) {
        if (handle_is_ptr(type)) {
            return ptr;
        } else {
            assert(ptr_type->id == ZigTypeIdPointer);
            return gen_load(g, ptr, ptr_type, "");
        }
    } else {
        return nullptr;
    }
}

static bool ir_want_fast_math(CodeGen *g, IrInstruction *instruction) {
    // TODO memoize
    Scope *scope = instruction->scope;
    while (scope) {
        if (scope->id == ScopeIdBlock) {
            ScopeBlock *block_scope = (ScopeBlock *)scope;
            if (block_scope->fast_math_set_node)
                return block_scope->fast_math_on;
        } else if (scope->id == ScopeIdDecls) {
            ScopeDecls *decls_scope = (ScopeDecls *)scope;
            if (decls_scope->fast_math_set_node)
                return decls_scope->fast_math_on;
        }
        scope = scope->parent;
    }
    return false;
}

static bool ir_want_runtime_safety(CodeGen *g, IrInstruction *instruction) {
    if (g->build_mode == BuildModeFastRelease || g->build_mode == BuildModeSmallRelease)
        return false;

    // TODO memoize
    Scope *scope = instruction->scope;
    while (scope) {
        if (scope->id == ScopeIdBlock) {
            ScopeBlock *block_scope = (ScopeBlock *)scope;
            if (block_scope->safety_set_node)
                return !block_scope->safety_off;
        } else if (scope->id == ScopeIdDecls) {
            ScopeDecls *decls_scope = (ScopeDecls *)scope;
            if (decls_scope->safety_set_node)
                return !decls_scope->safety_off;
        }
        scope = scope->parent;
    }
    return true;
}

static Buf *panic_msg_buf(PanicMsgId msg_id) {
    switch (msg_id) {
        case PanicMsgIdCount:
            zig_unreachable();
        case PanicMsgIdBoundsCheckFailure:
            return buf_create_from_str("index out of bounds");
        case PanicMsgIdCastNegativeToUnsigned:
            return buf_create_from_str("attempt to cast negative value to unsigned integer");
        case PanicMsgIdCastTruncatedData:
            return buf_create_from_str("integer cast truncated bits");
        case PanicMsgIdIntegerOverflow:
            return buf_create_from_str("integer overflow");
        case PanicMsgIdShlOverflowedBits:
            return buf_create_from_str("left shift overflowed bits");
        case PanicMsgIdShrOverflowedBits:
            return buf_create_from_str("right shift overflowed bits");
        case PanicMsgIdDivisionByZero:
            return buf_create_from_str("division by zero");
        case PanicMsgIdRemainderDivisionByZero:
            return buf_create_from_str("remainder division by zero or negative value");
        case PanicMsgIdExactDivisionRemainder:
            return buf_create_from_str("exact division produced remainder");
        case PanicMsgIdSliceWidenRemainder:
            return buf_create_from_str("slice widening size mismatch");
        case PanicMsgIdUnwrapOptionalFail:
            return buf_create_from_str("attempt to unwrap null");
        case PanicMsgIdUnreachable:
            return buf_create_from_str("reached unreachable code");
        case PanicMsgIdInvalidErrorCode:
            return buf_create_from_str("invalid error code");
        case PanicMsgIdIncorrectAlignment:
            return buf_create_from_str("incorrect alignment");
        case PanicMsgIdBadUnionField:
            return buf_create_from_str("access of inactive union field");
        case PanicMsgIdBadEnumValue:
            return buf_create_from_str("invalid enum value");
        case PanicMsgIdFloatToInt:
            return buf_create_from_str("integer part of floating point value out of bounds");
    }
    zig_unreachable();
}

static LLVMValueRef get_panic_msg_ptr_val(CodeGen *g, PanicMsgId msg_id) {
    ConstExprValue *val = &g->panic_msg_vals[msg_id];
    if (!val->global_refs->llvm_global) {

        Buf *buf_msg = panic_msg_buf(msg_id);
        ConstExprValue *array_val = create_const_str_lit(g, buf_msg);
        init_const_slice(g, val, array_val, 0, buf_len(buf_msg), true);

        render_const_val(g, val, "");
        render_const_val_global(g, val, "");

        assert(val->global_refs->llvm_global);
    }

    ZigType *u8_ptr_type = get_pointer_to_type_extra(g, g->builtin_types.entry_u8, true, false,
            PtrLenUnknown, get_abi_alignment(g, g->builtin_types.entry_u8), 0, 0);
    ZigType *str_type = get_slice_type(g, u8_ptr_type);
    return LLVMConstBitCast(val->global_refs->llvm_global, LLVMPointerType(str_type->type_ref, 0));
}

static void gen_panic(CodeGen *g, LLVMValueRef msg_arg, LLVMValueRef stack_trace_arg) {
    assert(g->panic_fn != nullptr);
    LLVMValueRef fn_val = fn_llvm_value(g, g->panic_fn);
    LLVMCallConv llvm_cc = get_llvm_cc(g, g->panic_fn->type_entry->data.fn.fn_type_id.cc);
    if (stack_trace_arg == nullptr) {
        ZigType *ptr_to_stack_trace_type = get_ptr_to_stack_trace_type(g);
        stack_trace_arg = LLVMConstNull(ptr_to_stack_trace_type->type_ref);
    }
    LLVMValueRef args[] = {
        msg_arg,
        stack_trace_arg,
    };
    LLVMValueRef call_instruction = ZigLLVMBuildCall(g->builder, fn_val, args, 2, llvm_cc, ZigLLVM_FnInlineAuto, "");
    LLVMSetTailCall(call_instruction, true);
    LLVMBuildUnreachable(g->builder);
}

static void gen_safety_crash(CodeGen *g, PanicMsgId msg_id) {
    gen_panic(g, get_panic_msg_ptr_val(g, msg_id), nullptr);
}

static LLVMValueRef get_memcpy_fn_val(CodeGen *g) {
    if (g->memcpy_fn_val)
        return g->memcpy_fn_val;

    LLVMTypeRef param_types[] = {
        LLVMPointerType(LLVMInt8Type(), 0),
        LLVMPointerType(LLVMInt8Type(), 0),
        LLVMIntType(g->pointer_size_bytes * 8),
        LLVMInt32Type(),
        LLVMInt1Type(),
    };
    LLVMTypeRef fn_type = LLVMFunctionType(LLVMVoidType(), param_types, 5, false);
    Buf *name = buf_sprintf("llvm.memcpy.p0i8.p0i8.i%d", g->pointer_size_bytes * 8);
    g->memcpy_fn_val = LLVMAddFunction(g->module, buf_ptr(name), fn_type);
    assert(LLVMGetIntrinsicID(g->memcpy_fn_val));

    return g->memcpy_fn_val;
}

static LLVMValueRef get_stacksave_fn_val(CodeGen *g) {
    if (g->stacksave_fn_val)
        return g->stacksave_fn_val;

    // declare i8* @llvm.stacksave()

    LLVMTypeRef fn_type = LLVMFunctionType(LLVMPointerType(LLVMInt8Type(), 0), nullptr, 0, false);
    g->stacksave_fn_val = LLVMAddFunction(g->module, "llvm.stacksave", fn_type);
    assert(LLVMGetIntrinsicID(g->stacksave_fn_val));

    return g->stacksave_fn_val;
}

static LLVMValueRef get_stackrestore_fn_val(CodeGen *g) {
    if (g->stackrestore_fn_val)
        return g->stackrestore_fn_val;

    // declare void @llvm.stackrestore(i8* %ptr)

    LLVMTypeRef param_type = LLVMPointerType(LLVMInt8Type(), 0);
    LLVMTypeRef fn_type = LLVMFunctionType(LLVMVoidType(), &param_type, 1, false);
    g->stackrestore_fn_val = LLVMAddFunction(g->module, "llvm.stackrestore", fn_type);
    assert(LLVMGetIntrinsicID(g->stackrestore_fn_val));

    return g->stackrestore_fn_val;
}

static LLVMValueRef get_write_register_fn_val(CodeGen *g) {
    if (g->write_register_fn_val)
        return g->write_register_fn_val;

    // declare void @llvm.write_register.i64(metadata, i64 @value)
    // !0 = !{!"sp\00"}

    LLVMTypeRef param_types[] = {
        LLVMMetadataTypeInContext(LLVMGetGlobalContext()), 
        LLVMIntType(g->pointer_size_bytes * 8),
    };

    LLVMTypeRef fn_type = LLVMFunctionType(LLVMVoidType(), param_types, 2, false);
    Buf *name = buf_sprintf("llvm.write_register.i%d", g->pointer_size_bytes * 8);
    g->write_register_fn_val = LLVMAddFunction(g->module, buf_ptr(name), fn_type);
    assert(LLVMGetIntrinsicID(g->write_register_fn_val));

    return g->write_register_fn_val;
}

static LLVMValueRef get_coro_destroy_fn_val(CodeGen *g) {
    if (g->coro_destroy_fn_val)
        return g->coro_destroy_fn_val;

    LLVMTypeRef param_types[] = {
        LLVMPointerType(LLVMInt8Type(), 0),
    };
    LLVMTypeRef fn_type = LLVMFunctionType(LLVMVoidType(), param_types, 1, false);
    Buf *name = buf_sprintf("llvm.coro.destroy");
    g->coro_destroy_fn_val = LLVMAddFunction(g->module, buf_ptr(name), fn_type);
    assert(LLVMGetIntrinsicID(g->coro_destroy_fn_val));

    return g->coro_destroy_fn_val;
}

static LLVMValueRef get_coro_id_fn_val(CodeGen *g) {
    if (g->coro_id_fn_val)
        return g->coro_id_fn_val;

    LLVMTypeRef param_types[] = {
        LLVMInt32Type(),
        LLVMPointerType(LLVMInt8Type(), 0),
        LLVMPointerType(LLVMInt8Type(), 0),
        LLVMPointerType(LLVMInt8Type(), 0),
    };
    LLVMTypeRef fn_type = LLVMFunctionType(ZigLLVMTokenTypeInContext(LLVMGetGlobalContext()), param_types, 4, false);
    Buf *name = buf_sprintf("llvm.coro.id");
    g->coro_id_fn_val = LLVMAddFunction(g->module, buf_ptr(name), fn_type);
    assert(LLVMGetIntrinsicID(g->coro_id_fn_val));

    return g->coro_id_fn_val;
}

static LLVMValueRef get_coro_alloc_fn_val(CodeGen *g) {
    if (g->coro_alloc_fn_val)
        return g->coro_alloc_fn_val;

    LLVMTypeRef param_types[] = {
        ZigLLVMTokenTypeInContext(LLVMGetGlobalContext()),
    };
    LLVMTypeRef fn_type = LLVMFunctionType(LLVMInt1Type(), param_types, 1, false);
    Buf *name = buf_sprintf("llvm.coro.alloc");
    g->coro_alloc_fn_val = LLVMAddFunction(g->module, buf_ptr(name), fn_type);
    assert(LLVMGetIntrinsicID(g->coro_alloc_fn_val));

    return g->coro_alloc_fn_val;
}

static LLVMValueRef get_coro_size_fn_val(CodeGen *g) {
    if (g->coro_size_fn_val)
        return g->coro_size_fn_val;

    LLVMTypeRef fn_type = LLVMFunctionType(g->builtin_types.entry_usize->type_ref, nullptr, 0, false);
    Buf *name = buf_sprintf("llvm.coro.size.i%d", g->pointer_size_bytes * 8);
    g->coro_size_fn_val = LLVMAddFunction(g->module, buf_ptr(name), fn_type);
    assert(LLVMGetIntrinsicID(g->coro_size_fn_val));

    return g->coro_size_fn_val;
}

static LLVMValueRef get_coro_begin_fn_val(CodeGen *g) {
    if (g->coro_begin_fn_val)
        return g->coro_begin_fn_val;

    LLVMTypeRef param_types[] = {
        ZigLLVMTokenTypeInContext(LLVMGetGlobalContext()),
        LLVMPointerType(LLVMInt8Type(), 0),
    };
    LLVMTypeRef fn_type = LLVMFunctionType(LLVMPointerType(LLVMInt8Type(), 0), param_types, 2, false);
    Buf *name = buf_sprintf("llvm.coro.begin");
    g->coro_begin_fn_val = LLVMAddFunction(g->module, buf_ptr(name), fn_type);
    assert(LLVMGetIntrinsicID(g->coro_begin_fn_val));

    return g->coro_begin_fn_val;
}

static LLVMValueRef get_coro_suspend_fn_val(CodeGen *g) {
    if (g->coro_suspend_fn_val)
        return g->coro_suspend_fn_val;

    LLVMTypeRef param_types[] = {
        ZigLLVMTokenTypeInContext(LLVMGetGlobalContext()),
        LLVMInt1Type(),
    };
    LLVMTypeRef fn_type = LLVMFunctionType(LLVMInt8Type(), param_types, 2, false);
    Buf *name = buf_sprintf("llvm.coro.suspend");
    g->coro_suspend_fn_val = LLVMAddFunction(g->module, buf_ptr(name), fn_type);
    assert(LLVMGetIntrinsicID(g->coro_suspend_fn_val));

    return g->coro_suspend_fn_val;
}

static LLVMValueRef get_coro_end_fn_val(CodeGen *g) {
    if (g->coro_end_fn_val)
        return g->coro_end_fn_val;

    LLVMTypeRef param_types[] = {
        LLVMPointerType(LLVMInt8Type(), 0),
        LLVMInt1Type(),
    };
    LLVMTypeRef fn_type = LLVMFunctionType(LLVMInt1Type(), param_types, 2, false);
    Buf *name = buf_sprintf("llvm.coro.end");
    g->coro_end_fn_val = LLVMAddFunction(g->module, buf_ptr(name), fn_type);
    assert(LLVMGetIntrinsicID(g->coro_end_fn_val));

    return g->coro_end_fn_val;
}

static LLVMValueRef get_coro_free_fn_val(CodeGen *g) {
    if (g->coro_free_fn_val)
        return g->coro_free_fn_val;

    LLVMTypeRef param_types[] = {
        ZigLLVMTokenTypeInContext(LLVMGetGlobalContext()),
        LLVMPointerType(LLVMInt8Type(), 0),
    };
    LLVMTypeRef fn_type = LLVMFunctionType(LLVMPointerType(LLVMInt8Type(), 0), param_types, 2, false);
    Buf *name = buf_sprintf("llvm.coro.free");
    g->coro_free_fn_val = LLVMAddFunction(g->module, buf_ptr(name), fn_type);
    assert(LLVMGetIntrinsicID(g->coro_free_fn_val));

    return g->coro_free_fn_val;
}

static LLVMValueRef get_coro_resume_fn_val(CodeGen *g) {
    if (g->coro_resume_fn_val)
        return g->coro_resume_fn_val;

    LLVMTypeRef param_types[] = {
        LLVMPointerType(LLVMInt8Type(), 0),
    };
    LLVMTypeRef fn_type = LLVMFunctionType(LLVMVoidType(), param_types, 1, false);
    Buf *name = buf_sprintf("llvm.coro.resume");
    g->coro_resume_fn_val = LLVMAddFunction(g->module, buf_ptr(name), fn_type);
    assert(LLVMGetIntrinsicID(g->coro_resume_fn_val));

    return g->coro_resume_fn_val;
}

static LLVMValueRef get_coro_save_fn_val(CodeGen *g) {
    if (g->coro_save_fn_val)
        return g->coro_save_fn_val;

    LLVMTypeRef param_types[] = {
        LLVMPointerType(LLVMInt8Type(), 0),
    };
    LLVMTypeRef fn_type = LLVMFunctionType(ZigLLVMTokenTypeInContext(LLVMGetGlobalContext()), param_types, 1, false);
    Buf *name = buf_sprintf("llvm.coro.save");
    g->coro_save_fn_val = LLVMAddFunction(g->module, buf_ptr(name), fn_type);
    assert(LLVMGetIntrinsicID(g->coro_save_fn_val));

    return g->coro_save_fn_val;
}

static LLVMValueRef get_coro_promise_fn_val(CodeGen *g) {
    if (g->coro_promise_fn_val)
        return g->coro_promise_fn_val;

    LLVMTypeRef param_types[] = {
        LLVMPointerType(LLVMInt8Type(), 0),
        LLVMInt32Type(),
        LLVMInt1Type(),
    };
    LLVMTypeRef fn_type = LLVMFunctionType(LLVMPointerType(LLVMInt8Type(), 0), param_types, 3, false);
    Buf *name = buf_sprintf("llvm.coro.promise");
    g->coro_promise_fn_val = LLVMAddFunction(g->module, buf_ptr(name), fn_type);
    assert(LLVMGetIntrinsicID(g->coro_promise_fn_val));

    return g->coro_promise_fn_val;
}

static LLVMValueRef get_return_address_fn_val(CodeGen *g) {
    if (g->return_address_fn_val)
        return g->return_address_fn_val;

    ZigType *return_type = get_pointer_to_type(g, g->builtin_types.entry_u8, true);

    LLVMTypeRef fn_type = LLVMFunctionType(return_type->type_ref,
            &g->builtin_types.entry_i32->type_ref, 1, false);
    g->return_address_fn_val = LLVMAddFunction(g->module, "llvm.returnaddress", fn_type);
    assert(LLVMGetIntrinsicID(g->return_address_fn_val));

    return g->return_address_fn_val;
}

static LLVMValueRef get_add_error_return_trace_addr_fn(CodeGen *g) {
    if (g->add_error_return_trace_addr_fn_val != nullptr)
        return g->add_error_return_trace_addr_fn_val;

    LLVMTypeRef arg_types[] = {
        get_ptr_to_stack_trace_type(g)->type_ref,
        g->builtin_types.entry_usize->type_ref,
    };
    LLVMTypeRef fn_type_ref = LLVMFunctionType(LLVMVoidType(), arg_types, 2, false);

    Buf *fn_name = get_mangled_name(g, buf_create_from_str("__zig_add_err_ret_trace_addr"), false);
    LLVMValueRef fn_val = LLVMAddFunction(g->module, buf_ptr(fn_name), fn_type_ref);
    addLLVMFnAttr(fn_val, "alwaysinline");
    LLVMSetLinkage(fn_val, LLVMInternalLinkage);
    LLVMSetFunctionCallConv(fn_val, get_llvm_cc(g, CallingConventionUnspecified));
    addLLVMFnAttr(fn_val, "nounwind");
    add_uwtable_attr(g, fn_val);
    addLLVMArgAttr(fn_val, (unsigned)0, "nonnull");
    if (g->build_mode == BuildModeDebug) {
        ZigLLVMAddFunctionAttr(fn_val, "no-frame-pointer-elim", "true");
        ZigLLVMAddFunctionAttr(fn_val, "no-frame-pointer-elim-non-leaf", nullptr);
    }

    LLVMBasicBlockRef entry_block = LLVMAppendBasicBlock(fn_val, "Entry");
    LLVMBasicBlockRef prev_block = LLVMGetInsertBlock(g->builder);
    LLVMValueRef prev_debug_location = LLVMGetCurrentDebugLocation(g->builder);
    LLVMPositionBuilderAtEnd(g->builder, entry_block);
    ZigLLVMClearCurrentDebugLocation(g->builder);

    LLVMTypeRef usize_type_ref = g->builtin_types.entry_usize->type_ref;

    // stack_trace.instruction_addresses[stack_trace.index % stack_trace.instruction_addresses.len] = return_address;

    LLVMValueRef err_ret_trace_ptr = LLVMGetParam(fn_val, 0);
    LLVMValueRef address_value = LLVMGetParam(fn_val, 1);

    size_t index_field_index = g->stack_trace_type->data.structure.fields[0].gen_index;
    LLVMValueRef index_field_ptr = LLVMBuildStructGEP(g->builder, err_ret_trace_ptr, (unsigned)index_field_index, "");
    size_t addresses_field_index = g->stack_trace_type->data.structure.fields[1].gen_index;
    LLVMValueRef addresses_field_ptr = LLVMBuildStructGEP(g->builder, err_ret_trace_ptr, (unsigned)addresses_field_index, "");

    ZigType *slice_type = g->stack_trace_type->data.structure.fields[1].type_entry;
    size_t ptr_field_index = slice_type->data.structure.fields[slice_ptr_index].gen_index;
    LLVMValueRef ptr_field_ptr = LLVMBuildStructGEP(g->builder, addresses_field_ptr, (unsigned)ptr_field_index, "");
    size_t len_field_index = slice_type->data.structure.fields[slice_len_index].gen_index;
    LLVMValueRef len_field_ptr = LLVMBuildStructGEP(g->builder, addresses_field_ptr, (unsigned)len_field_index, "");

    LLVMValueRef len_value = gen_load_untyped(g, len_field_ptr, 0, false, "");
    LLVMValueRef index_val = gen_load_untyped(g, index_field_ptr, 0, false, "");
    LLVMValueRef modded_val = LLVMBuildURem(g->builder, index_val, len_value, "");
    LLVMValueRef address_indices[] = {
        modded_val,
    };

    LLVMValueRef ptr_value = gen_load_untyped(g, ptr_field_ptr, 0, false, "");
    LLVMValueRef address_slot = LLVMBuildInBoundsGEP(g->builder, ptr_value, address_indices, 1, "");

    gen_store_untyped(g, address_value, address_slot, 0, false);

    // stack_trace.index += 1;
    LLVMValueRef index_plus_one_val = LLVMBuildNUWAdd(g->builder, index_val, LLVMConstInt(usize_type_ref, 1, false), "");
    gen_store_untyped(g, index_plus_one_val, index_field_ptr, 0, false);

    // return;
    LLVMBuildRetVoid(g->builder);

    LLVMPositionBuilderAtEnd(g->builder, prev_block);
    LLVMSetCurrentDebugLocation(g->builder, prev_debug_location);

    g->add_error_return_trace_addr_fn_val = fn_val;
    return fn_val;
}

static LLVMValueRef get_merge_err_ret_traces_fn_val(CodeGen *g) {
    if (g->merge_err_ret_traces_fn_val)
        return g->merge_err_ret_traces_fn_val;

    assert(g->stack_trace_type != nullptr);

    LLVMTypeRef param_types[] = {
        get_ptr_to_stack_trace_type(g)->type_ref,
        get_ptr_to_stack_trace_type(g)->type_ref,
    };
    LLVMTypeRef fn_type_ref = LLVMFunctionType(LLVMVoidType(), param_types, 2, false);

    Buf *fn_name = get_mangled_name(g, buf_create_from_str("__zig_merge_error_return_traces"), false);
    LLVMValueRef fn_val = LLVMAddFunction(g->module, buf_ptr(fn_name), fn_type_ref);
    LLVMSetLinkage(fn_val, LLVMInternalLinkage);
    LLVMSetFunctionCallConv(fn_val, get_llvm_cc(g, CallingConventionUnspecified));
    addLLVMFnAttr(fn_val, "nounwind");
    add_uwtable_attr(g, fn_val);
    addLLVMArgAttr(fn_val, (unsigned)0, "nonnull");
    addLLVMArgAttr(fn_val, (unsigned)0, "noalias");
    addLLVMArgAttr(fn_val, (unsigned)0, "writeonly");
    addLLVMArgAttr(fn_val, (unsigned)1, "nonnull");
    addLLVMArgAttr(fn_val, (unsigned)1, "noalias");
    addLLVMArgAttr(fn_val, (unsigned)1, "readonly");
    if (g->build_mode == BuildModeDebug) {
        ZigLLVMAddFunctionAttr(fn_val, "no-frame-pointer-elim", "true");
        ZigLLVMAddFunctionAttr(fn_val, "no-frame-pointer-elim-non-leaf", nullptr);
    }

    // this is above the ZigLLVMClearCurrentDebugLocation
    LLVMValueRef add_error_return_trace_addr_fn_val = get_add_error_return_trace_addr_fn(g);

    LLVMBasicBlockRef entry_block = LLVMAppendBasicBlock(fn_val, "Entry");
    LLVMBasicBlockRef prev_block = LLVMGetInsertBlock(g->builder);
    LLVMValueRef prev_debug_location = LLVMGetCurrentDebugLocation(g->builder);
    LLVMPositionBuilderAtEnd(g->builder, entry_block);
    ZigLLVMClearCurrentDebugLocation(g->builder);

    // var frame_index: usize = undefined;
    // var frames_left: usize = undefined;
    // if (src_stack_trace.index < src_stack_trace.instruction_addresses.len) {
    //     frame_index = 0;
    //     frames_left = src_stack_trace.index;
    //     if (frames_left == 0) return;
    // } else {
    //     frame_index = (src_stack_trace.index + 1) % src_stack_trace.instruction_addresses.len;
    //     frames_left = src_stack_trace.instruction_addresses.len;
    // }
    // while (true) {
    //     __zig_add_err_ret_trace_addr(dest_stack_trace, src_stack_trace.instruction_addresses[frame_index]);
    //     frames_left -= 1;
    //     if (frames_left == 0) return;
    //     frame_index = (frame_index + 1) % src_stack_trace.instruction_addresses.len;
    // }
    LLVMBasicBlockRef return_block = LLVMAppendBasicBlock(fn_val, "Return");

    LLVMValueRef frame_index_ptr = LLVMBuildAlloca(g->builder, g->builtin_types.entry_usize->type_ref, "frame_index");
    LLVMValueRef frames_left_ptr = LLVMBuildAlloca(g->builder, g->builtin_types.entry_usize->type_ref, "frames_left");

    LLVMValueRef dest_stack_trace_ptr = LLVMGetParam(fn_val, 0);
    LLVMValueRef src_stack_trace_ptr = LLVMGetParam(fn_val, 1);

    size_t src_index_field_index = g->stack_trace_type->data.structure.fields[0].gen_index;
    size_t src_addresses_field_index = g->stack_trace_type->data.structure.fields[1].gen_index;
    LLVMValueRef src_index_field_ptr = LLVMBuildStructGEP(g->builder, src_stack_trace_ptr,
            (unsigned)src_index_field_index, "");
    LLVMValueRef src_addresses_field_ptr = LLVMBuildStructGEP(g->builder, src_stack_trace_ptr,
            (unsigned)src_addresses_field_index, "");
    ZigType *slice_type = g->stack_trace_type->data.structure.fields[1].type_entry;
    size_t ptr_field_index = slice_type->data.structure.fields[slice_ptr_index].gen_index;
    LLVMValueRef src_ptr_field_ptr = LLVMBuildStructGEP(g->builder, src_addresses_field_ptr, (unsigned)ptr_field_index, "");
    size_t len_field_index = slice_type->data.structure.fields[slice_len_index].gen_index;
    LLVMValueRef src_len_field_ptr = LLVMBuildStructGEP(g->builder, src_addresses_field_ptr, (unsigned)len_field_index, "");
    LLVMValueRef src_index_val = LLVMBuildLoad(g->builder, src_index_field_ptr, "");
    LLVMValueRef src_ptr_val = LLVMBuildLoad(g->builder, src_ptr_field_ptr, "");
    LLVMValueRef src_len_val = LLVMBuildLoad(g->builder, src_len_field_ptr, "");
    LLVMValueRef no_wrap_bit = LLVMBuildICmp(g->builder, LLVMIntULT, src_index_val, src_len_val, "");
    LLVMBasicBlockRef no_wrap_block = LLVMAppendBasicBlock(fn_val, "NoWrap");
    LLVMBasicBlockRef yes_wrap_block = LLVMAppendBasicBlock(fn_val, "YesWrap");
    LLVMBasicBlockRef loop_block = LLVMAppendBasicBlock(fn_val, "Loop");
    LLVMBuildCondBr(g->builder, no_wrap_bit, no_wrap_block, yes_wrap_block);

    LLVMPositionBuilderAtEnd(g->builder, no_wrap_block);
    LLVMValueRef usize_zero = LLVMConstNull(g->builtin_types.entry_usize->type_ref);
    LLVMBuildStore(g->builder, usize_zero, frame_index_ptr);
    LLVMBuildStore(g->builder, src_index_val, frames_left_ptr);
    LLVMValueRef frames_left_eq_zero_bit = LLVMBuildICmp(g->builder, LLVMIntEQ, src_index_val, usize_zero, "");
    LLVMBuildCondBr(g->builder, frames_left_eq_zero_bit, return_block, loop_block);

    LLVMPositionBuilderAtEnd(g->builder, yes_wrap_block);
    LLVMValueRef usize_one = LLVMConstInt(g->builtin_types.entry_usize->type_ref, 1, false);
    LLVMValueRef plus_one = LLVMBuildNUWAdd(g->builder, src_index_val, usize_one, "");
    LLVMValueRef mod_len = LLVMBuildURem(g->builder, plus_one, src_len_val, "");
    LLVMBuildStore(g->builder, mod_len, frame_index_ptr);
    LLVMBuildStore(g->builder, src_len_val, frames_left_ptr);
    LLVMBuildBr(g->builder, loop_block);

    LLVMPositionBuilderAtEnd(g->builder, loop_block);
    LLVMValueRef ptr_index = LLVMBuildLoad(g->builder, frame_index_ptr, "");
    LLVMValueRef addr_ptr = LLVMBuildInBoundsGEP(g->builder, src_ptr_val, &ptr_index, 1, "");
    LLVMValueRef this_addr_val = LLVMBuildLoad(g->builder, addr_ptr, "");
    LLVMValueRef args[] = {dest_stack_trace_ptr, this_addr_val};
    ZigLLVMBuildCall(g->builder, add_error_return_trace_addr_fn_val, args, 2, get_llvm_cc(g, CallingConventionUnspecified), ZigLLVM_FnInlineAlways, "");
    LLVMValueRef prev_frames_left = LLVMBuildLoad(g->builder, frames_left_ptr, "");
    LLVMValueRef new_frames_left = LLVMBuildNUWSub(g->builder, prev_frames_left, usize_one, "");
    LLVMValueRef done_bit = LLVMBuildICmp(g->builder, LLVMIntEQ, new_frames_left, usize_zero, "");
    LLVMBasicBlockRef continue_block = LLVMAppendBasicBlock(fn_val, "Continue");
    LLVMBuildCondBr(g->builder, done_bit, return_block, continue_block);

    LLVMPositionBuilderAtEnd(g->builder, return_block);
    LLVMBuildRetVoid(g->builder);

    LLVMPositionBuilderAtEnd(g->builder, continue_block);
    LLVMBuildStore(g->builder, new_frames_left, frames_left_ptr);
    LLVMValueRef prev_index = LLVMBuildLoad(g->builder, frame_index_ptr, "");
    LLVMValueRef index_plus_one = LLVMBuildNUWAdd(g->builder, prev_index, usize_one, "");
    LLVMValueRef index_mod_len = LLVMBuildURem(g->builder, index_plus_one, src_len_val, "");
    LLVMBuildStore(g->builder, index_mod_len, frame_index_ptr);
    LLVMBuildBr(g->builder, loop_block);

    LLVMPositionBuilderAtEnd(g->builder, prev_block);
    LLVMSetCurrentDebugLocation(g->builder, prev_debug_location);

    g->merge_err_ret_traces_fn_val = fn_val;
    return fn_val;

}

static LLVMValueRef get_return_err_fn(CodeGen *g) {
    if (g->return_err_fn != nullptr)
        return g->return_err_fn;

    assert(g->err_tag_type != nullptr);

    LLVMTypeRef arg_types[] = {
        // error return trace pointer
        get_ptr_to_stack_trace_type(g)->type_ref,
    };
    LLVMTypeRef fn_type_ref = LLVMFunctionType(LLVMVoidType(), arg_types, 1, false);

    Buf *fn_name = get_mangled_name(g, buf_create_from_str("__zig_return_error"), false);
    LLVMValueRef fn_val = LLVMAddFunction(g->module, buf_ptr(fn_name), fn_type_ref);
    addLLVMFnAttr(fn_val, "noinline"); // so that we can look at return address
    addLLVMFnAttr(fn_val, "cold");
    LLVMSetLinkage(fn_val, LLVMInternalLinkage);
    LLVMSetFunctionCallConv(fn_val, get_llvm_cc(g, CallingConventionUnspecified));
    addLLVMFnAttr(fn_val, "nounwind");
    add_uwtable_attr(g, fn_val);
    addLLVMArgAttr(fn_val, (unsigned)0, "nonnull");
    if (g->build_mode == BuildModeDebug) {
        ZigLLVMAddFunctionAttr(fn_val, "no-frame-pointer-elim", "true");
        ZigLLVMAddFunctionAttr(fn_val, "no-frame-pointer-elim-non-leaf", nullptr);
    }

    // this is above the ZigLLVMClearCurrentDebugLocation
    LLVMValueRef add_error_return_trace_addr_fn_val = get_add_error_return_trace_addr_fn(g);

    LLVMBasicBlockRef entry_block = LLVMAppendBasicBlock(fn_val, "Entry");
    LLVMBasicBlockRef prev_block = LLVMGetInsertBlock(g->builder);
    LLVMValueRef prev_debug_location = LLVMGetCurrentDebugLocation(g->builder);
    LLVMPositionBuilderAtEnd(g->builder, entry_block);
    ZigLLVMClearCurrentDebugLocation(g->builder);

    LLVMValueRef err_ret_trace_ptr = LLVMGetParam(fn_val, 0);

    LLVMTypeRef usize_type_ref = g->builtin_types.entry_usize->type_ref;
    LLVMValueRef zero = LLVMConstNull(g->builtin_types.entry_i32->type_ref);
    LLVMValueRef return_address_ptr = LLVMBuildCall(g->builder, get_return_address_fn_val(g), &zero, 1, "");
    LLVMValueRef return_address = LLVMBuildPtrToInt(g->builder, return_address_ptr, usize_type_ref, "");

    LLVMValueRef args[] = { err_ret_trace_ptr, return_address };
    ZigLLVMBuildCall(g->builder, add_error_return_trace_addr_fn_val, args, 2, get_llvm_cc(g, CallingConventionUnspecified), ZigLLVM_FnInlineAlways, "");
    LLVMBuildRetVoid(g->builder);

    LLVMPositionBuilderAtEnd(g->builder, prev_block);
    LLVMSetCurrentDebugLocation(g->builder, prev_debug_location);

    g->return_err_fn = fn_val;
    return fn_val;
}

static LLVMValueRef get_safety_crash_err_fn(CodeGen *g) {
    if (g->safety_crash_err_fn != nullptr)
        return g->safety_crash_err_fn;

    static const char *unwrap_err_msg_text = "attempt to unwrap error: ";

    g->generate_error_name_table = true;
    generate_error_name_table(g);
    assert(g->err_name_table != nullptr);

    size_t unwrap_err_msg_text_len = strlen(unwrap_err_msg_text);
    size_t err_buf_len = strlen(unwrap_err_msg_text) + g->largest_err_name_len;
    LLVMValueRef *err_buf_vals = allocate<LLVMValueRef>(err_buf_len);
    size_t i = 0;
    for (; i < unwrap_err_msg_text_len; i += 1) {
        err_buf_vals[i] = LLVMConstInt(LLVMInt8Type(), unwrap_err_msg_text[i], false);
    }
    for (; i < err_buf_len; i += 1) {
        err_buf_vals[i] = LLVMGetUndef(LLVMInt8Type());
    }
    uint32_t u8_align_bytes = get_abi_alignment(g, g->builtin_types.entry_u8);
    LLVMValueRef init_value = LLVMConstArray(LLVMInt8Type(), err_buf_vals, err_buf_len);
    LLVMValueRef global_array = LLVMAddGlobal(g->module, LLVMTypeOf(init_value), "");
    LLVMSetInitializer(global_array, init_value);
    LLVMSetLinkage(global_array, LLVMInternalLinkage);
    LLVMSetGlobalConstant(global_array, false);
    LLVMSetUnnamedAddr(global_array, true);
    LLVMSetAlignment(global_array, u8_align_bytes);

    ZigType *usize = g->builtin_types.entry_usize;
    LLVMValueRef full_buf_ptr_indices[] = {
        LLVMConstNull(usize->type_ref),
        LLVMConstNull(usize->type_ref),
    };
    LLVMValueRef full_buf_ptr = LLVMConstInBoundsGEP(global_array, full_buf_ptr_indices, 2);


    ZigType *u8_ptr_type = get_pointer_to_type_extra(g, g->builtin_types.entry_u8, true, false,
            PtrLenUnknown, get_abi_alignment(g, g->builtin_types.entry_u8), 0, 0);
    ZigType *str_type = get_slice_type(g, u8_ptr_type);
    LLVMValueRef global_slice_fields[] = {
        full_buf_ptr,
        LLVMConstNull(usize->type_ref),
    };
    LLVMValueRef slice_init_value = LLVMConstNamedStruct(str_type->type_ref, global_slice_fields, 2);
    LLVMValueRef global_slice = LLVMAddGlobal(g->module, LLVMTypeOf(slice_init_value), "");
    LLVMSetInitializer(global_slice, slice_init_value);
    LLVMSetLinkage(global_slice, LLVMInternalLinkage);
    LLVMSetGlobalConstant(global_slice, false);
    LLVMSetUnnamedAddr(global_slice, true);
    LLVMSetAlignment(global_slice, get_abi_alignment(g, str_type));

    LLVMValueRef offset_ptr_indices[] = {
        LLVMConstNull(usize->type_ref),
        LLVMConstInt(usize->type_ref, unwrap_err_msg_text_len, false),
    };
    LLVMValueRef offset_buf_ptr = LLVMConstInBoundsGEP(global_array, offset_ptr_indices, 2);

    Buf *fn_name = get_mangled_name(g, buf_create_from_str("__zig_fail_unwrap"), false);
    LLVMTypeRef arg_types[] = {
        g->ptr_to_stack_trace_type->type_ref,
        g->err_tag_type->type_ref,
    };
    LLVMTypeRef fn_type_ref = LLVMFunctionType(LLVMVoidType(), arg_types, 2, false);
    LLVMValueRef fn_val = LLVMAddFunction(g->module, buf_ptr(fn_name), fn_type_ref);
    addLLVMFnAttr(fn_val, "noreturn");
    addLLVMFnAttr(fn_val, "cold");
    LLVMSetLinkage(fn_val, LLVMInternalLinkage);
    LLVMSetFunctionCallConv(fn_val, get_llvm_cc(g, CallingConventionUnspecified));
    addLLVMFnAttr(fn_val, "nounwind");
    add_uwtable_attr(g, fn_val);
    if (g->build_mode == BuildModeDebug) {
        ZigLLVMAddFunctionAttr(fn_val, "no-frame-pointer-elim", "true");
        ZigLLVMAddFunctionAttr(fn_val, "no-frame-pointer-elim-non-leaf", nullptr);
    }
    // Not setting alignment here. See the comment above about
    // "Cannot getTypeInfo() on a type that is unsized!"
    // assertion failure on Darwin.

    LLVMBasicBlockRef entry_block = LLVMAppendBasicBlock(fn_val, "Entry");
    LLVMBasicBlockRef prev_block = LLVMGetInsertBlock(g->builder);
    LLVMValueRef prev_debug_location = LLVMGetCurrentDebugLocation(g->builder);
    LLVMPositionBuilderAtEnd(g->builder, entry_block);
    ZigLLVMClearCurrentDebugLocation(g->builder);

    LLVMValueRef err_val = LLVMGetParam(fn_val, 1);

    LLVMValueRef err_table_indices[] = {
        LLVMConstNull(g->builtin_types.entry_usize->type_ref),
        err_val,
    };
    LLVMValueRef err_name_val = LLVMBuildInBoundsGEP(g->builder, g->err_name_table, err_table_indices, 2, "");

    LLVMValueRef ptr_field_ptr = LLVMBuildStructGEP(g->builder, err_name_val, slice_ptr_index, "");
    LLVMValueRef err_name_ptr = gen_load_untyped(g, ptr_field_ptr, 0, false, "");

    LLVMValueRef len_field_ptr = LLVMBuildStructGEP(g->builder, err_name_val, slice_len_index, "");
    LLVMValueRef err_name_len = gen_load_untyped(g, len_field_ptr, 0, false, "");

    LLVMValueRef params[] = {
        offset_buf_ptr, // dest pointer
        err_name_ptr, // source pointer
        err_name_len, // size bytes
        LLVMConstInt(LLVMInt32Type(), u8_align_bytes, false), // align bytes
        LLVMConstNull(LLVMInt1Type()), // is volatile
    };

    LLVMBuildCall(g->builder, get_memcpy_fn_val(g), params, 5, "");

    LLVMValueRef const_prefix_len = LLVMConstInt(LLVMTypeOf(err_name_len), strlen(unwrap_err_msg_text), false);
    LLVMValueRef full_buf_len = LLVMBuildNUWAdd(g->builder, const_prefix_len, err_name_len, "");

    LLVMValueRef global_slice_len_field_ptr = LLVMBuildStructGEP(g->builder, global_slice, slice_len_index, "");
    gen_store(g, full_buf_len, global_slice_len_field_ptr, u8_ptr_type);

    gen_panic(g, global_slice, LLVMGetParam(fn_val, 0));

    LLVMPositionBuilderAtEnd(g->builder, prev_block);
    LLVMSetCurrentDebugLocation(g->builder, prev_debug_location);

    g->safety_crash_err_fn = fn_val;
    return fn_val;
}

static bool is_coro_prelude_scope(Scope *scope) {
    while (scope != nullptr) {
        if (scope->id == ScopeIdCoroPrelude) {
            return true;
        } else if (scope->id == ScopeIdFnDef) {
            break;
        }
        scope = scope->parent;
    }
    return false;
}

static LLVMValueRef get_cur_err_ret_trace_val(CodeGen *g, Scope *scope) {
    if (!g->have_err_ret_tracing) {
        return nullptr;
    }
    if (g->cur_fn->type_entry->data.fn.fn_type_id.cc == CallingConventionAsync) {
        return is_coro_prelude_scope(scope) ? g->cur_err_ret_trace_val_arg : g->cur_err_ret_trace_val_stack;
    }
    if (g->cur_err_ret_trace_val_stack != nullptr) {
        return g->cur_err_ret_trace_val_stack;
    }
    return g->cur_err_ret_trace_val_arg;
}

static void gen_safety_crash_for_err(CodeGen *g, LLVMValueRef err_val, Scope *scope) {
    LLVMValueRef safety_crash_err_fn = get_safety_crash_err_fn(g);
    LLVMValueRef err_ret_trace_val = get_cur_err_ret_trace_val(g, scope);
    if (err_ret_trace_val == nullptr) {
        ZigType *ptr_to_stack_trace_type = get_ptr_to_stack_trace_type(g);
        err_ret_trace_val = LLVMConstNull(ptr_to_stack_trace_type->type_ref);
    }
    LLVMValueRef args[] = {
        err_ret_trace_val,
        err_val,
    };
    LLVMValueRef call_instruction = ZigLLVMBuildCall(g->builder, safety_crash_err_fn, args, 2, get_llvm_cc(g, CallingConventionUnspecified),
        ZigLLVM_FnInlineAuto, "");
    LLVMSetTailCall(call_instruction, true);
    LLVMBuildUnreachable(g->builder);
}

static void add_bounds_check(CodeGen *g, LLVMValueRef target_val,
        LLVMIntPredicate lower_pred, LLVMValueRef lower_value,
        LLVMIntPredicate upper_pred, LLVMValueRef upper_value)
{
    if (!lower_value && !upper_value) {
        return;
    }
    if (upper_value && !lower_value) {
        lower_value = upper_value;
        lower_pred = upper_pred;
        upper_value = nullptr;
    }

    LLVMBasicBlockRef bounds_check_fail_block = LLVMAppendBasicBlock(g->cur_fn_val, "BoundsCheckFail");
    LLVMBasicBlockRef ok_block = LLVMAppendBasicBlock(g->cur_fn_val, "BoundsCheckOk");
    LLVMBasicBlockRef lower_ok_block = upper_value ?
        LLVMAppendBasicBlock(g->cur_fn_val, "FirstBoundsCheckOk") : ok_block;

    LLVMValueRef lower_ok_val = LLVMBuildICmp(g->builder, lower_pred, target_val, lower_value, "");
    LLVMBuildCondBr(g->builder, lower_ok_val, lower_ok_block, bounds_check_fail_block);

    LLVMPositionBuilderAtEnd(g->builder, bounds_check_fail_block);
    gen_safety_crash(g, PanicMsgIdBoundsCheckFailure);

    if (upper_value) {
        LLVMPositionBuilderAtEnd(g->builder, lower_ok_block);
        LLVMValueRef upper_ok_val = LLVMBuildICmp(g->builder, upper_pred, target_val, upper_value, "");
        LLVMBuildCondBr(g->builder, upper_ok_val, ok_block, bounds_check_fail_block);
    }

    LLVMPositionBuilderAtEnd(g->builder, ok_block);
}

static LLVMValueRef gen_widen_or_shorten(CodeGen *g, bool want_runtime_safety, ZigType *actual_type,
        ZigType *wanted_type, LLVMValueRef expr_val)
{
    assert(actual_type->id == wanted_type->id);

    uint64_t actual_bits;
    uint64_t wanted_bits;
    if (actual_type->id == ZigTypeIdFloat) {
        actual_bits = actual_type->data.floating.bit_count;
        wanted_bits = wanted_type->data.floating.bit_count;
    } else if (actual_type->id == ZigTypeIdInt) {
        actual_bits = actual_type->data.integral.bit_count;
        wanted_bits = wanted_type->data.integral.bit_count;
    } else {
        zig_unreachable();
    }

    if (actual_bits >= wanted_bits && actual_type->id == ZigTypeIdInt &&
        !wanted_type->data.integral.is_signed && actual_type->data.integral.is_signed &&
        want_runtime_safety)
    {
        LLVMValueRef zero = LLVMConstNull(actual_type->type_ref);
        LLVMValueRef ok_bit = LLVMBuildICmp(g->builder, LLVMIntSGE, expr_val, zero, "");

        LLVMBasicBlockRef ok_block = LLVMAppendBasicBlock(g->cur_fn_val, "SignCastOk");
        LLVMBasicBlockRef fail_block = LLVMAppendBasicBlock(g->cur_fn_val, "SignCastFail");
        LLVMBuildCondBr(g->builder, ok_bit, ok_block, fail_block);

        LLVMPositionBuilderAtEnd(g->builder, fail_block);
        gen_safety_crash(g, PanicMsgIdCastNegativeToUnsigned);

        LLVMPositionBuilderAtEnd(g->builder, ok_block);
    }

    if (actual_bits == wanted_bits) {
        return expr_val;
    } else if (actual_bits < wanted_bits) {
        if (actual_type->id == ZigTypeIdFloat) {
            return LLVMBuildFPExt(g->builder, expr_val, wanted_type->type_ref, "");
        } else if (actual_type->id == ZigTypeIdInt) {
            if (actual_type->data.integral.is_signed) {
                return LLVMBuildSExt(g->builder, expr_val, wanted_type->type_ref, "");
            } else {
                return LLVMBuildZExt(g->builder, expr_val, wanted_type->type_ref, "");
            }
        } else {
            zig_unreachable();
        }
    } else if (actual_bits > wanted_bits) {
        if (actual_type->id == ZigTypeIdFloat) {
            return LLVMBuildFPTrunc(g->builder, expr_val, wanted_type->type_ref, "");
        } else if (actual_type->id == ZigTypeIdInt) {
            LLVMValueRef trunc_val = LLVMBuildTrunc(g->builder, expr_val, wanted_type->type_ref, "");
            if (!want_runtime_safety) {
                return trunc_val;
            }
            LLVMValueRef orig_val;
            if (wanted_type->data.integral.is_signed) {
                orig_val = LLVMBuildSExt(g->builder, trunc_val, actual_type->type_ref, "");
            } else {
                orig_val = LLVMBuildZExt(g->builder, trunc_val, actual_type->type_ref, "");
            }
            LLVMValueRef ok_bit = LLVMBuildICmp(g->builder, LLVMIntEQ, expr_val, orig_val, "");
            LLVMBasicBlockRef ok_block = LLVMAppendBasicBlock(g->cur_fn_val, "CastShortenOk");
            LLVMBasicBlockRef fail_block = LLVMAppendBasicBlock(g->cur_fn_val, "CastShortenFail");
            LLVMBuildCondBr(g->builder, ok_bit, ok_block, fail_block);

            LLVMPositionBuilderAtEnd(g->builder, fail_block);
            gen_safety_crash(g, PanicMsgIdCastTruncatedData);

            LLVMPositionBuilderAtEnd(g->builder, ok_block);
            return trunc_val;
        } else {
            zig_unreachable();
        }
    } else {
        zig_unreachable();
    }
}

static LLVMValueRef gen_overflow_op(CodeGen *g, ZigType *type_entry, AddSubMul op,
        LLVMValueRef val1, LLVMValueRef val2)
{
    LLVMValueRef fn_val = get_int_overflow_fn(g, type_entry, op);
    LLVMValueRef params[] = {
        val1,
        val2,
    };
    LLVMValueRef result_struct = LLVMBuildCall(g->builder, fn_val, params, 2, "");
    LLVMValueRef result = LLVMBuildExtractValue(g->builder, result_struct, 0, "");
    LLVMValueRef overflow_bit = LLVMBuildExtractValue(g->builder, result_struct, 1, "");
    LLVMBasicBlockRef fail_block = LLVMAppendBasicBlock(g->cur_fn_val, "OverflowFail");
    LLVMBasicBlockRef ok_block = LLVMAppendBasicBlock(g->cur_fn_val, "OverflowOk");
    LLVMBuildCondBr(g->builder, overflow_bit, fail_block, ok_block);

    LLVMPositionBuilderAtEnd(g->builder, fail_block);
    gen_safety_crash(g, PanicMsgIdIntegerOverflow);

    LLVMPositionBuilderAtEnd(g->builder, ok_block);
    return result;
}

static LLVMIntPredicate cmp_op_to_int_predicate(IrBinOp cmp_op, bool is_signed) {
    switch (cmp_op) {
        case IrBinOpCmpEq:
            return LLVMIntEQ;
        case IrBinOpCmpNotEq:
            return LLVMIntNE;
        case IrBinOpCmpLessThan:
            return is_signed ? LLVMIntSLT : LLVMIntULT;
        case IrBinOpCmpGreaterThan:
            return is_signed ? LLVMIntSGT : LLVMIntUGT;
        case IrBinOpCmpLessOrEq:
            return is_signed ? LLVMIntSLE : LLVMIntULE;
        case IrBinOpCmpGreaterOrEq:
            return is_signed ? LLVMIntSGE : LLVMIntUGE;
        default:
            zig_unreachable();
    }
}

static LLVMRealPredicate cmp_op_to_real_predicate(IrBinOp cmp_op) {
    switch (cmp_op) {
        case IrBinOpCmpEq:
            return LLVMRealOEQ;
        case IrBinOpCmpNotEq:
            return LLVMRealONE;
        case IrBinOpCmpLessThan:
            return LLVMRealOLT;
        case IrBinOpCmpGreaterThan:
            return LLVMRealOGT;
        case IrBinOpCmpLessOrEq:
            return LLVMRealOLE;
        case IrBinOpCmpGreaterOrEq:
            return LLVMRealOGE;
        default:
            zig_unreachable();
    }
}

static LLVMValueRef gen_assign_raw(CodeGen *g, LLVMValueRef ptr, ZigType *ptr_type,
        LLVMValueRef value)
{
    assert(ptr_type->id == ZigTypeIdPointer);
    ZigType *child_type = ptr_type->data.pointer.child_type;

    if (!type_has_bits(child_type))
        return nullptr;

    if (handle_is_ptr(child_type)) {
        assert(LLVMGetTypeKind(LLVMTypeOf(value)) == LLVMPointerTypeKind);
        assert(LLVMGetTypeKind(LLVMTypeOf(ptr)) == LLVMPointerTypeKind);

        LLVMTypeRef ptr_u8 = LLVMPointerType(LLVMInt8Type(), 0);

        LLVMValueRef src_ptr = LLVMBuildBitCast(g->builder, value, ptr_u8, "");
        LLVMValueRef dest_ptr = LLVMBuildBitCast(g->builder, ptr, ptr_u8, "");

        ZigType *usize = g->builtin_types.entry_usize;
        uint64_t size_bytes = LLVMStoreSizeOfType(g->target_data_ref, child_type->type_ref);
        uint64_t align_bytes = ptr_type->data.pointer.alignment;
        assert(size_bytes > 0);
        assert(align_bytes > 0);

        LLVMValueRef volatile_bit = ptr_type->data.pointer.is_volatile ?
            LLVMConstAllOnes(LLVMInt1Type()) : LLVMConstNull(LLVMInt1Type());

        LLVMValueRef params[] = {
            dest_ptr, // dest pointer
            src_ptr, // source pointer
            LLVMConstInt(usize->type_ref, size_bytes, false),
            LLVMConstInt(LLVMInt32Type(), align_bytes, false),
            volatile_bit,
        };

        LLVMBuildCall(g->builder, get_memcpy_fn_val(g), params, 5, "");
        return nullptr;
    }

    uint32_t unaligned_bit_count = ptr_type->data.pointer.unaligned_bit_count;
    if (unaligned_bit_count == 0) {
        gen_store(g, value, ptr, ptr_type);
        return nullptr;
    }

    bool big_endian = g->is_big_endian;

    LLVMValueRef containing_int = gen_load(g, ptr, ptr_type, "");

    uint32_t bit_offset = ptr_type->data.pointer.bit_offset;
    uint32_t host_bit_count = LLVMGetIntTypeWidth(LLVMTypeOf(containing_int));
    uint32_t shift_amt = big_endian ? host_bit_count - bit_offset - unaligned_bit_count : bit_offset;
    LLVMValueRef shift_amt_val = LLVMConstInt(LLVMTypeOf(containing_int), shift_amt, false);

    LLVMValueRef mask_val = LLVMConstAllOnes(child_type->type_ref);
    mask_val = LLVMConstZExt(mask_val, LLVMTypeOf(containing_int));
    mask_val = LLVMConstShl(mask_val, shift_amt_val);
    mask_val = LLVMConstNot(mask_val);

    LLVMValueRef anded_containing_int = LLVMBuildAnd(g->builder, containing_int, mask_val, "");
    LLVMValueRef extended_value = LLVMBuildZExt(g->builder, value, LLVMTypeOf(containing_int), "");
    LLVMValueRef shifted_value = LLVMBuildShl(g->builder, extended_value, shift_amt_val, "");
    LLVMValueRef ored_value = LLVMBuildOr(g->builder, shifted_value, anded_containing_int, "");

    gen_store(g, ored_value, ptr, ptr_type);
    return nullptr;
}

static void gen_var_debug_decl(CodeGen *g, ZigVar *var) {
    assert(var->di_loc_var != nullptr);
    AstNode *source_node = var->decl_node;
    ZigLLVMDILocation *debug_loc = ZigLLVMGetDebugLoc((unsigned)source_node->line + 1,
            (unsigned)source_node->column + 1, get_di_scope(g, var->parent_scope));
    ZigLLVMInsertDeclareAtEnd(g->dbuilder, var->value_ref, var->di_loc_var, debug_loc,
            LLVMGetInsertBlock(g->builder));
}

static LLVMValueRef ir_llvm_value(CodeGen *g, IrInstruction *instruction) {
    if (!type_has_bits(instruction->value.type))
        return nullptr;
    if (!instruction->llvm_value) {
        assert(instruction->value.special != ConstValSpecialRuntime);
        assert(instruction->value.type);
        render_const_val(g, &instruction->value, "");
        // we might have to do some pointer casting here due to the way union
        // values are rendered with a type other than the one we expect
        if (handle_is_ptr(instruction->value.type)) {
            render_const_val_global(g, &instruction->value, "");
            ZigType *ptr_type = get_pointer_to_type(g, instruction->value.type, true);
            instruction->llvm_value = LLVMBuildBitCast(g->builder, instruction->value.global_refs->llvm_global, ptr_type->type_ref, "");
        } else if (instruction->value.type->id == ZigTypeIdPointer) {
            instruction->llvm_value = LLVMBuildBitCast(g->builder, instruction->value.global_refs->llvm_value, instruction->value.type->type_ref, "");
        } else {
            instruction->llvm_value = instruction->value.global_refs->llvm_value;
        }
        assert(instruction->llvm_value);
    }
    return instruction->llvm_value;
}

ATTRIBUTE_NORETURN
static void report_errors_and_exit(CodeGen *g) {
    assert(g->errors.length != 0);
    for (size_t i = 0; i < g->errors.length; i += 1) {
        ErrorMsg *err = g->errors.at(i);
        print_err_msg(err, g->err_color);
    }
    exit(1);
}

static void report_errors_and_maybe_exit(CodeGen *g) {
    if (g->errors.length != 0) {
        report_errors_and_exit(g);
    }
}

ATTRIBUTE_NORETURN
static void give_up_with_c_abi_error(CodeGen *g, AstNode *source_node) {
    ErrorMsg *msg = add_node_error(g, source_node,
            buf_sprintf("TODO: support C ABI for more targets. https://github.com/ziglang/zig/issues/1481"));
    add_error_note(g, msg, source_node,
        buf_sprintf("pointers, integers, floats, bools, and enums work on all targets"));
    report_errors_and_exit(g);
}

static LLVMValueRef build_alloca(CodeGen *g, ZigType *type_entry, const char *name, uint32_t alignment) {
    assert(alignment > 0);
    LLVMValueRef result = LLVMBuildAlloca(g->builder, type_entry->type_ref, name);
    LLVMSetAlignment(result, alignment);
    return result;
}

static bool iter_function_params_c_abi(CodeGen *g, ZigType *fn_type, FnWalk *fn_walk, size_t src_i) {
    // Initialized from the type for some walks, but because of C var args,
    // initialized based on callsite instructions for that one.
    FnTypeParamInfo *param_info = nullptr;
    ZigType *ty;
    ZigType *dest_ty = nullptr;
    AstNode *source_node = nullptr;
    LLVMValueRef val;
    LLVMValueRef llvm_fn;
    unsigned di_arg_index;
    ZigVar *var;
    switch (fn_walk->id) {
        case FnWalkIdAttrs:
            if (src_i >= fn_type->data.fn.fn_type_id.param_count)
                return false;
            param_info = &fn_type->data.fn.fn_type_id.param_info[src_i];
            ty = param_info->type;
            source_node = fn_walk->data.attrs.fn->proto_node;
            llvm_fn = fn_walk->data.attrs.fn->llvm_value;
            break;
        case FnWalkIdCall: {
            if (src_i >= fn_walk->data.call.inst->arg_count)
                return false;
            IrInstruction *arg = fn_walk->data.call.inst->args[src_i];
            ty = arg->value.type;
            source_node = arg->source_node;
            val = ir_llvm_value(g, arg);
            break;
        }
        case FnWalkIdTypes:
            if (src_i >= fn_type->data.fn.fn_type_id.param_count)
                return false;
            param_info = &fn_type->data.fn.fn_type_id.param_info[src_i];
            ty = param_info->type;
            break;
        case FnWalkIdVars:
            assert(src_i < fn_type->data.fn.fn_type_id.param_count);
            param_info = &fn_type->data.fn.fn_type_id.param_info[src_i];
            ty = param_info->type;
            var = fn_walk->data.vars.var;
            source_node = var->decl_node;
            llvm_fn = fn_walk->data.vars.llvm_fn;
            break;
        case FnWalkIdInits:
            if (src_i >= fn_type->data.fn.fn_type_id.param_count)
                return false;
            param_info = &fn_type->data.fn.fn_type_id.param_info[src_i];
            ty = param_info->type;
            var = fn_walk->data.inits.fn->variable_list.at(src_i);
            source_node = fn_walk->data.inits.fn->proto_node;
            llvm_fn = fn_walk->data.inits.llvm_fn;
            break;
    }

    if (type_is_c_abi_int(g, ty) || ty->id == ZigTypeIdFloat ||
        ty->id == ZigTypeIdInt // TODO investigate if we need to change this
    ) {
        switch (fn_walk->id) {
            case FnWalkIdAttrs: {
                ZigType *ptr_type = get_codegen_ptr_type(ty);
                if (ptr_type != nullptr) {
                    if (ty->id != ZigTypeIdOptional) {
                        addLLVMArgAttr(llvm_fn, fn_walk->data.attrs.gen_i, "nonnull");
                    }
                    if (ptr_type->data.pointer.is_const) {
                        addLLVMArgAttr(llvm_fn, fn_walk->data.attrs.gen_i, "readonly");
                    }
                    if (param_info->is_noalias) {
                        addLLVMArgAttr(llvm_fn, fn_walk->data.attrs.gen_i, "noalias");
                    }
                }
                fn_walk->data.attrs.gen_i += 1;
                break;
            }
            case FnWalkIdCall:
                fn_walk->data.call.gen_param_values->append(val);
                break;
            case FnWalkIdTypes:
                fn_walk->data.types.gen_param_types->append(ty->type_ref);
                fn_walk->data.types.param_di_types->append(ty->di_type);
                break;
            case FnWalkIdVars: {
                var->value_ref = build_alloca(g, ty, buf_ptr(&var->name), var->align_bytes);
                di_arg_index = fn_walk->data.vars.gen_i;
                fn_walk->data.vars.gen_i += 1;
                dest_ty = ty;
                goto var_ok;
            }
            case FnWalkIdInits:
                clear_debug_source_node(g);
                gen_store_untyped(g, LLVMGetParam(llvm_fn, fn_walk->data.inits.gen_i), var->value_ref, var->align_bytes, false);
                if (var->decl_node) {
                    gen_var_debug_decl(g, var);
                }
                fn_walk->data.inits.gen_i += 1;
                break;
        }
        return true;
    }

    // Arrays are just pointers
    if (ty->id == ZigTypeIdArray) {
        assert(handle_is_ptr(ty));
        switch (fn_walk->id) {
            case FnWalkIdAttrs:
                addLLVMArgAttr(llvm_fn, fn_walk->data.attrs.gen_i, "nonnull");
                addLLVMArgAttrInt(llvm_fn, fn_walk->data.attrs.gen_i, "align", get_abi_alignment(g, ty));
                fn_walk->data.attrs.gen_i += 1;
                break;
            case FnWalkIdCall:
                fn_walk->data.call.gen_param_values->append(val);
                break;
            case FnWalkIdTypes: {
                ZigType *gen_type = get_pointer_to_type(g, ty, true);
                fn_walk->data.types.gen_param_types->append(gen_type->type_ref);
                fn_walk->data.types.param_di_types->append(gen_type->di_type);
                break;
            }
            case FnWalkIdVars: {
                var->value_ref = LLVMGetParam(llvm_fn,  fn_walk->data.vars.gen_i);
                di_arg_index = fn_walk->data.vars.gen_i;
                dest_ty = get_pointer_to_type(g, ty, false);
                fn_walk->data.vars.gen_i += 1;
                goto var_ok;
            }
            case FnWalkIdInits:
                if (var->decl_node) {
                    gen_var_debug_decl(g, var);
                }
                fn_walk->data.inits.gen_i += 1;
                break;
        }
        return true;
    }

    if (g->zig_target.arch.arch == ZigLLVM_x86_64) {
        X64CABIClass abi_class = type_c_abi_x86_64_class(g, ty);
        size_t ty_size = type_size(g, ty);
        if (abi_class == X64CABIClass_MEMORY) {
            assert(handle_is_ptr(ty));
            switch (fn_walk->id) {
                case FnWalkIdAttrs:
                    addLLVMArgAttr(llvm_fn, fn_walk->data.attrs.gen_i, "byval");
                    addLLVMArgAttrInt(llvm_fn, fn_walk->data.attrs.gen_i, "align", get_abi_alignment(g, ty));
                    addLLVMArgAttr(llvm_fn, fn_walk->data.attrs.gen_i, "nonnull");
                    fn_walk->data.attrs.gen_i += 1;
                    break;
                case FnWalkIdCall:
                    fn_walk->data.call.gen_param_values->append(val);
                    break;
                case FnWalkIdTypes: {
                    ZigType *gen_type = get_pointer_to_type(g, ty, true);
                    fn_walk->data.types.gen_param_types->append(gen_type->type_ref);
                    fn_walk->data.types.param_di_types->append(gen_type->di_type);
                    break;
                }
                case FnWalkIdVars: {
                    di_arg_index = fn_walk->data.vars.gen_i;
                    var->value_ref = LLVMGetParam(llvm_fn,  fn_walk->data.vars.gen_i);
                    dest_ty = get_pointer_to_type(g, ty, false);
                    fn_walk->data.vars.gen_i += 1;
                    goto var_ok;
                }
                case FnWalkIdInits:
                    if (var->decl_node) {
                        gen_var_debug_decl(g, var);
                    }
                    fn_walk->data.inits.gen_i += 1;
                    break;
            }
            return true;
        } else if (abi_class == X64CABIClass_INTEGER) {
            switch (fn_walk->id) {
                case FnWalkIdAttrs:
                    fn_walk->data.attrs.gen_i += 1;
                    break;
                case FnWalkIdCall: {
                    LLVMTypeRef ptr_to_int_type_ref = LLVMPointerType(LLVMIntType((unsigned)ty_size * 8), 0);
                    LLVMValueRef bitcasted = LLVMBuildBitCast(g->builder, val, ptr_to_int_type_ref, "");
                    LLVMValueRef loaded = LLVMBuildLoad(g->builder, bitcasted, "");
                    fn_walk->data.call.gen_param_values->append(loaded);
                    break;
                }
                case FnWalkIdTypes: {
                    ZigType *gen_type = get_int_type(g, false, ty_size * 8);
                    fn_walk->data.types.gen_param_types->append(gen_type->type_ref);
                    fn_walk->data.types.param_di_types->append(gen_type->di_type);
                    break;
                }
                case FnWalkIdVars: {
                    di_arg_index = fn_walk->data.vars.gen_i;
                    var->value_ref = build_alloca(g, ty, buf_ptr(&var->name), var->align_bytes);
                    fn_walk->data.vars.gen_i += 1;
                    dest_ty = ty;
                    goto var_ok;
                }
                case FnWalkIdInits: {
                    clear_debug_source_node(g);
                    LLVMValueRef arg = LLVMGetParam(llvm_fn, fn_walk->data.inits.gen_i);
                    LLVMTypeRef ptr_to_int_type_ref = LLVMPointerType(LLVMIntType((unsigned)ty_size * 8), 0);
                    LLVMValueRef bitcasted = LLVMBuildBitCast(g->builder, var->value_ref, ptr_to_int_type_ref, "");
                    gen_store_untyped(g, arg, bitcasted, var->align_bytes, false);
                    if (var->decl_node) {
                        gen_var_debug_decl(g, var);
                    }
                    fn_walk->data.inits.gen_i += 1;
                    break;
                }
            }
            return true;
        }
    }
    if (source_node != nullptr) {
        give_up_with_c_abi_error(g, source_node);
    }
    // otherwise allow codegen code to report a compile error
    return false;

var_ok:
    if (dest_ty != nullptr && var->decl_node) {
        // arg index + 1 because the 0 index is return value
        var->di_loc_var = ZigLLVMCreateParameterVariable(g->dbuilder, get_di_scope(g, var->parent_scope),
                buf_ptr(&var->name), fn_walk->data.vars.import->di_file,
                (unsigned)(var->decl_node->line + 1),
                dest_ty->di_type, !g->strip_debug_symbols, 0, di_arg_index + 1);
    }
    return true;
}

void walk_function_params(CodeGen *g, ZigType *fn_type, FnWalk *fn_walk) {
    CallingConvention cc = fn_type->data.fn.fn_type_id.cc;
    if (cc == CallingConventionC) {
        size_t src_i = 0;
        for (;;) {
            if (!iter_function_params_c_abi(g, fn_type, fn_walk, src_i))
                break;
            src_i += 1;
        }
        return;
    }
    if (fn_walk->id == FnWalkIdCall) {
        IrInstructionCall *instruction = fn_walk->data.call.inst;
        bool is_var_args = fn_walk->data.call.is_var_args;
        for (size_t call_i = 0; call_i < instruction->arg_count; call_i += 1) {
            IrInstruction *param_instruction = instruction->args[call_i];
            ZigType *param_type = param_instruction->value.type;
            if (is_var_args || type_has_bits(param_type)) {
                LLVMValueRef param_value = ir_llvm_value(g, param_instruction);
                assert(param_value);
                fn_walk->data.call.gen_param_values->append(param_value);
            }
        }
        return;
    }
    size_t next_var_i = 0;
    for (size_t param_i = 0; param_i < fn_type->data.fn.fn_type_id.param_count; param_i += 1) {
        FnGenParamInfo *gen_info = &fn_type->data.fn.gen_param_info[param_i];
        size_t gen_index = gen_info->gen_index;

        if (gen_index == SIZE_MAX) {
            continue;
        }

        switch (fn_walk->id) {
            case FnWalkIdAttrs: {
                LLVMValueRef llvm_fn = fn_walk->data.attrs.fn->llvm_value;
                bool is_byval = gen_info->is_byval;
                FnTypeParamInfo *param_info = &fn_type->data.fn.fn_type_id.param_info[param_i];

                ZigType *param_type = gen_info->type;
                if (param_info->is_noalias) {
                    addLLVMArgAttr(llvm_fn, (unsigned)gen_index, "noalias");
                }
                if ((param_type->id == ZigTypeIdPointer && param_type->data.pointer.is_const) || is_byval) {
                    addLLVMArgAttr(llvm_fn, (unsigned)gen_index, "readonly");
                }
                if (param_type->id == ZigTypeIdPointer) {
                    addLLVMArgAttr(llvm_fn, (unsigned)gen_index, "nonnull");
                }
                break;
            }
            case FnWalkIdInits: {
                ZigFn *fn_table_entry = fn_walk->data.inits.fn;
                LLVMValueRef llvm_fn = fn_table_entry->llvm_value;
                ZigVar *variable = fn_table_entry->variable_list.at(next_var_i);
                assert(variable->src_arg_index != SIZE_MAX);
                next_var_i += 1;

                assert(variable);
                assert(variable->value_ref);

                if (!handle_is_ptr(variable->value->type)) {
                    clear_debug_source_node(g);
                    gen_store_untyped(g, LLVMGetParam(llvm_fn, (unsigned)variable->gen_arg_index), variable->value_ref,
                            variable->align_bytes, false);
                }

                if (variable->decl_node) {
                    gen_var_debug_decl(g, variable);
                }
                break;
            }
            case FnWalkIdCall:
                // handled before for loop
                zig_unreachable();
            case FnWalkIdTypes:
                // Not called for non-c-abi
                zig_unreachable();
            case FnWalkIdVars:
                // iter_function_params_c_abi is called directly for this one
                zig_unreachable();
        }
    }
}

static LLVMValueRef ir_render_save_err_ret_addr(CodeGen *g, IrExecutable *executable,
        IrInstructionSaveErrRetAddr *save_err_ret_addr_instruction)
{
    assert(g->have_err_ret_tracing);

    LLVMValueRef return_err_fn = get_return_err_fn(g);
    LLVMValueRef args[] = {
        get_cur_err_ret_trace_val(g, save_err_ret_addr_instruction->base.scope),
    };
    LLVMValueRef call_instruction = ZigLLVMBuildCall(g->builder, return_err_fn, args, 1,
            get_llvm_cc(g, CallingConventionUnspecified), ZigLLVM_FnInlineAuto, "");
    return call_instruction;
}

static LLVMValueRef ir_render_return(CodeGen *g, IrExecutable *executable, IrInstructionReturn *return_instruction) {
    LLVMValueRef value = ir_llvm_value(g, return_instruction->value);
    ZigType *return_type = return_instruction->value->value.type;

    if (want_first_arg_sret(g, &g->cur_fn->type_entry->data.fn.fn_type_id)) {
        assert(g->cur_ret_ptr);
        gen_assign_raw(g, g->cur_ret_ptr, get_pointer_to_type(g, return_type, false), value);
        LLVMBuildRetVoid(g->builder);
    } else if (handle_is_ptr(return_type)) {
        LLVMValueRef by_val_value = gen_load_untyped(g, value, 0, false, "");
        LLVMBuildRet(g->builder, by_val_value);
    } else {
        LLVMBuildRet(g->builder, value);
    }
    return nullptr;
}

static LLVMValueRef gen_overflow_shl_op(CodeGen *g, ZigType *type_entry,
        LLVMValueRef val1, LLVMValueRef val2)
{
    // for unsigned left shifting, we do the lossy shift, then logically shift
    // right the same number of bits
    // if the values don't match, we have an overflow
    // for signed left shifting we do the same except arithmetic shift right

    assert(type_entry->id == ZigTypeIdInt);

    LLVMValueRef result = LLVMBuildShl(g->builder, val1, val2, "");
    LLVMValueRef orig_val;
    if (type_entry->data.integral.is_signed) {
        orig_val = LLVMBuildAShr(g->builder, result, val2, "");
    } else {
        orig_val = LLVMBuildLShr(g->builder, result, val2, "");
    }
    LLVMValueRef ok_bit = LLVMBuildICmp(g->builder, LLVMIntEQ, val1, orig_val, "");

    LLVMBasicBlockRef ok_block = LLVMAppendBasicBlock(g->cur_fn_val, "OverflowOk");
    LLVMBasicBlockRef fail_block = LLVMAppendBasicBlock(g->cur_fn_val, "OverflowFail");
    LLVMBuildCondBr(g->builder, ok_bit, ok_block, fail_block);

    LLVMPositionBuilderAtEnd(g->builder, fail_block);
    gen_safety_crash(g, PanicMsgIdShlOverflowedBits);

    LLVMPositionBuilderAtEnd(g->builder, ok_block);
    return result;
}

static LLVMValueRef gen_overflow_shr_op(CodeGen *g, ZigType *type_entry,
        LLVMValueRef val1, LLVMValueRef val2)
{
    assert(type_entry->id == ZigTypeIdInt);

    LLVMValueRef result;
    if (type_entry->data.integral.is_signed) {
        result = LLVMBuildAShr(g->builder, val1, val2, "");
    } else {
        result = LLVMBuildLShr(g->builder, val1, val2, "");
    }
    LLVMValueRef orig_val = LLVMBuildShl(g->builder, result, val2, "");
    LLVMValueRef ok_bit = LLVMBuildICmp(g->builder, LLVMIntEQ, val1, orig_val, "");

    LLVMBasicBlockRef ok_block = LLVMAppendBasicBlock(g->cur_fn_val, "OverflowOk");
    LLVMBasicBlockRef fail_block = LLVMAppendBasicBlock(g->cur_fn_val, "OverflowFail");
    LLVMBuildCondBr(g->builder, ok_bit, ok_block, fail_block);

    LLVMPositionBuilderAtEnd(g->builder, fail_block);
    gen_safety_crash(g, PanicMsgIdShrOverflowedBits);

    LLVMPositionBuilderAtEnd(g->builder, ok_block);
    return result;
}

static LLVMValueRef gen_floor(CodeGen *g, LLVMValueRef val, ZigType *type_entry) {
    if (type_entry->id == ZigTypeIdInt)
        return val;

    LLVMValueRef floor_fn = get_float_fn(g, type_entry, ZigLLVMFnIdFloor);
    return LLVMBuildCall(g->builder, floor_fn, &val, 1, "");
}

static LLVMValueRef gen_ceil(CodeGen *g, LLVMValueRef val, ZigType *type_entry) {
    if (type_entry->id == ZigTypeIdInt)
        return val;

    LLVMValueRef ceil_fn = get_float_fn(g, type_entry, ZigLLVMFnIdCeil);
    return LLVMBuildCall(g->builder, ceil_fn, &val, 1, "");
}

enum DivKind {
    DivKindFloat,
    DivKindTrunc,
    DivKindFloor,
    DivKindExact,
};

static LLVMValueRef bigint_to_llvm_const(LLVMTypeRef type_ref, BigInt *bigint) {
    if (bigint->digit_count == 0) {
        return LLVMConstNull(type_ref);
    }
    LLVMValueRef unsigned_val;
    if (bigint->digit_count == 1) {
        unsigned_val = LLVMConstInt(type_ref, bigint_ptr(bigint)[0], false);
    } else {
        unsigned_val = LLVMConstIntOfArbitraryPrecision(type_ref, bigint->digit_count, bigint_ptr(bigint));
    }
    if (bigint->is_negative) {
        return LLVMConstNeg(unsigned_val);
    } else {
        return unsigned_val;
    }
}

static LLVMValueRef gen_div(CodeGen *g, bool want_runtime_safety, bool want_fast_math,
        LLVMValueRef val1, LLVMValueRef val2,
        ZigType *type_entry, DivKind div_kind)
{
    ZigLLVMSetFastMath(g->builder, want_fast_math);

    LLVMValueRef zero = LLVMConstNull(type_entry->type_ref);
    if (want_runtime_safety && (want_fast_math || type_entry->id != ZigTypeIdFloat)) {
        LLVMValueRef is_zero_bit;
        if (type_entry->id == ZigTypeIdInt) {
            is_zero_bit = LLVMBuildICmp(g->builder, LLVMIntEQ, val2, zero, "");
        } else if (type_entry->id == ZigTypeIdFloat) {
            is_zero_bit = LLVMBuildFCmp(g->builder, LLVMRealOEQ, val2, zero, "");
        } else {
            zig_unreachable();
        }
        LLVMBasicBlockRef div_zero_ok_block = LLVMAppendBasicBlock(g->cur_fn_val, "DivZeroOk");
        LLVMBasicBlockRef div_zero_fail_block = LLVMAppendBasicBlock(g->cur_fn_val, "DivZeroFail");
        LLVMBuildCondBr(g->builder, is_zero_bit, div_zero_fail_block, div_zero_ok_block);

        LLVMPositionBuilderAtEnd(g->builder, div_zero_fail_block);
        gen_safety_crash(g, PanicMsgIdDivisionByZero);

        LLVMPositionBuilderAtEnd(g->builder, div_zero_ok_block);

        if (type_entry->id == ZigTypeIdInt && type_entry->data.integral.is_signed) {
            LLVMValueRef neg_1_value = LLVMConstInt(type_entry->type_ref, -1, true);
            BigInt int_min_bi = {0};
            eval_min_max_value_int(g, type_entry, &int_min_bi, false);
            LLVMValueRef int_min_value = bigint_to_llvm_const(type_entry->type_ref, &int_min_bi);
            LLVMBasicBlockRef overflow_ok_block = LLVMAppendBasicBlock(g->cur_fn_val, "DivOverflowOk");
            LLVMBasicBlockRef overflow_fail_block = LLVMAppendBasicBlock(g->cur_fn_val, "DivOverflowFail");
            LLVMValueRef num_is_int_min = LLVMBuildICmp(g->builder, LLVMIntEQ, val1, int_min_value, "");
            LLVMValueRef den_is_neg_1 = LLVMBuildICmp(g->builder, LLVMIntEQ, val2, neg_1_value, "");
            LLVMValueRef overflow_fail_bit = LLVMBuildAnd(g->builder, num_is_int_min, den_is_neg_1, "");
            LLVMBuildCondBr(g->builder, overflow_fail_bit, overflow_fail_block, overflow_ok_block);

            LLVMPositionBuilderAtEnd(g->builder, overflow_fail_block);
            gen_safety_crash(g, PanicMsgIdIntegerOverflow);

            LLVMPositionBuilderAtEnd(g->builder, overflow_ok_block);
        }
    }

    if (type_entry->id == ZigTypeIdFloat) {
        LLVMValueRef result = LLVMBuildFDiv(g->builder, val1, val2, "");
        switch (div_kind) {
            case DivKindFloat:
                return result;
            case DivKindExact:
                if (want_runtime_safety) {
                    LLVMValueRef floored = gen_floor(g, result, type_entry);
                    LLVMBasicBlockRef ok_block = LLVMAppendBasicBlock(g->cur_fn_val, "DivExactOk");
                    LLVMBasicBlockRef fail_block = LLVMAppendBasicBlock(g->cur_fn_val, "DivExactFail");
                    LLVMValueRef ok_bit = LLVMBuildFCmp(g->builder, LLVMRealOEQ, floored, result, "");

                    LLVMBuildCondBr(g->builder, ok_bit, ok_block, fail_block);

                    LLVMPositionBuilderAtEnd(g->builder, fail_block);
                    gen_safety_crash(g, PanicMsgIdExactDivisionRemainder);

                    LLVMPositionBuilderAtEnd(g->builder, ok_block);
                }
                return result;
            case DivKindTrunc:
                {
                    LLVMBasicBlockRef ltz_block = LLVMAppendBasicBlock(g->cur_fn_val, "DivTruncLTZero");
                    LLVMBasicBlockRef gez_block = LLVMAppendBasicBlock(g->cur_fn_val, "DivTruncGEZero");
                    LLVMBasicBlockRef end_block = LLVMAppendBasicBlock(g->cur_fn_val, "DivTruncEnd");
                    LLVMValueRef ltz = LLVMBuildFCmp(g->builder, LLVMRealOLT, val1, zero, "");
                    LLVMBuildCondBr(g->builder, ltz, ltz_block, gez_block);

                    LLVMPositionBuilderAtEnd(g->builder, ltz_block);
                    LLVMValueRef ceiled = gen_ceil(g, result, type_entry);
                    LLVMBasicBlockRef ceiled_end_block = LLVMGetInsertBlock(g->builder);
                    LLVMBuildBr(g->builder, end_block);

                    LLVMPositionBuilderAtEnd(g->builder, gez_block);
                    LLVMValueRef floored = gen_floor(g, result, type_entry);
                    LLVMBasicBlockRef floored_end_block = LLVMGetInsertBlock(g->builder);
                    LLVMBuildBr(g->builder, end_block);

                    LLVMPositionBuilderAtEnd(g->builder, end_block);
                    LLVMValueRef phi = LLVMBuildPhi(g->builder, type_entry->type_ref, "");
                    LLVMValueRef incoming_values[] = { ceiled, floored };
                    LLVMBasicBlockRef incoming_blocks[] = { ceiled_end_block, floored_end_block };
                    LLVMAddIncoming(phi, incoming_values, incoming_blocks, 2);
                    return phi;
                }
            case DivKindFloor:
                return gen_floor(g, result, type_entry);
        }
        zig_unreachable();
    }

    assert(type_entry->id == ZigTypeIdInt);

    switch (div_kind) {
        case DivKindFloat:
            zig_unreachable();
        case DivKindTrunc:
            if (type_entry->data.integral.is_signed) {
                return LLVMBuildSDiv(g->builder, val1, val2, "");
            } else {
                return LLVMBuildUDiv(g->builder, val1, val2, "");
            }
        case DivKindExact:
            if (want_runtime_safety) {
                LLVMValueRef remainder_val;
                if (type_entry->data.integral.is_signed) {
                    remainder_val = LLVMBuildSRem(g->builder, val1, val2, "");
                } else {
                    remainder_val = LLVMBuildURem(g->builder, val1, val2, "");
                }
                LLVMValueRef ok_bit = LLVMBuildICmp(g->builder, LLVMIntEQ, remainder_val, zero, "");

                LLVMBasicBlockRef ok_block = LLVMAppendBasicBlock(g->cur_fn_val, "DivExactOk");
                LLVMBasicBlockRef fail_block = LLVMAppendBasicBlock(g->cur_fn_val, "DivExactFail");
                LLVMBuildCondBr(g->builder, ok_bit, ok_block, fail_block);

                LLVMPositionBuilderAtEnd(g->builder, fail_block);
                gen_safety_crash(g, PanicMsgIdExactDivisionRemainder);

                LLVMPositionBuilderAtEnd(g->builder, ok_block);
            }
            if (type_entry->data.integral.is_signed) {
                return LLVMBuildExactSDiv(g->builder, val1, val2, "");
            } else {
                return LLVMBuildExactUDiv(g->builder, val1, val2, "");
            }
        case DivKindFloor:
            {
                if (!type_entry->data.integral.is_signed) {
                    return LLVMBuildUDiv(g->builder, val1, val2, "");
                }
                // const result = @divTrunc(a, b);
                // if (result >= 0 or result * b == a)
                //     return result;
                // else
                //     return result - 1;

                LLVMValueRef result = LLVMBuildSDiv(g->builder, val1, val2, "");
                LLVMValueRef is_pos = LLVMBuildICmp(g->builder, LLVMIntSGE, result, zero, "");
                LLVMValueRef orig_num = LLVMBuildNSWMul(g->builder, result, val2, "");
                LLVMValueRef orig_ok = LLVMBuildICmp(g->builder, LLVMIntEQ, orig_num, val1, "");
                LLVMValueRef ok_bit = LLVMBuildOr(g->builder, orig_ok, is_pos, "");
                LLVMValueRef one = LLVMConstInt(type_entry->type_ref, 1, true);
                LLVMValueRef result_minus_1 = LLVMBuildNSWSub(g->builder, result, one, "");
                return LLVMBuildSelect(g->builder, ok_bit, result, result_minus_1, "");
            }
    }
    zig_unreachable();
}

enum RemKind {
    RemKindRem,
    RemKindMod,
};

static LLVMValueRef gen_rem(CodeGen *g, bool want_runtime_safety, bool want_fast_math,
        LLVMValueRef val1, LLVMValueRef val2,
        ZigType *type_entry, RemKind rem_kind)
{
    ZigLLVMSetFastMath(g->builder, want_fast_math);

    LLVMValueRef zero = LLVMConstNull(type_entry->type_ref);
    if (want_runtime_safety) {
        LLVMValueRef is_zero_bit;
        if (type_entry->id == ZigTypeIdInt) {
            LLVMIntPredicate pred = type_entry->data.integral.is_signed ? LLVMIntSLE : LLVMIntEQ;
            is_zero_bit = LLVMBuildICmp(g->builder, pred, val2, zero, "");
        } else if (type_entry->id == ZigTypeIdFloat) {
            is_zero_bit = LLVMBuildFCmp(g->builder, LLVMRealOEQ, val2, zero, "");
        } else {
            zig_unreachable();
        }
        LLVMBasicBlockRef rem_zero_ok_block = LLVMAppendBasicBlock(g->cur_fn_val, "RemZeroOk");
        LLVMBasicBlockRef rem_zero_fail_block = LLVMAppendBasicBlock(g->cur_fn_val, "RemZeroFail");
        LLVMBuildCondBr(g->builder, is_zero_bit, rem_zero_fail_block, rem_zero_ok_block);

        LLVMPositionBuilderAtEnd(g->builder, rem_zero_fail_block);
        gen_safety_crash(g, PanicMsgIdRemainderDivisionByZero);

        LLVMPositionBuilderAtEnd(g->builder, rem_zero_ok_block);
    }

    if (type_entry->id == ZigTypeIdFloat) {
        if (rem_kind == RemKindRem) {
            return LLVMBuildFRem(g->builder, val1, val2, "");
        } else {
            LLVMValueRef a = LLVMBuildFRem(g->builder, val1, val2, "");
            LLVMValueRef b = LLVMBuildFAdd(g->builder, a, val2, "");
            LLVMValueRef c = LLVMBuildFRem(g->builder, b, val2, "");
            LLVMValueRef ltz = LLVMBuildFCmp(g->builder, LLVMRealOLT, val1, zero, "");
            return LLVMBuildSelect(g->builder, ltz, c, a, "");
        }
    } else {
        assert(type_entry->id == ZigTypeIdInt);
        if (type_entry->data.integral.is_signed) {
            if (rem_kind == RemKindRem) {
                return LLVMBuildSRem(g->builder, val1, val2, "");
            } else {
                LLVMValueRef a = LLVMBuildSRem(g->builder, val1, val2, "");
                LLVMValueRef b = LLVMBuildNSWAdd(g->builder, a, val2, "");
                LLVMValueRef c = LLVMBuildSRem(g->builder, b, val2, "");
                LLVMValueRef ltz = LLVMBuildICmp(g->builder, LLVMIntSLT, val1, zero, "");
                return LLVMBuildSelect(g->builder, ltz, c, a, "");
            }
        } else {
            return LLVMBuildURem(g->builder, val1, val2, "");
        }
    }

}

static LLVMValueRef ir_render_bin_op(CodeGen *g, IrExecutable *executable,
        IrInstructionBinOp *bin_op_instruction)
{
    IrBinOp op_id = bin_op_instruction->op_id;
    IrInstruction *op1 = bin_op_instruction->op1;
    IrInstruction *op2 = bin_op_instruction->op2;

    assert(op1->value.type == op2->value.type || op_id == IrBinOpBitShiftLeftLossy ||
        op_id == IrBinOpBitShiftLeftExact || op_id == IrBinOpBitShiftRightLossy ||
        op_id == IrBinOpBitShiftRightExact ||
        (op1->value.type->id == ZigTypeIdErrorSet && op2->value.type->id == ZigTypeIdErrorSet) ||
        (op1->value.type->id == ZigTypeIdPointer &&
            (op_id == IrBinOpAdd || op_id == IrBinOpSub) &&
            op1->value.type->data.pointer.ptr_len == PtrLenUnknown)
    );
    ZigType *type_entry = op1->value.type;

    bool want_runtime_safety = bin_op_instruction->safety_check_on &&
        ir_want_runtime_safety(g, &bin_op_instruction->base);

    LLVMValueRef op1_value = ir_llvm_value(g, op1);
    LLVMValueRef op2_value = ir_llvm_value(g, op2);


    switch (op_id) {
        case IrBinOpInvalid:
        case IrBinOpArrayCat:
        case IrBinOpArrayMult:
        case IrBinOpRemUnspecified:
        case IrBinOpMergeErrorSets:
            zig_unreachable();
        case IrBinOpBoolOr:
            return LLVMBuildOr(g->builder, op1_value, op2_value, "");
        case IrBinOpBoolAnd:
            return LLVMBuildAnd(g->builder, op1_value, op2_value, "");
        case IrBinOpCmpEq:
        case IrBinOpCmpNotEq:
        case IrBinOpCmpLessThan:
        case IrBinOpCmpGreaterThan:
        case IrBinOpCmpLessOrEq:
        case IrBinOpCmpGreaterOrEq:
            if (type_entry->id == ZigTypeIdFloat) {
                ZigLLVMSetFastMath(g->builder, ir_want_fast_math(g, &bin_op_instruction->base));
                LLVMRealPredicate pred = cmp_op_to_real_predicate(op_id);
                return LLVMBuildFCmp(g->builder, pred, op1_value, op2_value, "");
            } else if (type_entry->id == ZigTypeIdInt) {
                LLVMIntPredicate pred = cmp_op_to_int_predicate(op_id, type_entry->data.integral.is_signed);
                return LLVMBuildICmp(g->builder, pred, op1_value, op2_value, "");
            } else if (type_entry->id == ZigTypeIdEnum ||
                    type_entry->id == ZigTypeIdErrorSet ||
                    type_entry->id == ZigTypeIdBool ||
                    get_codegen_ptr_type(type_entry) != nullptr)
            {
                LLVMIntPredicate pred = cmp_op_to_int_predicate(op_id, false);
                return LLVMBuildICmp(g->builder, pred, op1_value, op2_value, "");
            } else {
                zig_unreachable();
            }
        case IrBinOpAdd:
        case IrBinOpAddWrap:
            if (type_entry->id == ZigTypeIdPointer) {
                assert(type_entry->data.pointer.ptr_len == PtrLenUnknown);
                // TODO runtime safety
                return LLVMBuildInBoundsGEP(g->builder, op1_value, &op2_value, 1, "");
            } else if (type_entry->id == ZigTypeIdFloat) {
                ZigLLVMSetFastMath(g->builder, ir_want_fast_math(g, &bin_op_instruction->base));
                return LLVMBuildFAdd(g->builder, op1_value, op2_value, "");
            } else if (type_entry->id == ZigTypeIdInt) {
                bool is_wrapping = (op_id == IrBinOpAddWrap);
                if (is_wrapping) {
                    return LLVMBuildAdd(g->builder, op1_value, op2_value, "");
                } else if (want_runtime_safety) {
                    return gen_overflow_op(g, type_entry, AddSubMulAdd, op1_value, op2_value);
                } else if (type_entry->data.integral.is_signed) {
                    return LLVMBuildNSWAdd(g->builder, op1_value, op2_value, "");
                } else {
                    return LLVMBuildNUWAdd(g->builder, op1_value, op2_value, "");
                }
            } else {
                zig_unreachable();
            }
        case IrBinOpBinOr:
            return LLVMBuildOr(g->builder, op1_value, op2_value, "");
        case IrBinOpBinXor:
            return LLVMBuildXor(g->builder, op1_value, op2_value, "");
        case IrBinOpBinAnd:
            return LLVMBuildAnd(g->builder, op1_value, op2_value, "");
        case IrBinOpBitShiftLeftLossy:
        case IrBinOpBitShiftLeftExact:
            {
                assert(type_entry->id == ZigTypeIdInt);
                LLVMValueRef op2_casted = gen_widen_or_shorten(g, false, op2->value.type,
                        type_entry, op2_value);
                bool is_sloppy = (op_id == IrBinOpBitShiftLeftLossy);
                if (is_sloppy) {
                    return LLVMBuildShl(g->builder, op1_value, op2_casted, "");
                } else if (want_runtime_safety) {
                    return gen_overflow_shl_op(g, type_entry, op1_value, op2_casted);
                } else if (type_entry->data.integral.is_signed) {
                    return ZigLLVMBuildNSWShl(g->builder, op1_value, op2_casted, "");
                } else {
                    return ZigLLVMBuildNUWShl(g->builder, op1_value, op2_casted, "");
                }
            }
        case IrBinOpBitShiftRightLossy:
        case IrBinOpBitShiftRightExact:
            {
                assert(type_entry->id == ZigTypeIdInt);
                LLVMValueRef op2_casted = gen_widen_or_shorten(g, false, op2->value.type,
                        type_entry, op2_value);
                bool is_sloppy = (op_id == IrBinOpBitShiftRightLossy);
                if (is_sloppy) {
                    if (type_entry->data.integral.is_signed) {
                        return LLVMBuildAShr(g->builder, op1_value, op2_casted, "");
                    } else {
                        return LLVMBuildLShr(g->builder, op1_value, op2_casted, "");
                    }
                } else if (want_runtime_safety) {
                    return gen_overflow_shr_op(g, type_entry, op1_value, op2_casted);
                } else if (type_entry->data.integral.is_signed) {
                    return ZigLLVMBuildAShrExact(g->builder, op1_value, op2_casted, "");
                } else {
                    return ZigLLVMBuildLShrExact(g->builder, op1_value, op2_casted, "");
                }
            }
        case IrBinOpSub:
        case IrBinOpSubWrap:
            if (type_entry->id == ZigTypeIdPointer) {
                assert(type_entry->data.pointer.ptr_len == PtrLenUnknown);
                // TODO runtime safety
                LLVMValueRef subscript_value = LLVMBuildNeg(g->builder, op2_value, "");
                return LLVMBuildInBoundsGEP(g->builder, op1_value, &subscript_value, 1, "");
            } else if (type_entry->id == ZigTypeIdFloat) {
                ZigLLVMSetFastMath(g->builder, ir_want_fast_math(g, &bin_op_instruction->base));
                return LLVMBuildFSub(g->builder, op1_value, op2_value, "");
            } else if (type_entry->id == ZigTypeIdInt) {
                bool is_wrapping = (op_id == IrBinOpSubWrap);
                if (is_wrapping) {
                    return LLVMBuildSub(g->builder, op1_value, op2_value, "");
                } else if (want_runtime_safety) {
                    return gen_overflow_op(g, type_entry, AddSubMulSub, op1_value, op2_value);
                } else if (type_entry->data.integral.is_signed) {
                    return LLVMBuildNSWSub(g->builder, op1_value, op2_value, "");
                } else {
                    return LLVMBuildNUWSub(g->builder, op1_value, op2_value, "");
                }
            } else {
                zig_unreachable();
            }
        case IrBinOpMult:
        case IrBinOpMultWrap:
            if (type_entry->id == ZigTypeIdFloat) {
                ZigLLVMSetFastMath(g->builder, ir_want_fast_math(g, &bin_op_instruction->base));
                return LLVMBuildFMul(g->builder, op1_value, op2_value, "");
            } else if (type_entry->id == ZigTypeIdInt) {
                bool is_wrapping = (op_id == IrBinOpMultWrap);
                if (is_wrapping) {
                    return LLVMBuildMul(g->builder, op1_value, op2_value, "");
                } else if (want_runtime_safety) {
                    return gen_overflow_op(g, type_entry, AddSubMulMul, op1_value, op2_value);
                } else if (type_entry->data.integral.is_signed) {
                    return LLVMBuildNSWMul(g->builder, op1_value, op2_value, "");
                } else {
                    return LLVMBuildNUWMul(g->builder, op1_value, op2_value, "");
                }
            } else {
                zig_unreachable();
            }
        case IrBinOpDivUnspecified:
            return gen_div(g, want_runtime_safety, ir_want_fast_math(g, &bin_op_instruction->base),
                    op1_value, op2_value, type_entry, DivKindFloat);
        case IrBinOpDivExact:
            return gen_div(g, want_runtime_safety, ir_want_fast_math(g, &bin_op_instruction->base),
                    op1_value, op2_value, type_entry, DivKindExact);
        case IrBinOpDivTrunc:
            return gen_div(g, want_runtime_safety, ir_want_fast_math(g, &bin_op_instruction->base),
                    op1_value, op2_value, type_entry, DivKindTrunc);
        case IrBinOpDivFloor:
            return gen_div(g, want_runtime_safety, ir_want_fast_math(g, &bin_op_instruction->base),
                    op1_value, op2_value, type_entry, DivKindFloor);
        case IrBinOpRemRem:
            return gen_rem(g, want_runtime_safety, ir_want_fast_math(g, &bin_op_instruction->base),
                    op1_value, op2_value, type_entry, RemKindRem);
        case IrBinOpRemMod:
            return gen_rem(g, want_runtime_safety, ir_want_fast_math(g, &bin_op_instruction->base),
                    op1_value, op2_value, type_entry, RemKindMod);
    }
    zig_unreachable();
}

static void add_error_range_check(CodeGen *g, ZigType *err_set_type, ZigType *int_type, LLVMValueRef target_val) {
    assert(err_set_type->id == ZigTypeIdErrorSet);

    if (type_is_global_error_set(err_set_type)) {
        LLVMValueRef zero = LLVMConstNull(int_type->type_ref);
        LLVMValueRef neq_zero_bit = LLVMBuildICmp(g->builder, LLVMIntNE, target_val, zero, "");
        LLVMValueRef ok_bit;

        BigInt biggest_possible_err_val = {0};
        eval_min_max_value_int(g, int_type, &biggest_possible_err_val, true);

        if (bigint_fits_in_bits(&biggest_possible_err_val, 64, false) &&
            bigint_as_unsigned(&biggest_possible_err_val) < g->errors_by_index.length)
        {
            ok_bit = neq_zero_bit;
        } else {
            LLVMValueRef error_value_count = LLVMConstInt(int_type->type_ref, g->errors_by_index.length, false);
            LLVMValueRef in_bounds_bit = LLVMBuildICmp(g->builder, LLVMIntULT, target_val, error_value_count, "");
            ok_bit = LLVMBuildAnd(g->builder, neq_zero_bit, in_bounds_bit, "");
        }

        LLVMBasicBlockRef ok_block = LLVMAppendBasicBlock(g->cur_fn_val, "IntToErrOk");
        LLVMBasicBlockRef fail_block = LLVMAppendBasicBlock(g->cur_fn_val, "IntToErrFail");

        LLVMBuildCondBr(g->builder, ok_bit, ok_block, fail_block);

        LLVMPositionBuilderAtEnd(g->builder, fail_block);
        gen_safety_crash(g, PanicMsgIdInvalidErrorCode);

        LLVMPositionBuilderAtEnd(g->builder, ok_block);
    } else {
        LLVMBasicBlockRef ok_block = LLVMAppendBasicBlock(g->cur_fn_val, "IntToErrOk");
        LLVMBasicBlockRef fail_block = LLVMAppendBasicBlock(g->cur_fn_val, "IntToErrFail");

        uint32_t err_count = err_set_type->data.error_set.err_count;
        LLVMValueRef switch_instr = LLVMBuildSwitch(g->builder, target_val, fail_block, err_count);
        for (uint32_t i = 0; i < err_count; i += 1) {
            LLVMValueRef case_value = LLVMConstInt(g->err_tag_type->type_ref, err_set_type->data.error_set.errors[i]->value, false);
            LLVMAddCase(switch_instr, case_value, ok_block);
        }

        LLVMPositionBuilderAtEnd(g->builder, fail_block);
        gen_safety_crash(g, PanicMsgIdInvalidErrorCode);

        LLVMPositionBuilderAtEnd(g->builder, ok_block);
    }
}

static LLVMValueRef ir_render_cast(CodeGen *g, IrExecutable *executable,
        IrInstructionCast *cast_instruction)
{
    ZigType *actual_type = cast_instruction->value->value.type;
    ZigType *wanted_type = cast_instruction->base.value.type;
    LLVMValueRef expr_val = ir_llvm_value(g, cast_instruction->value);
    assert(expr_val);

    switch (cast_instruction->cast_op) {
        case CastOpNoCast:
        case CastOpNumLitToConcrete:
            zig_unreachable();
        case CastOpNoop:
            return expr_val;
        case CastOpResizeSlice:
            {
                assert(cast_instruction->tmp_ptr);
                assert(wanted_type->id == ZigTypeIdStruct);
                assert(wanted_type->data.structure.is_slice);
                assert(actual_type->id == ZigTypeIdStruct);
                assert(actual_type->data.structure.is_slice);

                ZigType *actual_pointer_type = actual_type->data.structure.fields[0].type_entry;
                ZigType *actual_child_type = actual_pointer_type->data.pointer.child_type;
                ZigType *wanted_pointer_type = wanted_type->data.structure.fields[0].type_entry;
                ZigType *wanted_child_type = wanted_pointer_type->data.pointer.child_type;


                size_t actual_ptr_index = actual_type->data.structure.fields[slice_ptr_index].gen_index;
                size_t actual_len_index = actual_type->data.structure.fields[slice_len_index].gen_index;
                size_t wanted_ptr_index = wanted_type->data.structure.fields[slice_ptr_index].gen_index;
                size_t wanted_len_index = wanted_type->data.structure.fields[slice_len_index].gen_index;

                LLVMValueRef src_ptr_ptr = LLVMBuildStructGEP(g->builder, expr_val, (unsigned)actual_ptr_index, "");
                LLVMValueRef src_ptr = gen_load_untyped(g, src_ptr_ptr, 0, false, "");
                LLVMValueRef src_ptr_casted = LLVMBuildBitCast(g->builder, src_ptr,
                        wanted_type->data.structure.fields[0].type_entry->type_ref, "");
                LLVMValueRef dest_ptr_ptr = LLVMBuildStructGEP(g->builder, cast_instruction->tmp_ptr,
                        (unsigned)wanted_ptr_index, "");
                gen_store_untyped(g, src_ptr_casted, dest_ptr_ptr, 0, false);

                LLVMValueRef src_len_ptr = LLVMBuildStructGEP(g->builder, expr_val, (unsigned)actual_len_index, "");
                LLVMValueRef src_len = gen_load_untyped(g, src_len_ptr, 0, false, "");
                uint64_t src_size = type_size(g, actual_child_type);
                uint64_t dest_size = type_size(g, wanted_child_type);

                LLVMValueRef new_len;
                if (dest_size == 1) {
                    LLVMValueRef src_size_val = LLVMConstInt(g->builtin_types.entry_usize->type_ref, src_size, false);
                    new_len = LLVMBuildMul(g->builder, src_len, src_size_val, "");
                } else if (src_size == 1) {
                    LLVMValueRef dest_size_val = LLVMConstInt(g->builtin_types.entry_usize->type_ref, dest_size, false);
                    if (ir_want_runtime_safety(g, &cast_instruction->base)) {
                        LLVMValueRef remainder_val = LLVMBuildURem(g->builder, src_len, dest_size_val, "");
                        LLVMValueRef zero = LLVMConstNull(g->builtin_types.entry_usize->type_ref);
                        LLVMValueRef ok_bit = LLVMBuildICmp(g->builder, LLVMIntEQ, remainder_val, zero, "");
                        LLVMBasicBlockRef ok_block = LLVMAppendBasicBlock(g->cur_fn_val, "SliceWidenOk");
                        LLVMBasicBlockRef fail_block = LLVMAppendBasicBlock(g->cur_fn_val, "SliceWidenFail");
                        LLVMBuildCondBr(g->builder, ok_bit, ok_block, fail_block);

                        LLVMPositionBuilderAtEnd(g->builder, fail_block);
                        gen_safety_crash(g, PanicMsgIdSliceWidenRemainder);

                        LLVMPositionBuilderAtEnd(g->builder, ok_block);
                    }
                    new_len = LLVMBuildExactUDiv(g->builder, src_len, dest_size_val, "");
                } else {
                    zig_unreachable();
                }

                LLVMValueRef dest_len_ptr = LLVMBuildStructGEP(g->builder, cast_instruction->tmp_ptr,
                        (unsigned)wanted_len_index, "");
                gen_store_untyped(g, new_len, dest_len_ptr, 0, false);


                return cast_instruction->tmp_ptr;
            }
        case CastOpBytesToSlice:
            {
                assert(cast_instruction->tmp_ptr);
                assert(wanted_type->id == ZigTypeIdStruct);
                assert(wanted_type->data.structure.is_slice);
                assert(actual_type->id == ZigTypeIdArray);

                ZigType *wanted_pointer_type = wanted_type->data.structure.fields[slice_ptr_index].type_entry;
                ZigType *wanted_child_type = wanted_pointer_type->data.pointer.child_type;


                size_t wanted_ptr_index = wanted_type->data.structure.fields[0].gen_index;
                LLVMValueRef dest_ptr_ptr = LLVMBuildStructGEP(g->builder, cast_instruction->tmp_ptr,
                        (unsigned)wanted_ptr_index, "");
                LLVMValueRef src_ptr_casted = LLVMBuildBitCast(g->builder, expr_val, wanted_pointer_type->type_ref, "");
                gen_store_untyped(g, src_ptr_casted, dest_ptr_ptr, 0, false);

                size_t wanted_len_index = wanted_type->data.structure.fields[1].gen_index;
                LLVMValueRef len_ptr = LLVMBuildStructGEP(g->builder, cast_instruction->tmp_ptr,
                        (unsigned)wanted_len_index, "");
                LLVMValueRef len_val = LLVMConstInt(g->builtin_types.entry_usize->type_ref,
                        actual_type->data.array.len / type_size(g, wanted_child_type), false);
                gen_store_untyped(g, len_val, len_ptr, 0, false);

                return cast_instruction->tmp_ptr;
            }
        case CastOpIntToFloat:
            assert(actual_type->id == ZigTypeIdInt);
            if (actual_type->data.integral.is_signed) {
                return LLVMBuildSIToFP(g->builder, expr_val, wanted_type->type_ref, "");
            } else {
                return LLVMBuildUIToFP(g->builder, expr_val, wanted_type->type_ref, "");
            }
        case CastOpFloatToInt: {
            assert(wanted_type->id == ZigTypeIdInt);
            ZigLLVMSetFastMath(g->builder, ir_want_fast_math(g, &cast_instruction->base));

            bool want_safety = ir_want_runtime_safety(g, &cast_instruction->base);

            LLVMValueRef result;
            if (wanted_type->data.integral.is_signed) {
                result = LLVMBuildFPToSI(g->builder, expr_val, wanted_type->type_ref, "");
            } else {
                result = LLVMBuildFPToUI(g->builder, expr_val, wanted_type->type_ref, "");
            }

            if (want_safety) {
                LLVMValueRef back_to_float;
                if (wanted_type->data.integral.is_signed) {
                    back_to_float = LLVMBuildSIToFP(g->builder, result, LLVMTypeOf(expr_val), "");
                } else {
                    back_to_float = LLVMBuildUIToFP(g->builder, result, LLVMTypeOf(expr_val), "");
                }
                LLVMValueRef difference = LLVMBuildFSub(g->builder, expr_val, back_to_float, "");
                LLVMValueRef one_pos = LLVMConstReal(LLVMTypeOf(expr_val), 1.0f);
                LLVMValueRef one_neg = LLVMConstReal(LLVMTypeOf(expr_val), -1.0f);
                LLVMValueRef ok_bit_pos = LLVMBuildFCmp(g->builder, LLVMRealOLT, difference, one_pos, "");
                LLVMValueRef ok_bit_neg = LLVMBuildFCmp(g->builder, LLVMRealOGT, difference, one_neg, "");
                LLVMValueRef ok_bit = LLVMBuildAnd(g->builder, ok_bit_pos, ok_bit_neg, "");
                LLVMBasicBlockRef ok_block = LLVMAppendBasicBlock(g->cur_fn_val, "FloatCheckOk");
                LLVMBasicBlockRef bad_block = LLVMAppendBasicBlock(g->cur_fn_val, "FloatCheckFail");
                LLVMBuildCondBr(g->builder, ok_bit, ok_block, bad_block);
                LLVMPositionBuilderAtEnd(g->builder, bad_block);
                gen_safety_crash(g, PanicMsgIdFloatToInt);
                LLVMPositionBuilderAtEnd(g->builder, ok_block);
            }
            return result;
        }
        case CastOpBoolToInt:
            assert(wanted_type->id == ZigTypeIdInt);
            assert(actual_type->id == ZigTypeIdBool);
            return LLVMBuildZExt(g->builder, expr_val, wanted_type->type_ref, "");
        case CastOpErrSet:
            if (ir_want_runtime_safety(g, &cast_instruction->base)) {
                add_error_range_check(g, wanted_type, g->err_tag_type, expr_val);
            }
            return expr_val;
        case CastOpBitCast:
            return LLVMBuildBitCast(g->builder, expr_val, wanted_type->type_ref, "");
        case CastOpPtrOfArrayToSlice: {
            assert(cast_instruction->tmp_ptr);
            assert(actual_type->id == ZigTypeIdPointer);
            ZigType *array_type = actual_type->data.pointer.child_type;
            assert(array_type->id == ZigTypeIdArray);

            LLVMValueRef ptr_field_ptr = LLVMBuildStructGEP(g->builder, cast_instruction->tmp_ptr,
                    slice_ptr_index, "");
            LLVMValueRef indices[] = {
                LLVMConstNull(g->builtin_types.entry_usize->type_ref),
                LLVMConstInt(g->builtin_types.entry_usize->type_ref, 0, false),
            };
            LLVMValueRef slice_start_ptr = LLVMBuildInBoundsGEP(g->builder, expr_val, indices, 2, "");
            gen_store_untyped(g, slice_start_ptr, ptr_field_ptr, 0, false);

            LLVMValueRef len_field_ptr = LLVMBuildStructGEP(g->builder, cast_instruction->tmp_ptr,
                    slice_len_index, "");
            LLVMValueRef len_value = LLVMConstInt(g->builtin_types.entry_usize->type_ref,
                    array_type->data.array.len, false);
            gen_store_untyped(g, len_value, len_field_ptr, 0, false);

            return cast_instruction->tmp_ptr;
        }
    }
    zig_unreachable();
}

static LLVMValueRef ir_render_ptr_cast(CodeGen *g, IrExecutable *executable,
        IrInstructionPtrCast *instruction)
{
    ZigType *wanted_type = instruction->base.value.type;
    if (!type_has_bits(wanted_type)) {
        return nullptr;
    }
    LLVMValueRef ptr = ir_llvm_value(g, instruction->ptr);
    return LLVMBuildBitCast(g->builder, ptr, wanted_type->type_ref, "");
}

static LLVMValueRef ir_render_bit_cast(CodeGen *g, IrExecutable *executable,
        IrInstructionBitCast *instruction)
{
    ZigType *wanted_type = instruction->base.value.type;
    LLVMValueRef value = ir_llvm_value(g, instruction->value);
    return LLVMBuildBitCast(g->builder, value, wanted_type->type_ref, "");
}

static LLVMValueRef ir_render_widen_or_shorten(CodeGen *g, IrExecutable *executable,
        IrInstructionWidenOrShorten *instruction)
{
    ZigType *actual_type = instruction->target->value.type;
    // TODO instead of this logic, use the Noop instruction to change the type from
    // enum_tag to the underlying int type
    ZigType *int_type;
    if (actual_type->id == ZigTypeIdEnum) {
        int_type = actual_type->data.enumeration.tag_int_type;
    } else {
        int_type = actual_type;
    }
    LLVMValueRef target_val = ir_llvm_value(g, instruction->target);
    return gen_widen_or_shorten(g, ir_want_runtime_safety(g, &instruction->base), int_type,
            instruction->base.value.type, target_val);
}

static LLVMValueRef ir_render_int_to_ptr(CodeGen *g, IrExecutable *executable, IrInstructionIntToPtr *instruction) {
    ZigType *wanted_type = instruction->base.value.type;
    LLVMValueRef target_val = ir_llvm_value(g, instruction->target);
    return LLVMBuildIntToPtr(g->builder, target_val, wanted_type->type_ref, "");
}

static LLVMValueRef ir_render_ptr_to_int(CodeGen *g, IrExecutable *executable, IrInstructionPtrToInt *instruction) {
    ZigType *wanted_type = instruction->base.value.type;
    LLVMValueRef target_val = ir_llvm_value(g, instruction->target);
    return LLVMBuildPtrToInt(g->builder, target_val, wanted_type->type_ref, "");
}

static LLVMValueRef ir_render_int_to_enum(CodeGen *g, IrExecutable *executable, IrInstructionIntToEnum *instruction) {
    ZigType *wanted_type = instruction->base.value.type;
    assert(wanted_type->id == ZigTypeIdEnum);
    ZigType *tag_int_type = wanted_type->data.enumeration.tag_int_type;

    LLVMValueRef target_val = ir_llvm_value(g, instruction->target);
    LLVMValueRef tag_int_value = gen_widen_or_shorten(g, ir_want_runtime_safety(g, &instruction->base),
            instruction->target->value.type, tag_int_type, target_val);

    if (ir_want_runtime_safety(g, &instruction->base)) {
        LLVMBasicBlockRef bad_value_block = LLVMAppendBasicBlock(g->cur_fn_val, "BadValue");
        LLVMBasicBlockRef ok_value_block = LLVMAppendBasicBlock(g->cur_fn_val, "OkValue");
        size_t field_count = wanted_type->data.enumeration.src_field_count;
        LLVMValueRef switch_instr = LLVMBuildSwitch(g->builder, tag_int_value, bad_value_block, field_count);
        for (size_t field_i = 0; field_i < field_count; field_i += 1) {
            LLVMValueRef this_tag_int_value = bigint_to_llvm_const(tag_int_type->type_ref,
                    &wanted_type->data.enumeration.fields[field_i].value);
            LLVMAddCase(switch_instr, this_tag_int_value, ok_value_block);
        }
        LLVMPositionBuilderAtEnd(g->builder, bad_value_block);
        gen_safety_crash(g, PanicMsgIdBadEnumValue);

        LLVMPositionBuilderAtEnd(g->builder, ok_value_block);
    }
    return tag_int_value;
}

static LLVMValueRef ir_render_int_to_err(CodeGen *g, IrExecutable *executable, IrInstructionIntToErr *instruction) {
    ZigType *wanted_type = instruction->base.value.type;
    assert(wanted_type->id == ZigTypeIdErrorSet);

    ZigType *actual_type = instruction->target->value.type;
    assert(actual_type->id == ZigTypeIdInt);
    assert(!actual_type->data.integral.is_signed);

    LLVMValueRef target_val = ir_llvm_value(g, instruction->target);

    if (ir_want_runtime_safety(g, &instruction->base)) {
        add_error_range_check(g, wanted_type, actual_type, target_val);
    }

    return gen_widen_or_shorten(g, false, actual_type, g->err_tag_type, target_val);
}

static LLVMValueRef ir_render_err_to_int(CodeGen *g, IrExecutable *executable, IrInstructionErrToInt *instruction) {
    ZigType *wanted_type = instruction->base.value.type;
    assert(wanted_type->id == ZigTypeIdInt);
    assert(!wanted_type->data.integral.is_signed);

    ZigType *actual_type = instruction->target->value.type;
    LLVMValueRef target_val = ir_llvm_value(g, instruction->target);

    if (actual_type->id == ZigTypeIdErrorSet) {
        return gen_widen_or_shorten(g, ir_want_runtime_safety(g, &instruction->base),
            g->err_tag_type, wanted_type, target_val);
    } else if (actual_type->id == ZigTypeIdErrorUnion) {
        // this should have been a compile time constant
        assert(type_has_bits(actual_type->data.error_union.err_set_type));

        if (!type_has_bits(actual_type->data.error_union.payload_type)) {
            return gen_widen_or_shorten(g, ir_want_runtime_safety(g, &instruction->base),
                g->err_tag_type, wanted_type, target_val);
        } else {
            zig_panic("TODO err to int when error union payload type not void");
        }
    } else {
        zig_unreachable();
    }
}

static LLVMValueRef ir_render_unreachable(CodeGen *g, IrExecutable *executable,
        IrInstructionUnreachable *unreachable_instruction)
{
    if (ir_want_runtime_safety(g, &unreachable_instruction->base)) {
        gen_safety_crash(g, PanicMsgIdUnreachable);
    } else {
        LLVMBuildUnreachable(g->builder);
    }
    return nullptr;
}

static LLVMValueRef ir_render_cond_br(CodeGen *g, IrExecutable *executable,
        IrInstructionCondBr *cond_br_instruction)
{
    LLVMBuildCondBr(g->builder,
            ir_llvm_value(g, cond_br_instruction->condition),
            cond_br_instruction->then_block->llvm_block,
            cond_br_instruction->else_block->llvm_block);
    return nullptr;
}

static LLVMValueRef ir_render_br(CodeGen *g, IrExecutable *executable, IrInstructionBr *br_instruction) {
    LLVMBuildBr(g->builder, br_instruction->dest_block->llvm_block);
    return nullptr;
}

static LLVMValueRef ir_render_un_op(CodeGen *g, IrExecutable *executable, IrInstructionUnOp *un_op_instruction) {
    IrUnOp op_id = un_op_instruction->op_id;
    LLVMValueRef expr = ir_llvm_value(g, un_op_instruction->value);
    ZigType *expr_type = un_op_instruction->value->value.type;

    switch (op_id) {
        case IrUnOpInvalid:
        case IrUnOpOptional:
        case IrUnOpDereference:
            zig_unreachable();
        case IrUnOpNegation:
        case IrUnOpNegationWrap:
            {
                if (expr_type->id == ZigTypeIdFloat) {
                    ZigLLVMSetFastMath(g->builder, ir_want_fast_math(g, &un_op_instruction->base));
                    return LLVMBuildFNeg(g->builder, expr, "");
                } else if (expr_type->id == ZigTypeIdInt) {
                    if (op_id == IrUnOpNegationWrap) {
                        return LLVMBuildNeg(g->builder, expr, "");
                    } else if (ir_want_runtime_safety(g, &un_op_instruction->base)) {
                        LLVMValueRef zero = LLVMConstNull(LLVMTypeOf(expr));
                        return gen_overflow_op(g, expr_type, AddSubMulSub, zero, expr);
                    } else if (expr_type->data.integral.is_signed) {
                        return LLVMBuildNSWNeg(g->builder, expr, "");
                    } else {
                        return LLVMBuildNUWNeg(g->builder, expr, "");
                    }
                } else {
                    zig_unreachable();
                }
            }
        case IrUnOpBinNot:
            return LLVMBuildNot(g->builder, expr, "");
    }

    zig_unreachable();
}

static LLVMValueRef ir_render_bool_not(CodeGen *g, IrExecutable *executable, IrInstructionBoolNot *instruction) {
    LLVMValueRef value = ir_llvm_value(g, instruction->value);
    LLVMValueRef zero = LLVMConstNull(LLVMTypeOf(value));
    return LLVMBuildICmp(g->builder, LLVMIntEQ, value, zero, "");
}

static LLVMValueRef get_memset_fn_val(CodeGen *g) {
    if (g->memset_fn_val)
        return g->memset_fn_val;

    LLVMTypeRef param_types[] = {
        LLVMPointerType(LLVMInt8Type(), 0),
        LLVMInt8Type(),
        LLVMIntType(g->pointer_size_bytes * 8),
        LLVMInt32Type(),
        LLVMInt1Type(),
    };
    LLVMTypeRef fn_type = LLVMFunctionType(LLVMVoidType(), param_types, 5, false);
    Buf *name = buf_sprintf("llvm.memset.p0i8.i%d", g->pointer_size_bytes * 8);
    g->memset_fn_val = LLVMAddFunction(g->module, buf_ptr(name), fn_type);
    assert(LLVMGetIntrinsicID(g->memset_fn_val));

    return g->memset_fn_val;
}

static LLVMValueRef ir_render_decl_var(CodeGen *g, IrExecutable *executable,
        IrInstructionDeclVar *decl_var_instruction)
{
    ZigVar *var = decl_var_instruction->var;

    if (!type_has_bits(var->value->type))
        return nullptr;

    if (var->ref_count == 0 && g->build_mode != BuildModeDebug)
        return nullptr;

    IrInstruction *init_value = decl_var_instruction->init_value;

    bool have_init_expr = false;

    ConstExprValue *const_val = &init_value->value;
    if (const_val->special == ConstValSpecialRuntime || const_val->special == ConstValSpecialStatic)
        have_init_expr = true;

    if (have_init_expr) {
        assert(var->value->type == init_value->value.type);
        ZigType *var_ptr_type = get_pointer_to_type_extra(g, var->value->type, false, false,
                PtrLenSingle, var->align_bytes, 0, 0);
        LLVMValueRef llvm_init_val = ir_llvm_value(g, init_value);
        gen_assign_raw(g, var->value_ref, var_ptr_type, llvm_init_val);
    } else {
        bool want_safe = ir_want_runtime_safety(g, &decl_var_instruction->base);
        if (want_safe) {
            ZigType *usize = g->builtin_types.entry_usize;
            uint64_t size_bytes = LLVMStoreSizeOfType(g->target_data_ref, var->value->type->type_ref);
            assert(size_bytes > 0);

            assert(var->align_bytes > 0);

            // memset uninitialized memory to 0xa
            LLVMTypeRef ptr_u8 = LLVMPointerType(LLVMInt8Type(), 0);
            LLVMValueRef fill_char = LLVMConstInt(LLVMInt8Type(), 0xaa, false);
            LLVMValueRef dest_ptr = LLVMBuildBitCast(g->builder, var->value_ref, ptr_u8, "");
            LLVMValueRef byte_count = LLVMConstInt(usize->type_ref, size_bytes, false);
            LLVMValueRef align_in_bytes = LLVMConstInt(LLVMInt32Type(), var->align_bytes, false);
            LLVMValueRef params[] = {
                dest_ptr,
                fill_char,
                byte_count,
                align_in_bytes,
                LLVMConstNull(LLVMInt1Type()), // is volatile
            };

            LLVMBuildCall(g->builder, get_memset_fn_val(g), params, 5, "");
        }
    }

    gen_var_debug_decl(g, var);
    return nullptr;
}

static LLVMValueRef ir_render_load_ptr(CodeGen *g, IrExecutable *executable, IrInstructionLoadPtr *instruction) {
    ZigType *child_type = instruction->base.value.type;
    if (!type_has_bits(child_type))
        return nullptr;

    LLVMValueRef ptr = ir_llvm_value(g, instruction->ptr);
    ZigType *ptr_type = instruction->ptr->value.type;
    assert(ptr_type->id == ZigTypeIdPointer);

    uint32_t unaligned_bit_count = ptr_type->data.pointer.unaligned_bit_count;
    if (unaligned_bit_count == 0)
        return get_handle_value(g, ptr, child_type, ptr_type);

    bool big_endian = g->is_big_endian;

    assert(!handle_is_ptr(child_type));
    LLVMValueRef containing_int = gen_load(g, ptr, ptr_type, "");

    uint32_t bit_offset = ptr_type->data.pointer.bit_offset;
    uint32_t host_bit_count = LLVMGetIntTypeWidth(LLVMTypeOf(containing_int));
    uint32_t shift_amt = big_endian ? host_bit_count - bit_offset - unaligned_bit_count : bit_offset;

    LLVMValueRef shift_amt_val = LLVMConstInt(LLVMTypeOf(containing_int), shift_amt, false);
    LLVMValueRef shifted_value = LLVMBuildLShr(g->builder, containing_int, shift_amt_val, "");

    return LLVMBuildTrunc(g->builder, shifted_value, child_type->type_ref, "");
}

static LLVMValueRef ir_render_store_ptr(CodeGen *g, IrExecutable *executable, IrInstructionStorePtr *instruction) {
    LLVMValueRef ptr = ir_llvm_value(g, instruction->ptr);
    LLVMValueRef value = ir_llvm_value(g, instruction->value);

    assert(instruction->ptr->value.type->id == ZigTypeIdPointer);
    ZigType *ptr_type = instruction->ptr->value.type;

    gen_assign_raw(g, ptr, ptr_type, value);

    return nullptr;
}

static LLVMValueRef ir_render_var_ptr(CodeGen *g, IrExecutable *executable, IrInstructionVarPtr *instruction) {
    ZigVar *var = instruction->var;
    if (type_has_bits(var->value->type)) {
        assert(var->value_ref);
        return var->value_ref;
    } else {
        return nullptr;
    }
}

static LLVMValueRef ir_render_elem_ptr(CodeGen *g, IrExecutable *executable, IrInstructionElemPtr *instruction) {
    LLVMValueRef array_ptr_ptr = ir_llvm_value(g, instruction->array_ptr);
    ZigType *array_ptr_type = instruction->array_ptr->value.type;
    assert(array_ptr_type->id == ZigTypeIdPointer);
    ZigType *array_type = array_ptr_type->data.pointer.child_type;
    LLVMValueRef array_ptr = get_handle_value(g, array_ptr_ptr, array_type, array_ptr_type);
    LLVMValueRef subscript_value = ir_llvm_value(g, instruction->elem_index);
    assert(subscript_value);

    if (!type_has_bits(array_type))
        return nullptr;

    bool safety_check_on = ir_want_runtime_safety(g, &instruction->base) && instruction->safety_check_on;

    if (array_type->id == ZigTypeIdArray ||
        (array_type->id == ZigTypeIdPointer && array_type->data.pointer.ptr_len == PtrLenSingle))
    {
        if (array_type->id == ZigTypeIdPointer) {
            assert(array_type->data.pointer.child_type->id == ZigTypeIdArray);
            array_type = array_type->data.pointer.child_type;
        }
        if (safety_check_on) {
            LLVMValueRef end = LLVMConstInt(g->builtin_types.entry_usize->type_ref,
                    array_type->data.array.len, false);
            add_bounds_check(g, subscript_value, LLVMIntEQ, nullptr, LLVMIntULT, end);
        }
        if (array_ptr_type->data.pointer.unaligned_bit_count != 0) {
            return array_ptr_ptr;
        }
        ZigType *child_type = array_type->data.array.child_type;
        if (child_type->id == ZigTypeIdStruct &&
            child_type->data.structure.layout == ContainerLayoutPacked)
        {
            size_t unaligned_bit_count = instruction->base.value.type->data.pointer.unaligned_bit_count;
            if (unaligned_bit_count != 0) {
                LLVMTypeRef ptr_u8_type_ref = LLVMPointerType(LLVMInt8Type(), 0);
                LLVMValueRef u8_array_ptr = LLVMBuildBitCast(g->builder, array_ptr, ptr_u8_type_ref, "");
                assert(unaligned_bit_count % 8 == 0);
                LLVMValueRef elem_size_bytes = LLVMConstInt(g->builtin_types.entry_usize->type_ref,
                        unaligned_bit_count / 8, false);
                LLVMValueRef byte_offset = LLVMBuildNUWMul(g->builder, subscript_value, elem_size_bytes, "");
                LLVMValueRef indices[] = {
                    byte_offset
                };
                LLVMValueRef elem_byte_ptr = LLVMBuildInBoundsGEP(g->builder, u8_array_ptr, indices, 1, "");
                return LLVMBuildBitCast(g->builder, elem_byte_ptr, LLVMPointerType(child_type->type_ref, 0), "");
            }
        }
        LLVMValueRef indices[] = {
            LLVMConstNull(g->builtin_types.entry_usize->type_ref),
            subscript_value
        };
        return LLVMBuildInBoundsGEP(g->builder, array_ptr, indices, 2, "");
    } else if (array_type->id == ZigTypeIdPointer) {
        assert(LLVMGetTypeKind(LLVMTypeOf(array_ptr)) == LLVMPointerTypeKind);
        LLVMValueRef indices[] = {
            subscript_value
        };
        return LLVMBuildInBoundsGEP(g->builder, array_ptr, indices, 1, "");
    } else if (array_type->id == ZigTypeIdStruct) {
        assert(array_type->data.structure.is_slice);
        if (!type_has_bits(instruction->base.value.type)) {
            if (safety_check_on) {
                assert(LLVMGetTypeKind(LLVMTypeOf(array_ptr)) == LLVMIntegerTypeKind);
                add_bounds_check(g, subscript_value, LLVMIntEQ, nullptr, LLVMIntULT, array_ptr);
            }
            return nullptr;
        }

        assert(LLVMGetTypeKind(LLVMTypeOf(array_ptr)) == LLVMPointerTypeKind);
        assert(LLVMGetTypeKind(LLVMGetElementType(LLVMTypeOf(array_ptr))) == LLVMStructTypeKind);

        if (safety_check_on) {
            size_t len_index = array_type->data.structure.fields[slice_len_index].gen_index;
            assert(len_index != SIZE_MAX);
            LLVMValueRef len_ptr = LLVMBuildStructGEP(g->builder, array_ptr, (unsigned)len_index, "");
            LLVMValueRef len = gen_load_untyped(g, len_ptr, 0, false, "");
            add_bounds_check(g, subscript_value, LLVMIntEQ, nullptr, LLVMIntULT, len);
        }

        size_t ptr_index = array_type->data.structure.fields[slice_ptr_index].gen_index;
        assert(ptr_index != SIZE_MAX);
        LLVMValueRef ptr_ptr = LLVMBuildStructGEP(g->builder, array_ptr, (unsigned)ptr_index, "");
        LLVMValueRef ptr = gen_load_untyped(g, ptr_ptr, 0, false, "");
        return LLVMBuildInBoundsGEP(g->builder, ptr, &subscript_value, 1, "");
    } else {
        zig_unreachable();
    }
}

static bool get_prefix_arg_err_ret_stack(CodeGen *g, FnTypeId *fn_type_id) {
    return g->have_err_ret_tracing &&
        (fn_type_id->return_type->id == ZigTypeIdErrorUnion ||
         fn_type_id->return_type->id == ZigTypeIdErrorSet ||
         fn_type_id->cc == CallingConventionAsync);
}

static size_t get_async_allocator_arg_index(CodeGen *g, FnTypeId *fn_type_id) {
    // 0             1             2        3
    // err_ret_stack allocator_ptr err_code other_args...
    return get_prefix_arg_err_ret_stack(g, fn_type_id) ? 1 : 0;
}

static size_t get_async_err_code_arg_index(CodeGen *g, FnTypeId *fn_type_id) {
    // 0             1             2        3
    // err_ret_stack allocator_ptr err_code other_args...
    return 1 + get_async_allocator_arg_index(g, fn_type_id);
}


static LLVMValueRef get_new_stack_addr(CodeGen *g, LLVMValueRef new_stack) {
    LLVMValueRef ptr_field_ptr = LLVMBuildStructGEP(g->builder, new_stack, (unsigned)slice_ptr_index, "");
    LLVMValueRef len_field_ptr = LLVMBuildStructGEP(g->builder, new_stack, (unsigned)slice_len_index, "");

    LLVMValueRef ptr_value = gen_load_untyped(g, ptr_field_ptr, 0, false, "");
    LLVMValueRef len_value = gen_load_untyped(g, len_field_ptr, 0, false, "");

    LLVMValueRef ptr_addr = LLVMBuildPtrToInt(g->builder, ptr_value, LLVMTypeOf(len_value), "");
    LLVMValueRef end_addr = LLVMBuildNUWAdd(g->builder, ptr_addr, len_value, "");
    LLVMValueRef align_amt = LLVMConstInt(LLVMTypeOf(end_addr), get_abi_alignment(g, g->builtin_types.entry_usize), false);
    LLVMValueRef align_adj = LLVMBuildURem(g->builder, end_addr, align_amt, "");
    return LLVMBuildNUWSub(g->builder, end_addr, align_adj, "");
}

static void gen_set_stack_pointer(CodeGen *g, LLVMValueRef aligned_end_addr) {
    LLVMValueRef write_register_fn_val = get_write_register_fn_val(g);

    if (g->sp_md_node == nullptr) {
        Buf *sp_reg_name = buf_create_from_str(arch_stack_pointer_register_name(&g->zig_target.arch));
        LLVMValueRef str_node = LLVMMDString(buf_ptr(sp_reg_name), buf_len(sp_reg_name) + 1);
        g->sp_md_node = LLVMMDNode(&str_node, 1);
    }

    LLVMValueRef params[] = {
        g->sp_md_node,
        aligned_end_addr,
    };

    LLVMBuildCall(g->builder, write_register_fn_val, params, 2, "");
}

static void set_call_instr_sret(CodeGen *g, LLVMValueRef call_instr) {
    unsigned attr_kind_id = LLVMGetEnumAttributeKindForName("sret", 4);
    LLVMAttributeRef sret_attr = LLVMCreateEnumAttribute(LLVMGetGlobalContext(), attr_kind_id, 0);
    LLVMAddCallSiteAttribute(call_instr, 1, sret_attr);
}

static LLVMValueRef ir_render_call(CodeGen *g, IrExecutable *executable, IrInstructionCall *instruction) {
    LLVMValueRef fn_val;
    ZigType *fn_type;
    if (instruction->fn_entry) {
        fn_val = fn_llvm_value(g, instruction->fn_entry);
        fn_type = instruction->fn_entry->type_entry;
    } else {
        assert(instruction->fn_ref);
        fn_val = ir_llvm_value(g, instruction->fn_ref);
        fn_type = instruction->fn_ref->value.type;
    }

    FnTypeId *fn_type_id = &fn_type->data.fn.fn_type_id;

    ZigType *src_return_type = fn_type_id->return_type;
    bool ret_has_bits = type_has_bits(src_return_type);

    CallingConvention cc = fn_type->data.fn.fn_type_id.cc;

    bool first_arg_ret = ret_has_bits && want_first_arg_sret(g, fn_type_id);
    bool prefix_arg_err_ret_stack = get_prefix_arg_err_ret_stack(g, fn_type_id);
    bool is_var_args = fn_type_id->is_var_args;
    ZigList<LLVMValueRef> gen_param_values = {};
    if (first_arg_ret) {
        gen_param_values.append(instruction->tmp_ptr);
    }
    if (prefix_arg_err_ret_stack) {
        gen_param_values.append(get_cur_err_ret_trace_val(g, instruction->base.scope));
    }
    if (instruction->is_async) {
        gen_param_values.append(ir_llvm_value(g, instruction->async_allocator));

        LLVMValueRef err_val_ptr = LLVMBuildStructGEP(g->builder, instruction->tmp_ptr, err_union_err_index, "");
        gen_param_values.append(err_val_ptr);
    }
    FnWalk fn_walk = {};
    fn_walk.id = FnWalkIdCall;
    fn_walk.data.call.inst = instruction; 
    fn_walk.data.call.is_var_args = is_var_args;
    fn_walk.data.call.gen_param_values = &gen_param_values;
    walk_function_params(g, fn_type, &fn_walk);

    ZigLLVM_FnInline fn_inline;
    switch (instruction->fn_inline) {
        case FnInlineAuto:
            fn_inline = ZigLLVM_FnInlineAuto;
            break;
        case FnInlineAlways:
            fn_inline = (instruction->fn_entry == nullptr) ? ZigLLVM_FnInlineAuto : ZigLLVM_FnInlineAlways;
            break;
        case FnInlineNever:
            fn_inline = ZigLLVM_FnInlineNever;
            break;
    }

    LLVMCallConv llvm_cc = get_llvm_cc(g, cc);
    LLVMValueRef result;
    
    if (instruction->new_stack == nullptr) {
        result = ZigLLVMBuildCall(g->builder, fn_val,
                gen_param_values.items, (unsigned)gen_param_values.length, llvm_cc, fn_inline, "");
    } else {
        LLVMValueRef stacksave_fn_val = get_stacksave_fn_val(g);
        LLVMValueRef stackrestore_fn_val = get_stackrestore_fn_val(g);

        LLVMValueRef new_stack_addr = get_new_stack_addr(g, ir_llvm_value(g, instruction->new_stack));
        LLVMValueRef old_stack_ref = LLVMBuildCall(g->builder, stacksave_fn_val, nullptr, 0, "");
        gen_set_stack_pointer(g, new_stack_addr);
        result = ZigLLVMBuildCall(g->builder, fn_val,
                gen_param_values.items, (unsigned)gen_param_values.length, llvm_cc, fn_inline, "");
        LLVMBuildCall(g->builder, stackrestore_fn_val, &old_stack_ref, 1, "");
    }


    if (instruction->is_async) {
        LLVMValueRef payload_ptr = LLVMBuildStructGEP(g->builder, instruction->tmp_ptr, err_union_payload_index, "");
        LLVMBuildStore(g->builder, result, payload_ptr);
        return instruction->tmp_ptr;
    }

    if (src_return_type->id == ZigTypeIdUnreachable) {
        return LLVMBuildUnreachable(g->builder);
    } else if (!ret_has_bits) {
        return nullptr;
    } else if (first_arg_ret) {
        set_call_instr_sret(g, result);
        return instruction->tmp_ptr;
    } else if (handle_is_ptr(src_return_type)) {
        auto store_instr = LLVMBuildStore(g->builder, result, instruction->tmp_ptr);
        LLVMSetAlignment(store_instr, LLVMGetAlignment(instruction->tmp_ptr));
        return instruction->tmp_ptr;
    } else {
        return result;
    }
}

static LLVMValueRef ir_render_struct_field_ptr(CodeGen *g, IrExecutable *executable,
    IrInstructionStructFieldPtr *instruction)
{
    LLVMValueRef struct_ptr = ir_llvm_value(g, instruction->struct_ptr);
    // not necessarily a pointer. could be ZigTypeIdStruct
    ZigType *struct_ptr_type = instruction->struct_ptr->value.type;
    TypeStructField *field = instruction->field;

    if (!type_has_bits(field->type_entry))
        return nullptr;

    if (struct_ptr_type->id == ZigTypeIdPointer &&
        struct_ptr_type->data.pointer.unaligned_bit_count != 0)
    {
        return struct_ptr;
    }

    assert(field->gen_index != SIZE_MAX);
    return LLVMBuildStructGEP(g->builder, struct_ptr, (unsigned)field->gen_index, "");
}

static LLVMValueRef ir_render_union_field_ptr(CodeGen *g, IrExecutable *executable,
    IrInstructionUnionFieldPtr *instruction)
{
    ZigType *union_ptr_type = instruction->union_ptr->value.type;
    assert(union_ptr_type->id == ZigTypeIdPointer);
    ZigType *union_type = union_ptr_type->data.pointer.child_type;
    assert(union_type->id == ZigTypeIdUnion);

    TypeUnionField *field = instruction->field;

    if (!type_has_bits(field->type_entry))
        return nullptr;

    LLVMValueRef union_ptr = ir_llvm_value(g, instruction->union_ptr);
    LLVMTypeRef field_type_ref = LLVMPointerType(field->type_entry->type_ref, 0);

    if (union_type->data.unionation.gen_tag_index == SIZE_MAX) {
        LLVMValueRef union_field_ptr = LLVMBuildStructGEP(g->builder, union_ptr, 0, "");
        LLVMValueRef bitcasted_union_field_ptr = LLVMBuildBitCast(g->builder, union_field_ptr, field_type_ref, "");
        return bitcasted_union_field_ptr;
    }

    if (ir_want_runtime_safety(g, &instruction->base)) {
        LLVMValueRef tag_field_ptr = LLVMBuildStructGEP(g->builder, union_ptr, union_type->data.unionation.gen_tag_index, "");
        LLVMValueRef tag_value = gen_load_untyped(g, tag_field_ptr, 0, false, "");


        LLVMValueRef expected_tag_value = bigint_to_llvm_const(union_type->data.unionation.tag_type->type_ref,
                &field->enum_field->value);
        LLVMBasicBlockRef ok_block = LLVMAppendBasicBlock(g->cur_fn_val, "UnionCheckOk");
        LLVMBasicBlockRef bad_block = LLVMAppendBasicBlock(g->cur_fn_val, "UnionCheckFail");
        LLVMValueRef ok_val = LLVMBuildICmp(g->builder, LLVMIntEQ, tag_value, expected_tag_value, "");
        LLVMBuildCondBr(g->builder, ok_val, ok_block, bad_block);

        LLVMPositionBuilderAtEnd(g->builder, bad_block);
        gen_safety_crash(g, PanicMsgIdBadUnionField);

        LLVMPositionBuilderAtEnd(g->builder, ok_block);
    }

    LLVMValueRef union_field_ptr = LLVMBuildStructGEP(g->builder, union_ptr, union_type->data.unionation.gen_union_index, "");
    LLVMValueRef bitcasted_union_field_ptr = LLVMBuildBitCast(g->builder, union_field_ptr, field_type_ref, "");
    return bitcasted_union_field_ptr;
}

static size_t find_asm_index(CodeGen *g, AstNode *node, AsmToken *tok) {
    const char *ptr = buf_ptr(node->data.asm_expr.asm_template) + tok->start + 2;
    size_t len = tok->end - tok->start - 2;
    size_t result = 0;
    for (size_t i = 0; i < node->data.asm_expr.output_list.length; i += 1, result += 1) {
        AsmOutput *asm_output = node->data.asm_expr.output_list.at(i);
        if (buf_eql_mem(asm_output->asm_symbolic_name, ptr, len)) {
            return result;
        }
    }
    for (size_t i = 0; i < node->data.asm_expr.input_list.length; i += 1, result += 1) {
        AsmInput *asm_input = node->data.asm_expr.input_list.at(i);
        if (buf_eql_mem(asm_input->asm_symbolic_name, ptr, len)) {
            return result;
        }
    }
    return SIZE_MAX;
}

static LLVMValueRef ir_render_asm(CodeGen *g, IrExecutable *executable, IrInstructionAsm *instruction) {
    AstNode *asm_node = instruction->base.source_node;
    assert(asm_node->type == NodeTypeAsmExpr);
    AstNodeAsmExpr *asm_expr = &asm_node->data.asm_expr;

    Buf *src_template = asm_expr->asm_template;

    Buf llvm_template = BUF_INIT;
    buf_resize(&llvm_template, 0);

    for (size_t token_i = 0; token_i < asm_expr->token_list.length; token_i += 1) {
        AsmToken *asm_token = &asm_expr->token_list.at(token_i);
        switch (asm_token->id) {
            case AsmTokenIdTemplate:
                for (size_t offset = asm_token->start; offset < asm_token->end; offset += 1) {
                    uint8_t c = *((uint8_t*)(buf_ptr(src_template) + offset));
                    if (c == '$') {
                        buf_append_str(&llvm_template, "$$");
                    } else {
                        buf_append_char(&llvm_template, c);
                    }
                }
                break;
            case AsmTokenIdPercent:
                buf_append_char(&llvm_template, '%');
                break;
            case AsmTokenIdVar:
                {
                    size_t index = find_asm_index(g, asm_node, asm_token);
                    assert(index < SIZE_MAX);
                    buf_appendf(&llvm_template, "$%" ZIG_PRI_usize "", index);
                    break;
                }
            case AsmTokenIdUniqueId:
                buf_append_str(&llvm_template, "${:uid}");
                break;
        }
    }

    Buf constraint_buf = BUF_INIT;
    buf_resize(&constraint_buf, 0);

    assert(instruction->return_count == 0 || instruction->return_count == 1);

    size_t total_constraint_count = asm_expr->output_list.length +
                                 asm_expr->input_list.length +
                                 asm_expr->clobber_list.length;
    size_t input_and_output_count = asm_expr->output_list.length +
                                 asm_expr->input_list.length -
                                 instruction->return_count;
    size_t total_index = 0;
    size_t param_index = 0;
    LLVMTypeRef *param_types = allocate<LLVMTypeRef>(input_and_output_count);
    LLVMValueRef *param_values = allocate<LLVMValueRef>(input_and_output_count);
    for (size_t i = 0; i < asm_expr->output_list.length; i += 1, total_index += 1) {
        AsmOutput *asm_output = asm_expr->output_list.at(i);
        bool is_return = (asm_output->return_type != nullptr);
        assert(*buf_ptr(asm_output->constraint) == '=');
        if (is_return) {
            buf_appendf(&constraint_buf, "=%s", buf_ptr(asm_output->constraint) + 1);
        } else {
            buf_appendf(&constraint_buf, "=*%s", buf_ptr(asm_output->constraint) + 1);
        }
        if (total_index + 1 < total_constraint_count) {
            buf_append_char(&constraint_buf, ',');
        }

        if (!is_return) {
            ZigVar *variable = instruction->output_vars[i];
            assert(variable);
            param_types[param_index] = LLVMTypeOf(variable->value_ref);
            param_values[param_index] = variable->value_ref;
            param_index += 1;
        }
    }
    for (size_t i = 0; i < asm_expr->input_list.length; i += 1, total_index += 1, param_index += 1) {
        AsmInput *asm_input = asm_expr->input_list.at(i);
        IrInstruction *ir_input = instruction->input_list[i];
        buf_append_buf(&constraint_buf, asm_input->constraint);
        if (total_index + 1 < total_constraint_count) {
            buf_append_char(&constraint_buf, ',');
        }

        param_types[param_index] = ir_input->value.type->type_ref;
        param_values[param_index] = ir_llvm_value(g, ir_input);
    }
    for (size_t i = 0; i < asm_expr->clobber_list.length; i += 1, total_index += 1) {
        Buf *clobber_buf = asm_expr->clobber_list.at(i);
        buf_appendf(&constraint_buf, "~{%s}", buf_ptr(clobber_buf));
        if (total_index + 1 < total_constraint_count) {
            buf_append_char(&constraint_buf, ',');
        }
    }

    LLVMTypeRef ret_type;
    if (instruction->return_count == 0) {
        ret_type = LLVMVoidType();
    } else {
        ret_type = instruction->base.value.type->type_ref;
    }
    LLVMTypeRef function_type = LLVMFunctionType(ret_type, param_types, (unsigned)input_and_output_count, false);

    bool is_volatile = asm_expr->is_volatile || (asm_expr->output_list.length == 0);
    LLVMValueRef asm_fn = LLVMConstInlineAsm(function_type, buf_ptr(&llvm_template),
            buf_ptr(&constraint_buf), is_volatile, false);

    return LLVMBuildCall(g->builder, asm_fn, param_values, (unsigned)input_and_output_count, "");
}

static LLVMValueRef gen_non_null_bit(CodeGen *g, ZigType *maybe_type, LLVMValueRef maybe_handle) {
    assert(maybe_type->id == ZigTypeIdOptional);
    ZigType *child_type = maybe_type->data.maybe.child_type;
    if (child_type->zero_bits) {
        return maybe_handle;
    } else {
        bool maybe_is_ptr = type_is_codegen_pointer(child_type);
        if (maybe_is_ptr) {
            return LLVMBuildICmp(g->builder, LLVMIntNE, maybe_handle, LLVMConstNull(maybe_type->type_ref), "");
        } else {
            LLVMValueRef maybe_field_ptr = LLVMBuildStructGEP(g->builder, maybe_handle, maybe_null_index, "");
            return gen_load_untyped(g, maybe_field_ptr, 0, false, "");
        }
    }
}

static LLVMValueRef ir_render_test_non_null(CodeGen *g, IrExecutable *executable,
    IrInstructionTestNonNull *instruction)
{
    return gen_non_null_bit(g, instruction->value->value.type, ir_llvm_value(g, instruction->value));
}

static LLVMValueRef ir_render_unwrap_maybe(CodeGen *g, IrExecutable *executable,
        IrInstructionUnwrapOptional *instruction)
{
    ZigType *ptr_type = instruction->value->value.type;
    assert(ptr_type->id == ZigTypeIdPointer);
    ZigType *maybe_type = ptr_type->data.pointer.child_type;
    assert(maybe_type->id == ZigTypeIdOptional);
    ZigType *child_type = maybe_type->data.maybe.child_type;
    LLVMValueRef maybe_ptr = ir_llvm_value(g, instruction->value);
    LLVMValueRef maybe_handle = get_handle_value(g, maybe_ptr, maybe_type, ptr_type);
    if (ir_want_runtime_safety(g, &instruction->base) && instruction->safety_check_on) {
        LLVMValueRef non_null_bit = gen_non_null_bit(g, maybe_type, maybe_handle);
        LLVMBasicBlockRef ok_block = LLVMAppendBasicBlock(g->cur_fn_val, "UnwrapOptionalOk");
        LLVMBasicBlockRef fail_block = LLVMAppendBasicBlock(g->cur_fn_val, "UnwrapOptionalFail");
        LLVMBuildCondBr(g->builder, non_null_bit, ok_block, fail_block);

        LLVMPositionBuilderAtEnd(g->builder, fail_block);
        gen_safety_crash(g, PanicMsgIdUnwrapOptionalFail);

        LLVMPositionBuilderAtEnd(g->builder, ok_block);
    }
    if (child_type->zero_bits) {
        return nullptr;
    } else {
        bool maybe_is_ptr = type_is_codegen_pointer(child_type);
        if (maybe_is_ptr) {
            return maybe_ptr;
        } else {
            LLVMValueRef maybe_struct_ref = get_handle_value(g, maybe_ptr, maybe_type, ptr_type);
            return LLVMBuildStructGEP(g->builder, maybe_struct_ref, maybe_child_index, "");
        }
    }
}

static LLVMValueRef get_int_builtin_fn(CodeGen *g, ZigType *int_type, BuiltinFnId fn_id) {
    ZigLLVMFnKey key = {};
    const char *fn_name;
    uint32_t n_args;
    if (fn_id == BuiltinFnIdCtz) {
        fn_name = "cttz";
        n_args = 2;
        key.id = ZigLLVMFnIdCtz;
        key.data.ctz.bit_count = (uint32_t)int_type->data.integral.bit_count;
    } else if (fn_id == BuiltinFnIdClz) {
        fn_name = "ctlz";
        n_args = 2;
        key.id = ZigLLVMFnIdClz;
        key.data.clz.bit_count = (uint32_t)int_type->data.integral.bit_count;
    } else if (fn_id == BuiltinFnIdPopCount) {
        fn_name = "ctpop";
        n_args = 1;
        key.id = ZigLLVMFnIdPopCount;
        key.data.pop_count.bit_count = (uint32_t)int_type->data.integral.bit_count;
    } else {
        zig_unreachable();
    }

    auto existing_entry = g->llvm_fn_table.maybe_get(key);
    if (existing_entry)
        return existing_entry->value;

    char llvm_name[64];
    sprintf(llvm_name, "llvm.%s.i%" PRIu32, fn_name, int_type->data.integral.bit_count);
    LLVMTypeRef param_types[] = {
        int_type->type_ref,
        LLVMInt1Type(),
    };
    LLVMTypeRef fn_type = LLVMFunctionType(int_type->type_ref, param_types, n_args, false);
    LLVMValueRef fn_val = LLVMAddFunction(g->module, llvm_name, fn_type);
    assert(LLVMGetIntrinsicID(fn_val));

    g->llvm_fn_table.put(key, fn_val);

    return fn_val;
}

static LLVMValueRef ir_render_clz(CodeGen *g, IrExecutable *executable, IrInstructionClz *instruction) {
    ZigType *int_type = instruction->value->value.type;
    LLVMValueRef fn_val = get_int_builtin_fn(g, int_type, BuiltinFnIdClz);
    LLVMValueRef operand = ir_llvm_value(g, instruction->value);
    LLVMValueRef params[] {
        operand,
        LLVMConstNull(LLVMInt1Type()),
    };
    LLVMValueRef wrong_size_int = LLVMBuildCall(g->builder, fn_val, params, 2, "");
    return gen_widen_or_shorten(g, false, int_type, instruction->base.value.type, wrong_size_int);
}

static LLVMValueRef ir_render_ctz(CodeGen *g, IrExecutable *executable, IrInstructionCtz *instruction) {
    ZigType *int_type = instruction->value->value.type;
    LLVMValueRef fn_val = get_int_builtin_fn(g, int_type, BuiltinFnIdCtz);
    LLVMValueRef operand = ir_llvm_value(g, instruction->value);
    LLVMValueRef params[] {
        operand,
        LLVMConstNull(LLVMInt1Type()),
    };
    LLVMValueRef wrong_size_int = LLVMBuildCall(g->builder, fn_val, params, 2, "");
    return gen_widen_or_shorten(g, false, int_type, instruction->base.value.type, wrong_size_int);
}

static LLVMValueRef ir_render_pop_count(CodeGen *g, IrExecutable *executable, IrInstructionPopCount *instruction) {
    ZigType *int_type = instruction->value->value.type;
    LLVMValueRef fn_val = get_int_builtin_fn(g, int_type, BuiltinFnIdPopCount);
    LLVMValueRef operand = ir_llvm_value(g, instruction->value);
    LLVMValueRef wrong_size_int = LLVMBuildCall(g->builder, fn_val, &operand, 1, "");
    return gen_widen_or_shorten(g, false, int_type, instruction->base.value.type, wrong_size_int);
}

static LLVMValueRef ir_render_switch_br(CodeGen *g, IrExecutable *executable, IrInstructionSwitchBr *instruction) {
    LLVMValueRef target_value = ir_llvm_value(g, instruction->target_value);
    LLVMBasicBlockRef else_block = instruction->else_block->llvm_block;
    LLVMValueRef switch_instr = LLVMBuildSwitch(g->builder, target_value, else_block,
            (unsigned)instruction->case_count);
    for (size_t i = 0; i < instruction->case_count; i += 1) {
        IrInstructionSwitchBrCase *this_case = &instruction->cases[i];
        LLVMAddCase(switch_instr, ir_llvm_value(g, this_case->value), this_case->block->llvm_block);
    }
    return nullptr;
}

static LLVMValueRef ir_render_phi(CodeGen *g, IrExecutable *executable, IrInstructionPhi *instruction) {
    if (!type_has_bits(instruction->base.value.type))
        return nullptr;

    LLVMTypeRef phi_type;
    if (handle_is_ptr(instruction->base.value.type)) {
        phi_type = LLVMPointerType(instruction->base.value.type->type_ref, 0);
    } else {
        phi_type = instruction->base.value.type->type_ref;
    }

    LLVMValueRef phi = LLVMBuildPhi(g->builder, phi_type, "");
    LLVMValueRef *incoming_values = allocate<LLVMValueRef>(instruction->incoming_count);
    LLVMBasicBlockRef *incoming_blocks = allocate<LLVMBasicBlockRef>(instruction->incoming_count);
    for (size_t i = 0; i < instruction->incoming_count; i += 1) {
        incoming_values[i] = ir_llvm_value(g, instruction->incoming_values[i]);
        incoming_blocks[i] = instruction->incoming_blocks[i]->llvm_exit_block;
    }
    LLVMAddIncoming(phi, incoming_values, incoming_blocks, (unsigned)instruction->incoming_count);
    return phi;
}

static LLVMValueRef ir_render_ref(CodeGen *g, IrExecutable *executable, IrInstructionRef *instruction) {
    if (!type_has_bits(instruction->base.value.type)) {
        return nullptr;
    }
    LLVMValueRef value = ir_llvm_value(g, instruction->value);
    if (handle_is_ptr(instruction->value->value.type)) {
        return value;
    } else {
        assert(instruction->tmp_ptr);
        gen_store_untyped(g, value, instruction->tmp_ptr, 0, false);
        return instruction->tmp_ptr;
    }
}

static LLVMValueRef ir_render_err_name(CodeGen *g, IrExecutable *executable, IrInstructionErrName *instruction) {
    assert(g->generate_error_name_table);

    if (g->errors_by_index.length == 1) {
        LLVMBuildUnreachable(g->builder);
        return nullptr;
    }

    LLVMValueRef err_val = ir_llvm_value(g, instruction->value);
    if (ir_want_runtime_safety(g, &instruction->base)) {
        LLVMValueRef zero = LLVMConstNull(LLVMTypeOf(err_val));
        LLVMValueRef end_val = LLVMConstInt(LLVMTypeOf(err_val), g->errors_by_index.length, false);
        add_bounds_check(g, err_val, LLVMIntNE, zero, LLVMIntULT, end_val);
    }

    LLVMValueRef indices[] = {
        LLVMConstNull(g->builtin_types.entry_usize->type_ref),
        err_val,
    };
    return LLVMBuildInBoundsGEP(g->builder, g->err_name_table, indices, 2, "");
}

static LLVMValueRef get_enum_tag_name_function(CodeGen *g, ZigType *enum_type) {
    assert(enum_type->id == ZigTypeIdEnum);
    if (enum_type->data.enumeration.name_function)
        return enum_type->data.enumeration.name_function;

    ZigType *u8_ptr_type = get_pointer_to_type_extra(g, g->builtin_types.entry_u8, false, false,
            PtrLenUnknown, get_abi_alignment(g, g->builtin_types.entry_u8), 0, 0);
    ZigType *u8_slice_type = get_slice_type(g, u8_ptr_type);
    ZigType *tag_int_type = enum_type->data.enumeration.tag_int_type;

    LLVMTypeRef fn_type_ref = LLVMFunctionType(LLVMPointerType(u8_slice_type->type_ref, 0),
            &tag_int_type->type_ref, 1, false);
    
    Buf *fn_name = get_mangled_name(g, buf_sprintf("__zig_tag_name_%s", buf_ptr(&enum_type->name)), false);
    LLVMValueRef fn_val = LLVMAddFunction(g->module, buf_ptr(fn_name), fn_type_ref);
    LLVMSetLinkage(fn_val, LLVMInternalLinkage);
    LLVMSetFunctionCallConv(fn_val, get_llvm_cc(g, CallingConventionUnspecified));
    addLLVMFnAttr(fn_val, "nounwind");
    add_uwtable_attr(g, fn_val);
    if (g->build_mode == BuildModeDebug) {
        ZigLLVMAddFunctionAttr(fn_val, "no-frame-pointer-elim", "true");
        ZigLLVMAddFunctionAttr(fn_val, "no-frame-pointer-elim-non-leaf", nullptr);
    }

    LLVMBasicBlockRef prev_block = LLVMGetInsertBlock(g->builder);
    LLVMValueRef prev_debug_location = LLVMGetCurrentDebugLocation(g->builder);
    ZigFn *prev_cur_fn = g->cur_fn;
    LLVMValueRef prev_cur_fn_val = g->cur_fn_val;

    LLVMBasicBlockRef entry_block = LLVMAppendBasicBlock(fn_val, "Entry");
    LLVMPositionBuilderAtEnd(g->builder, entry_block);
    ZigLLVMClearCurrentDebugLocation(g->builder);
    g->cur_fn = nullptr;
    g->cur_fn_val = fn_val;

    size_t field_count = enum_type->data.enumeration.src_field_count;
    LLVMBasicBlockRef bad_value_block = LLVMAppendBasicBlock(g->cur_fn_val, "BadValue");
    LLVMValueRef tag_int_value = LLVMGetParam(fn_val, 0);
    LLVMValueRef switch_instr = LLVMBuildSwitch(g->builder, tag_int_value, bad_value_block, field_count);


    ZigType *usize = g->builtin_types.entry_usize;
    LLVMValueRef array_ptr_indices[] = {
        LLVMConstNull(usize->type_ref),
        LLVMConstNull(usize->type_ref),
    };

    for (size_t field_i = 0; field_i < field_count; field_i += 1) {
        Buf *name = enum_type->data.enumeration.fields[field_i].name;
        LLVMValueRef str_init = LLVMConstString(buf_ptr(name), (unsigned)buf_len(name), true);
        LLVMValueRef str_global = LLVMAddGlobal(g->module, LLVMTypeOf(str_init), "");
        LLVMSetInitializer(str_global, str_init);
        LLVMSetLinkage(str_global, LLVMPrivateLinkage);
        LLVMSetGlobalConstant(str_global, true);
        LLVMSetUnnamedAddr(str_global, true);
        LLVMSetAlignment(str_global, LLVMABIAlignmentOfType(g->target_data_ref, LLVMTypeOf(str_init)));

        LLVMValueRef fields[] = {
            LLVMConstGEP(str_global, array_ptr_indices, 2),
            LLVMConstInt(g->builtin_types.entry_usize->type_ref, buf_len(name), false),
        };
        LLVMValueRef slice_init_value = LLVMConstNamedStruct(u8_slice_type->type_ref, fields, 2);

        LLVMValueRef slice_global = LLVMAddGlobal(g->module, LLVMTypeOf(slice_init_value), "");
        LLVMSetInitializer(slice_global, slice_init_value);
        LLVMSetLinkage(slice_global, LLVMPrivateLinkage);
        LLVMSetGlobalConstant(slice_global, true);
        LLVMSetUnnamedAddr(slice_global, true);
        LLVMSetAlignment(slice_global, LLVMABIAlignmentOfType(g->target_data_ref, LLVMTypeOf(slice_init_value)));

        LLVMBasicBlockRef return_block = LLVMAppendBasicBlock(g->cur_fn_val, "Name");
        LLVMValueRef this_tag_int_value = bigint_to_llvm_const(tag_int_type->type_ref,
                &enum_type->data.enumeration.fields[field_i].value);
        LLVMAddCase(switch_instr, this_tag_int_value, return_block);

        LLVMPositionBuilderAtEnd(g->builder, return_block);
        LLVMBuildRet(g->builder, slice_global);
    }

    LLVMPositionBuilderAtEnd(g->builder, bad_value_block);
    if (g->build_mode == BuildModeDebug || g->build_mode == BuildModeSafeRelease) {
        gen_safety_crash(g, PanicMsgIdBadEnumValue);
    } else {
        LLVMBuildUnreachable(g->builder);
    }

    g->cur_fn = prev_cur_fn;
    g->cur_fn_val = prev_cur_fn_val;
    LLVMPositionBuilderAtEnd(g->builder, prev_block);
    LLVMSetCurrentDebugLocation(g->builder, prev_debug_location);

    enum_type->data.enumeration.name_function = fn_val;
    return fn_val;
}

static LLVMValueRef ir_render_enum_tag_name(CodeGen *g, IrExecutable *executable,
        IrInstructionTagName *instruction)
{
    ZigType *enum_type = instruction->target->value.type;
    assert(enum_type->id == ZigTypeIdEnum);

    LLVMValueRef enum_name_function = get_enum_tag_name_function(g, enum_type);

    LLVMValueRef enum_tag_value = ir_llvm_value(g, instruction->target);
    return ZigLLVMBuildCall(g->builder, enum_name_function, &enum_tag_value, 1,
            get_llvm_cc(g, CallingConventionUnspecified), ZigLLVM_FnInlineAuto, "");
}

static LLVMValueRef ir_render_field_parent_ptr(CodeGen *g, IrExecutable *executable,
        IrInstructionFieldParentPtr *instruction)
{
    ZigType *container_ptr_type = instruction->base.value.type;
    assert(container_ptr_type->id == ZigTypeIdPointer);

    ZigType *container_type = container_ptr_type->data.pointer.child_type;

    size_t byte_offset = LLVMOffsetOfElement(g->target_data_ref,
            container_type->type_ref, instruction->field->gen_index);

    LLVMValueRef field_ptr_val = ir_llvm_value(g, instruction->field_ptr);

    if (byte_offset == 0) {
        return LLVMBuildBitCast(g->builder, field_ptr_val, container_ptr_type->type_ref, "");
    } else {
        ZigType *usize = g->builtin_types.entry_usize;

        LLVMValueRef field_ptr_int = LLVMBuildPtrToInt(g->builder, field_ptr_val,
                usize->type_ref, "");

        LLVMValueRef base_ptr_int = LLVMBuildNUWSub(g->builder, field_ptr_int,
                LLVMConstInt(usize->type_ref, byte_offset, false), "");

        return LLVMBuildIntToPtr(g->builder, base_ptr_int, container_ptr_type->type_ref, "");
    }
}

static LLVMValueRef ir_render_align_cast(CodeGen *g, IrExecutable *executable, IrInstructionAlignCast *instruction) {
    LLVMValueRef target_val = ir_llvm_value(g, instruction->target);
    assert(target_val);

    bool want_runtime_safety = ir_want_runtime_safety(g, &instruction->base);
    if (!want_runtime_safety) {
        return target_val;
    }

    ZigType *target_type = instruction->base.value.type;
    uint32_t align_bytes;
    LLVMValueRef ptr_val;

    if (target_type->id == ZigTypeIdPointer) {
        align_bytes = target_type->data.pointer.alignment;
        ptr_val = target_val;
    } else if (target_type->id == ZigTypeIdFn) {
        align_bytes = target_type->data.fn.fn_type_id.alignment;
        ptr_val = target_val;
    } else if (target_type->id == ZigTypeIdOptional &&
            target_type->data.maybe.child_type->id == ZigTypeIdPointer)
    {
        align_bytes = target_type->data.maybe.child_type->data.pointer.alignment;
        ptr_val = target_val;
    } else if (target_type->id == ZigTypeIdOptional &&
            target_type->data.maybe.child_type->id == ZigTypeIdFn)
    {
        align_bytes = target_type->data.maybe.child_type->data.fn.fn_type_id.alignment;
        ptr_val = target_val;
    } else if (target_type->id == ZigTypeIdOptional &&
            target_type->data.maybe.child_type->id == ZigTypeIdPromise)
    {
        zig_panic("TODO audit this function");
    } else if (target_type->id == ZigTypeIdStruct && target_type->data.structure.is_slice) {
        ZigType *slice_ptr_type = target_type->data.structure.fields[slice_ptr_index].type_entry;
        align_bytes = slice_ptr_type->data.pointer.alignment;

        size_t ptr_index = target_type->data.structure.fields[slice_ptr_index].gen_index;
        LLVMValueRef ptr_val_ptr = LLVMBuildStructGEP(g->builder, target_val, (unsigned)ptr_index, "");
        ptr_val = gen_load_untyped(g, ptr_val_ptr, 0, false, "");
    } else {
        zig_unreachable();
    }

    assert(align_bytes != 1);

    ZigType *usize = g->builtin_types.entry_usize;
    LLVMValueRef ptr_as_int_val = LLVMBuildPtrToInt(g->builder, ptr_val, usize->type_ref, "");
    LLVMValueRef alignment_minus_1 = LLVMConstInt(usize->type_ref, align_bytes - 1, false);
    LLVMValueRef anded_val = LLVMBuildAnd(g->builder, ptr_as_int_val, alignment_minus_1, "");
    LLVMValueRef ok_bit = LLVMBuildICmp(g->builder, LLVMIntEQ, anded_val, LLVMConstNull(usize->type_ref), "");

    LLVMBasicBlockRef ok_block = LLVMAppendBasicBlock(g->cur_fn_val, "AlignCastOk");
    LLVMBasicBlockRef fail_block = LLVMAppendBasicBlock(g->cur_fn_val, "AlignCastFail");

    LLVMBuildCondBr(g->builder, ok_bit, ok_block, fail_block);

    LLVMPositionBuilderAtEnd(g->builder, fail_block);
    gen_safety_crash(g, PanicMsgIdIncorrectAlignment);

    LLVMPositionBuilderAtEnd(g->builder, ok_block);

    return target_val;
}

static LLVMValueRef ir_render_error_return_trace(CodeGen *g, IrExecutable *executable,
        IrInstructionErrorReturnTrace *instruction)
{
    LLVMValueRef cur_err_ret_trace_val = get_cur_err_ret_trace_val(g, instruction->base.scope);
    if (cur_err_ret_trace_val == nullptr) {
        ZigType *ptr_to_stack_trace_type = get_ptr_to_stack_trace_type(g);
        return LLVMConstNull(ptr_to_stack_trace_type->type_ref);
    }
    return cur_err_ret_trace_val;
}

static LLVMValueRef ir_render_cancel(CodeGen *g, IrExecutable *executable, IrInstructionCancel *instruction) {
    LLVMValueRef target_handle = ir_llvm_value(g, instruction->target);
    LLVMBuildCall(g->builder, get_coro_destroy_fn_val(g), &target_handle, 1, "");
    return nullptr;
}

static LLVMValueRef ir_render_get_implicit_allocator(CodeGen *g, IrExecutable *executable,
        IrInstructionGetImplicitAllocator *instruction)
{
    assert(instruction->id == ImplicitAllocatorIdArg);
    size_t allocator_arg_index = get_async_allocator_arg_index(g, &g->cur_fn->type_entry->data.fn.fn_type_id);
    return LLVMGetParam(g->cur_fn_val, allocator_arg_index);
}

static LLVMAtomicOrdering to_LLVMAtomicOrdering(AtomicOrder atomic_order) {
    switch (atomic_order) {
        case AtomicOrderUnordered: return LLVMAtomicOrderingUnordered;
        case AtomicOrderMonotonic: return LLVMAtomicOrderingMonotonic;
        case AtomicOrderAcquire: return LLVMAtomicOrderingAcquire;
        case AtomicOrderRelease: return LLVMAtomicOrderingRelease;
        case AtomicOrderAcqRel: return LLVMAtomicOrderingAcquireRelease;
        case AtomicOrderSeqCst: return LLVMAtomicOrderingSequentiallyConsistent;
    }
    zig_unreachable();
}

static LLVMAtomicRMWBinOp to_LLVMAtomicRMWBinOp(AtomicRmwOp op, bool is_signed) {
    switch (op) {
        case AtomicRmwOp_xchg: return LLVMAtomicRMWBinOpXchg;
        case AtomicRmwOp_add: return LLVMAtomicRMWBinOpAdd;
        case AtomicRmwOp_sub: return LLVMAtomicRMWBinOpSub;
        case AtomicRmwOp_and: return LLVMAtomicRMWBinOpAnd;
        case AtomicRmwOp_nand: return LLVMAtomicRMWBinOpNand;
        case AtomicRmwOp_or: return LLVMAtomicRMWBinOpOr;
        case AtomicRmwOp_xor: return LLVMAtomicRMWBinOpXor;
        case AtomicRmwOp_max:
            return is_signed ? LLVMAtomicRMWBinOpMax : LLVMAtomicRMWBinOpUMax;
        case AtomicRmwOp_min:
            return is_signed ? LLVMAtomicRMWBinOpMin : LLVMAtomicRMWBinOpUMin;
    }
    zig_unreachable();
}

static LLVMValueRef ir_render_cmpxchg(CodeGen *g, IrExecutable *executable, IrInstructionCmpxchg *instruction) {
    LLVMValueRef ptr_val = ir_llvm_value(g, instruction->ptr);
    LLVMValueRef cmp_val = ir_llvm_value(g, instruction->cmp_value);
    LLVMValueRef new_val = ir_llvm_value(g, instruction->new_value);

    LLVMAtomicOrdering success_order = to_LLVMAtomicOrdering(instruction->success_order);
    LLVMAtomicOrdering failure_order = to_LLVMAtomicOrdering(instruction->failure_order);

    LLVMValueRef result_val = ZigLLVMBuildCmpXchg(g->builder, ptr_val, cmp_val, new_val,
            success_order, failure_order, instruction->is_weak);

    ZigType *maybe_type = instruction->base.value.type;
    assert(maybe_type->id == ZigTypeIdOptional);
    ZigType *child_type = maybe_type->data.maybe.child_type;

    if (type_is_codegen_pointer(child_type)) {
        LLVMValueRef payload_val = LLVMBuildExtractValue(g->builder, result_val, 0, "");
        LLVMValueRef success_bit = LLVMBuildExtractValue(g->builder, result_val, 1, "");
        return LLVMBuildSelect(g->builder, success_bit, LLVMConstNull(child_type->type_ref), payload_val, "");
    }

    assert(instruction->tmp_ptr != nullptr);
    assert(type_has_bits(instruction->type));

    LLVMValueRef payload_val = LLVMBuildExtractValue(g->builder, result_val, 0, "");
    LLVMValueRef val_ptr = LLVMBuildStructGEP(g->builder, instruction->tmp_ptr, maybe_child_index, "");
    gen_assign_raw(g, val_ptr, get_pointer_to_type(g, instruction->type, false), payload_val);

    LLVMValueRef success_bit = LLVMBuildExtractValue(g->builder, result_val, 1, "");
    LLVMValueRef nonnull_bit = LLVMBuildNot(g->builder, success_bit, "");
    LLVMValueRef maybe_ptr = LLVMBuildStructGEP(g->builder, instruction->tmp_ptr, maybe_null_index, "");
    gen_store_untyped(g, nonnull_bit, maybe_ptr, 0, false);
    return instruction->tmp_ptr;
}

static LLVMValueRef ir_render_fence(CodeGen *g, IrExecutable *executable, IrInstructionFence *instruction) {
    LLVMAtomicOrdering atomic_order = to_LLVMAtomicOrdering(instruction->order);
    LLVMBuildFence(g->builder, atomic_order, false, "");
    return nullptr;
}

static LLVMValueRef ir_render_truncate(CodeGen *g, IrExecutable *executable, IrInstructionTruncate *instruction) {
    LLVMValueRef target_val = ir_llvm_value(g, instruction->target);
    ZigType *dest_type = instruction->base.value.type;
    ZigType *src_type = instruction->target->value.type;
    if (dest_type == src_type) {
        // no-op
        return target_val;
    } if (src_type->data.integral.bit_count == dest_type->data.integral.bit_count) {
        return LLVMBuildBitCast(g->builder, target_val, dest_type->type_ref, "");
    } else {
        LLVMValueRef target_val = ir_llvm_value(g, instruction->target);
        return LLVMBuildTrunc(g->builder, target_val, dest_type->type_ref, "");
    }
}

static LLVMValueRef ir_render_memset(CodeGen *g, IrExecutable *executable, IrInstructionMemset *instruction) {
    LLVMValueRef dest_ptr = ir_llvm_value(g, instruction->dest_ptr);
    LLVMValueRef char_val = ir_llvm_value(g, instruction->byte);
    LLVMValueRef len_val = ir_llvm_value(g, instruction->count);

    LLVMTypeRef ptr_u8 = LLVMPointerType(LLVMInt8Type(), 0);

    LLVMValueRef dest_ptr_casted = LLVMBuildBitCast(g->builder, dest_ptr, ptr_u8, "");

    ZigType *ptr_type = instruction->dest_ptr->value.type;
    assert(ptr_type->id == ZigTypeIdPointer);

    LLVMValueRef is_volatile = ptr_type->data.pointer.is_volatile ?
        LLVMConstAllOnes(LLVMInt1Type()) : LLVMConstNull(LLVMInt1Type());

    LLVMValueRef align_val = LLVMConstInt(LLVMInt32Type(), ptr_type->data.pointer.alignment, false);

    LLVMValueRef params[] = {
        dest_ptr_casted,
        char_val,
        len_val,
        align_val,
        is_volatile,
    };

    LLVMBuildCall(g->builder, get_memset_fn_val(g), params, 5, "");
    return nullptr;
}

static LLVMValueRef ir_render_memcpy(CodeGen *g, IrExecutable *executable, IrInstructionMemcpy *instruction) {
    LLVMValueRef dest_ptr = ir_llvm_value(g, instruction->dest_ptr);
    LLVMValueRef src_ptr = ir_llvm_value(g, instruction->src_ptr);
    LLVMValueRef len_val = ir_llvm_value(g, instruction->count);

    LLVMTypeRef ptr_u8 = LLVMPointerType(LLVMInt8Type(), 0);

    LLVMValueRef dest_ptr_casted = LLVMBuildBitCast(g->builder, dest_ptr, ptr_u8, "");
    LLVMValueRef src_ptr_casted = LLVMBuildBitCast(g->builder, src_ptr, ptr_u8, "");

    ZigType *dest_ptr_type = instruction->dest_ptr->value.type;
    ZigType *src_ptr_type = instruction->src_ptr->value.type;

    assert(dest_ptr_type->id == ZigTypeIdPointer);
    assert(src_ptr_type->id == ZigTypeIdPointer);

    LLVMValueRef is_volatile = (dest_ptr_type->data.pointer.is_volatile || src_ptr_type->data.pointer.is_volatile) ?
        LLVMConstAllOnes(LLVMInt1Type()) : LLVMConstNull(LLVMInt1Type());

    uint32_t min_align_bytes = min(src_ptr_type->data.pointer.alignment, dest_ptr_type->data.pointer.alignment);
    LLVMValueRef align_val = LLVMConstInt(LLVMInt32Type(), min_align_bytes, false);

    LLVMValueRef params[] = {
        dest_ptr_casted,
        src_ptr_casted,
        len_val,
        align_val,
        is_volatile,
    };

    LLVMBuildCall(g->builder, get_memcpy_fn_val(g), params, 5, "");
    return nullptr;
}

static LLVMValueRef ir_render_slice(CodeGen *g, IrExecutable *executable, IrInstructionSlice *instruction) {
    assert(instruction->tmp_ptr);

    LLVMValueRef array_ptr_ptr = ir_llvm_value(g, instruction->ptr);
    ZigType *array_ptr_type = instruction->ptr->value.type;
    assert(array_ptr_type->id == ZigTypeIdPointer);
    ZigType *array_type = array_ptr_type->data.pointer.child_type;
    LLVMValueRef array_ptr = get_handle_value(g, array_ptr_ptr, array_type, array_ptr_type);

    LLVMValueRef tmp_struct_ptr = instruction->tmp_ptr;

    bool want_runtime_safety = instruction->safety_check_on && ir_want_runtime_safety(g, &instruction->base);

    if (array_type->id == ZigTypeIdArray ||
        (array_type->id == ZigTypeIdPointer && array_type->data.pointer.ptr_len == PtrLenSingle))
    {
        if (array_type->id == ZigTypeIdPointer) {
            array_type = array_type->data.pointer.child_type;
        }
        LLVMValueRef start_val = ir_llvm_value(g, instruction->start);
        LLVMValueRef end_val;
        if (instruction->end) {
            end_val = ir_llvm_value(g, instruction->end);
        } else {
            end_val = LLVMConstInt(g->builtin_types.entry_usize->type_ref, array_type->data.array.len, false);
        }
        if (want_runtime_safety) {
            add_bounds_check(g, start_val, LLVMIntEQ, nullptr, LLVMIntULE, end_val);
            if (instruction->end) {
                LLVMValueRef array_end = LLVMConstInt(g->builtin_types.entry_usize->type_ref,
                        array_type->data.array.len, false);
                add_bounds_check(g, end_val, LLVMIntEQ, nullptr, LLVMIntULE, array_end);
            }
        }
        if (!type_has_bits(array_type)) {
            LLVMValueRef len_field_ptr = LLVMBuildStructGEP(g->builder, tmp_struct_ptr, slice_len_index, "");

            // TODO if runtime safety is on, store 0xaaaaaaa in ptr field
            LLVMValueRef len_value = LLVMBuildNSWSub(g->builder, end_val, start_val, "");
            gen_store_untyped(g, len_value, len_field_ptr, 0, false);
            return tmp_struct_ptr;
        }


        LLVMValueRef ptr_field_ptr = LLVMBuildStructGEP(g->builder, tmp_struct_ptr, slice_ptr_index, "");
        LLVMValueRef indices[] = {
            LLVMConstNull(g->builtin_types.entry_usize->type_ref),
            start_val,
        };
        LLVMValueRef slice_start_ptr = LLVMBuildInBoundsGEP(g->builder, array_ptr, indices, 2, "");
        gen_store_untyped(g, slice_start_ptr, ptr_field_ptr, 0, false);

        LLVMValueRef len_field_ptr = LLVMBuildStructGEP(g->builder, tmp_struct_ptr, slice_len_index, "");
        LLVMValueRef len_value = LLVMBuildNSWSub(g->builder, end_val, start_val, "");
        gen_store_untyped(g, len_value, len_field_ptr, 0, false);

        return tmp_struct_ptr;
    } else if (array_type->id == ZigTypeIdPointer) {
        assert(array_type->data.pointer.ptr_len == PtrLenUnknown);
        LLVMValueRef start_val = ir_llvm_value(g, instruction->start);
        LLVMValueRef end_val = ir_llvm_value(g, instruction->end);

        if (want_runtime_safety) {
            add_bounds_check(g, start_val, LLVMIntEQ, nullptr, LLVMIntULE, end_val);
        }

        if (type_has_bits(array_type)) {
            size_t gen_ptr_index = instruction->base.value.type->data.structure.fields[slice_ptr_index].gen_index;
            LLVMValueRef ptr_field_ptr = LLVMBuildStructGEP(g->builder, tmp_struct_ptr, gen_ptr_index, "");
            LLVMValueRef slice_start_ptr = LLVMBuildInBoundsGEP(g->builder, array_ptr, &start_val, 1, "");
            gen_store_untyped(g, slice_start_ptr, ptr_field_ptr, 0, false);
        }

        size_t gen_len_index = instruction->base.value.type->data.structure.fields[slice_len_index].gen_index;
        LLVMValueRef len_field_ptr = LLVMBuildStructGEP(g->builder, tmp_struct_ptr, gen_len_index, "");
        LLVMValueRef len_value = LLVMBuildNSWSub(g->builder, end_val, start_val, "");
        gen_store_untyped(g, len_value, len_field_ptr, 0, false);

        return tmp_struct_ptr;
    } else if (array_type->id == ZigTypeIdStruct) {
        assert(array_type->data.structure.is_slice);
        assert(LLVMGetTypeKind(LLVMTypeOf(array_ptr)) == LLVMPointerTypeKind);
        assert(LLVMGetTypeKind(LLVMGetElementType(LLVMTypeOf(array_ptr))) == LLVMStructTypeKind);

        size_t ptr_index = array_type->data.structure.fields[slice_ptr_index].gen_index;
        assert(ptr_index != SIZE_MAX);
        size_t len_index = array_type->data.structure.fields[slice_len_index].gen_index;
        assert(len_index != SIZE_MAX);

        LLVMValueRef prev_end = nullptr;
        if (!instruction->end || want_runtime_safety) {
            LLVMValueRef src_len_ptr = LLVMBuildStructGEP(g->builder, array_ptr, (unsigned)len_index, "");
            prev_end = gen_load_untyped(g, src_len_ptr, 0, false, "");
        }

        LLVMValueRef start_val = ir_llvm_value(g, instruction->start);
        LLVMValueRef end_val;
        if (instruction->end) {
            end_val = ir_llvm_value(g, instruction->end);
        } else {
            end_val = prev_end;
        }

        if (want_runtime_safety) {
            assert(prev_end);
            add_bounds_check(g, start_val, LLVMIntEQ, nullptr, LLVMIntULE, end_val);
            if (instruction->end) {
                add_bounds_check(g, end_val, LLVMIntEQ, nullptr, LLVMIntULE, prev_end);
            }
        }

        LLVMValueRef src_ptr_ptr = LLVMBuildStructGEP(g->builder, array_ptr, (unsigned)ptr_index, "");
        LLVMValueRef src_ptr = gen_load_untyped(g, src_ptr_ptr, 0, false, "");
        LLVMValueRef ptr_field_ptr = LLVMBuildStructGEP(g->builder, tmp_struct_ptr, (unsigned)ptr_index, "");
        LLVMValueRef slice_start_ptr = LLVMBuildInBoundsGEP(g->builder, src_ptr, &start_val, (unsigned)len_index, "");
        gen_store_untyped(g, slice_start_ptr, ptr_field_ptr, 0, false);

        LLVMValueRef len_field_ptr = LLVMBuildStructGEP(g->builder, tmp_struct_ptr, (unsigned)len_index, "");
        LLVMValueRef len_value = LLVMBuildNSWSub(g->builder, end_val, start_val, "");
        gen_store_untyped(g, len_value, len_field_ptr, 0, false);

        return tmp_struct_ptr;
    } else {
        zig_unreachable();
    }
}

static LLVMValueRef get_trap_fn_val(CodeGen *g) {
    if (g->trap_fn_val)
        return g->trap_fn_val;

    LLVMTypeRef fn_type = LLVMFunctionType(LLVMVoidType(), nullptr, 0, false);
    g->trap_fn_val = LLVMAddFunction(g->module, "llvm.debugtrap", fn_type);
    assert(LLVMGetIntrinsicID(g->trap_fn_val));

    return g->trap_fn_val;
}


static LLVMValueRef ir_render_breakpoint(CodeGen *g, IrExecutable *executable, IrInstructionBreakpoint *instruction) {
    LLVMBuildCall(g->builder, get_trap_fn_val(g), nullptr, 0, "");
    return nullptr;
}

static LLVMValueRef ir_render_return_address(CodeGen *g, IrExecutable *executable,
        IrInstructionReturnAddress *instruction)
{
    LLVMValueRef zero = LLVMConstNull(g->builtin_types.entry_i32->type_ref);
    return LLVMBuildCall(g->builder, get_return_address_fn_val(g), &zero, 1, "");
}

static LLVMValueRef get_frame_address_fn_val(CodeGen *g) {
    if (g->frame_address_fn_val)
        return g->frame_address_fn_val;

    ZigType *return_type = get_pointer_to_type(g, g->builtin_types.entry_u8, true);

    LLVMTypeRef fn_type = LLVMFunctionType(return_type->type_ref,
            &g->builtin_types.entry_i32->type_ref, 1, false);
    g->frame_address_fn_val = LLVMAddFunction(g->module, "llvm.frameaddress", fn_type);
    assert(LLVMGetIntrinsicID(g->frame_address_fn_val));

    return g->frame_address_fn_val;
}

static LLVMValueRef ir_render_frame_address(CodeGen *g, IrExecutable *executable,
        IrInstructionFrameAddress *instruction)
{
    LLVMValueRef zero = LLVMConstNull(g->builtin_types.entry_i32->type_ref);
    return LLVMBuildCall(g->builder, get_frame_address_fn_val(g), &zero, 1, "");
}

static LLVMValueRef get_handle_fn_val(CodeGen *g) {
    if (g->coro_frame_fn_val)
        return g->coro_frame_fn_val;

    LLVMTypeRef fn_type = LLVMFunctionType( LLVMPointerType(LLVMInt8Type(), 0)
                                          , nullptr, 0, false);
    Buf *name = buf_sprintf("llvm.coro.frame");
    g->coro_frame_fn_val = LLVMAddFunction(g->module, buf_ptr(name), fn_type);
    assert(LLVMGetIntrinsicID(g->coro_frame_fn_val));

    return g->coro_frame_fn_val;
}

static LLVMValueRef ir_render_handle(CodeGen *g, IrExecutable *executable,
        IrInstructionHandle *instruction)
{
    LLVMValueRef zero = LLVMConstNull(g->builtin_types.entry_promise->type_ref);
    return LLVMBuildCall(g->builder, get_handle_fn_val(g), &zero, 0, "");
}

static LLVMValueRef render_shl_with_overflow(CodeGen *g, IrInstructionOverflowOp *instruction) {
    ZigType *int_type = instruction->result_ptr_type;
    assert(int_type->id == ZigTypeIdInt);

    LLVMValueRef op1 = ir_llvm_value(g, instruction->op1);
    LLVMValueRef op2 = ir_llvm_value(g, instruction->op2);
    LLVMValueRef ptr_result = ir_llvm_value(g, instruction->result_ptr);

    LLVMValueRef op2_casted = gen_widen_or_shorten(g, false, instruction->op2->value.type,
            instruction->op1->value.type, op2);

    LLVMValueRef result = LLVMBuildShl(g->builder, op1, op2_casted, "");
    LLVMValueRef orig_val;
    if (int_type->data.integral.is_signed) {
        orig_val = LLVMBuildAShr(g->builder, result, op2_casted, "");
    } else {
        orig_val = LLVMBuildLShr(g->builder, result, op2_casted, "");
    }
    LLVMValueRef overflow_bit = LLVMBuildICmp(g->builder, LLVMIntNE, op1, orig_val, "");

    gen_store(g, result, ptr_result, instruction->result_ptr->value.type);

    return overflow_bit;
}

static LLVMValueRef ir_render_overflow_op(CodeGen *g, IrExecutable *executable, IrInstructionOverflowOp *instruction) {
    AddSubMul add_sub_mul;
    switch (instruction->op) {
        case IrOverflowOpAdd:
            add_sub_mul = AddSubMulAdd;
            break;
        case IrOverflowOpSub:
            add_sub_mul = AddSubMulSub;
            break;
        case IrOverflowOpMul:
            add_sub_mul = AddSubMulMul;
            break;
        case IrOverflowOpShl:
            return render_shl_with_overflow(g, instruction);
    }

    ZigType *int_type = instruction->result_ptr_type;
    assert(int_type->id == ZigTypeIdInt);

    LLVMValueRef fn_val = get_int_overflow_fn(g, int_type, add_sub_mul);

    LLVMValueRef op1 = ir_llvm_value(g, instruction->op1);
    LLVMValueRef op2 = ir_llvm_value(g, instruction->op2);
    LLVMValueRef ptr_result = ir_llvm_value(g, instruction->result_ptr);

    LLVMValueRef params[] = {
        op1,
        op2,
    };

    LLVMValueRef result_struct = LLVMBuildCall(g->builder, fn_val, params, 2, "");
    LLVMValueRef result = LLVMBuildExtractValue(g->builder, result_struct, 0, "");
    LLVMValueRef overflow_bit = LLVMBuildExtractValue(g->builder, result_struct, 1, "");
    gen_store(g, result, ptr_result, instruction->result_ptr->value.type);

    return overflow_bit;
}

static LLVMValueRef ir_render_test_err(CodeGen *g, IrExecutable *executable, IrInstructionTestErr *instruction) {
    ZigType *err_union_type = instruction->value->value.type;
    ZigType *payload_type = err_union_type->data.error_union.payload_type;
    LLVMValueRef err_union_handle = ir_llvm_value(g, instruction->value);

    LLVMValueRef err_val;
    if (type_has_bits(payload_type)) {
        LLVMValueRef err_val_ptr = LLVMBuildStructGEP(g->builder, err_union_handle, err_union_err_index, "");
        err_val = gen_load_untyped(g, err_val_ptr, 0, false, "");
    } else {
        err_val = err_union_handle;
    }

    LLVMValueRef zero = LLVMConstNull(g->err_tag_type->type_ref);
    return LLVMBuildICmp(g->builder, LLVMIntNE, err_val, zero, "");
}

static LLVMValueRef ir_render_unwrap_err_code(CodeGen *g, IrExecutable *executable, IrInstructionUnwrapErrCode *instruction) {
    ZigType *ptr_type = instruction->value->value.type;
    assert(ptr_type->id == ZigTypeIdPointer);
    ZigType *err_union_type = ptr_type->data.pointer.child_type;
    ZigType *payload_type = err_union_type->data.error_union.payload_type;
    LLVMValueRef err_union_ptr = ir_llvm_value(g, instruction->value);
    LLVMValueRef err_union_handle = get_handle_value(g, err_union_ptr, err_union_type, ptr_type);

    if (type_has_bits(payload_type)) {
        LLVMValueRef err_val_ptr = LLVMBuildStructGEP(g->builder, err_union_handle, err_union_err_index, "");
        return gen_load_untyped(g, err_val_ptr, 0, false, "");
    } else {
        return err_union_handle;
    }
}

static LLVMValueRef ir_render_unwrap_err_payload(CodeGen *g, IrExecutable *executable, IrInstructionUnwrapErrPayload *instruction) {
    ZigType *ptr_type = instruction->value->value.type;
    assert(ptr_type->id == ZigTypeIdPointer);
    ZigType *err_union_type = ptr_type->data.pointer.child_type;
    ZigType *payload_type = err_union_type->data.error_union.payload_type;
    LLVMValueRef err_union_ptr = ir_llvm_value(g, instruction->value);
    LLVMValueRef err_union_handle = get_handle_value(g, err_union_ptr, err_union_type, ptr_type);

    if (!type_has_bits(err_union_type->data.error_union.err_set_type)) {
        return err_union_handle;
    }

    if (ir_want_runtime_safety(g, &instruction->base) && instruction->safety_check_on && g->errors_by_index.length > 1) {
        LLVMValueRef err_val;
        if (type_has_bits(payload_type)) {
            LLVMValueRef err_val_ptr = LLVMBuildStructGEP(g->builder, err_union_handle, err_union_err_index, "");
            err_val = gen_load_untyped(g, err_val_ptr, 0, false, "");
        } else {
            err_val = err_union_handle;
        }
        LLVMValueRef zero = LLVMConstNull(g->err_tag_type->type_ref);
        LLVMValueRef cond_val = LLVMBuildICmp(g->builder, LLVMIntEQ, err_val, zero, "");
        LLVMBasicBlockRef err_block = LLVMAppendBasicBlock(g->cur_fn_val, "UnwrapErrError");
        LLVMBasicBlockRef ok_block = LLVMAppendBasicBlock(g->cur_fn_val, "UnwrapErrOk");
        LLVMBuildCondBr(g->builder, cond_val, ok_block, err_block);

        LLVMPositionBuilderAtEnd(g->builder, err_block);
        gen_safety_crash_for_err(g, err_val, instruction->base.scope);

        LLVMPositionBuilderAtEnd(g->builder, ok_block);
    }

    if (type_has_bits(payload_type)) {
        return LLVMBuildStructGEP(g->builder, err_union_handle, err_union_payload_index, "");
    } else {
        return nullptr;
    }
}

static LLVMValueRef ir_render_maybe_wrap(CodeGen *g, IrExecutable *executable, IrInstructionOptionalWrap *instruction) {
    ZigType *wanted_type = instruction->base.value.type;

    assert(wanted_type->id == ZigTypeIdOptional);

    ZigType *child_type = wanted_type->data.maybe.child_type;

    if (child_type->zero_bits) {
        return LLVMConstInt(LLVMInt1Type(), 1, false);
    }

    LLVMValueRef payload_val = ir_llvm_value(g, instruction->value);
    if (type_is_codegen_pointer(child_type)) {
        return payload_val;
    }

    assert(instruction->tmp_ptr);

    LLVMValueRef val_ptr = LLVMBuildStructGEP(g->builder, instruction->tmp_ptr, maybe_child_index, "");
    // child_type and instruction->value->value.type may differ by constness
    gen_assign_raw(g, val_ptr, get_pointer_to_type(g, child_type, false), payload_val);
    LLVMValueRef maybe_ptr = LLVMBuildStructGEP(g->builder, instruction->tmp_ptr, maybe_null_index, "");
    gen_store_untyped(g, LLVMConstAllOnes(LLVMInt1Type()), maybe_ptr, 0, false);

    return instruction->tmp_ptr;
}

static LLVMValueRef ir_render_err_wrap_code(CodeGen *g, IrExecutable *executable, IrInstructionErrWrapCode *instruction) {
    ZigType *wanted_type = instruction->base.value.type;

    assert(wanted_type->id == ZigTypeIdErrorUnion);

    ZigType *payload_type = wanted_type->data.error_union.payload_type;
    ZigType *err_set_type = wanted_type->data.error_union.err_set_type;

    LLVMValueRef err_val = ir_llvm_value(g, instruction->value);

    if (!type_has_bits(payload_type) || !type_has_bits(err_set_type))
        return err_val;

    assert(instruction->tmp_ptr);

    LLVMValueRef err_tag_ptr = LLVMBuildStructGEP(g->builder, instruction->tmp_ptr, err_union_err_index, "");
    gen_store_untyped(g, err_val, err_tag_ptr, 0, false);

    return instruction->tmp_ptr;
}

static LLVMValueRef ir_render_err_wrap_payload(CodeGen *g, IrExecutable *executable, IrInstructionErrWrapPayload *instruction) {
    ZigType *wanted_type = instruction->base.value.type;

    assert(wanted_type->id == ZigTypeIdErrorUnion);

    ZigType *payload_type = wanted_type->data.error_union.payload_type;
    ZigType *err_set_type = wanted_type->data.error_union.err_set_type;

    if (!type_has_bits(err_set_type)) {
        return ir_llvm_value(g, instruction->value);
    }

    LLVMValueRef ok_err_val = LLVMConstNull(g->err_tag_type->type_ref);

    if (!type_has_bits(payload_type))
        return ok_err_val;

    assert(instruction->tmp_ptr);

    LLVMValueRef payload_val = ir_llvm_value(g, instruction->value);

    LLVMValueRef err_tag_ptr = LLVMBuildStructGEP(g->builder, instruction->tmp_ptr, err_union_err_index, "");
    gen_store_untyped(g, ok_err_val, err_tag_ptr, 0, false);

    LLVMValueRef payload_ptr = LLVMBuildStructGEP(g->builder, instruction->tmp_ptr, err_union_payload_index, "");
    gen_assign_raw(g, payload_ptr, get_pointer_to_type(g, payload_type, false), payload_val);

    return instruction->tmp_ptr;
}

static LLVMValueRef ir_render_union_tag(CodeGen *g, IrExecutable *executable, IrInstructionUnionTag *instruction) {
    ZigType *union_type = instruction->value->value.type;
    assert(union_type->data.unionation.gen_tag_index != SIZE_MAX);

    ZigType *tag_type = union_type->data.unionation.tag_type;
    if (!type_has_bits(tag_type))
        return nullptr;

    LLVMValueRef union_val = ir_llvm_value(g, instruction->value);
    if (union_type->data.unionation.gen_field_count == 0)
        return union_val;

    LLVMValueRef tag_field_ptr = LLVMBuildStructGEP(g->builder, union_val,
            union_type->data.unionation.gen_tag_index, "");
    ZigType *ptr_type = get_pointer_to_type(g, tag_type, false);
    return get_handle_value(g, tag_field_ptr, tag_type, ptr_type);
}

static LLVMValueRef ir_render_struct_init(CodeGen *g, IrExecutable *executable, IrInstructionStructInit *instruction) {
    for (size_t i = 0; i < instruction->field_count; i += 1) {
        IrInstructionStructInitField *field = &instruction->fields[i];
        TypeStructField *type_struct_field = field->type_struct_field;
        if (!type_has_bits(type_struct_field->type_entry))
            continue;

        LLVMValueRef field_ptr = LLVMBuildStructGEP(g->builder, instruction->tmp_ptr,
                (unsigned)type_struct_field->gen_index, "");
        LLVMValueRef value = ir_llvm_value(g, field->value);

        uint32_t field_align_bytes = get_abi_alignment(g, type_struct_field->type_entry);

        ZigType *ptr_type = get_pointer_to_type_extra(g, type_struct_field->type_entry,
                false, false, PtrLenSingle, field_align_bytes,
                (uint32_t)type_struct_field->packed_bits_offset, (uint32_t)type_struct_field->unaligned_bit_count);

        gen_assign_raw(g, field_ptr, ptr_type, value);
    }
    return instruction->tmp_ptr;
}

static LLVMValueRef ir_render_union_init(CodeGen *g, IrExecutable *executable, IrInstructionUnionInit *instruction) {
    TypeUnionField *type_union_field = instruction->field;

    if (!type_has_bits(type_union_field->type_entry))
        return nullptr;

    uint32_t field_align_bytes = get_abi_alignment(g, type_union_field->type_entry);
    ZigType *ptr_type = get_pointer_to_type_extra(g, type_union_field->type_entry,
            false, false, PtrLenSingle, field_align_bytes,
            0, 0);

    LLVMValueRef uncasted_union_ptr;
    // Even if safety is off in this block, if the union type has the safety field, we have to populate it
    // correctly. Otherwise safety code somewhere other than here could fail.
    ZigType *union_type = instruction->union_type;
    if (union_type->data.unionation.gen_tag_index != SIZE_MAX) {
        LLVMValueRef tag_field_ptr = LLVMBuildStructGEP(g->builder, instruction->tmp_ptr,
                union_type->data.unionation.gen_tag_index, "");

        LLVMValueRef tag_value = bigint_to_llvm_const(union_type->data.unionation.tag_type->type_ref,
                &type_union_field->enum_field->value);
        gen_store_untyped(g, tag_value, tag_field_ptr, 0, false);

        uncasted_union_ptr = LLVMBuildStructGEP(g->builder, instruction->tmp_ptr,
                (unsigned)union_type->data.unionation.gen_union_index, "");
    } else {
        uncasted_union_ptr = LLVMBuildStructGEP(g->builder, instruction->tmp_ptr, (unsigned)0, "");
    }

    LLVMValueRef field_ptr = LLVMBuildBitCast(g->builder, uncasted_union_ptr, ptr_type->type_ref, "");
    LLVMValueRef value = ir_llvm_value(g, instruction->init_value);

    gen_assign_raw(g, field_ptr, ptr_type, value);

    return instruction->tmp_ptr;
}

static LLVMValueRef ir_render_container_init_list(CodeGen *g, IrExecutable *executable,
        IrInstructionContainerInitList *instruction)
{
    ZigType *array_type = instruction->base.value.type;
    assert(array_type->id == ZigTypeIdArray);
    LLVMValueRef tmp_array_ptr = instruction->tmp_ptr;
    assert(tmp_array_ptr);

    size_t field_count = instruction->item_count;

    ZigType *child_type = array_type->data.array.child_type;
    for (size_t i = 0; i < field_count; i += 1) {
        LLVMValueRef elem_val = ir_llvm_value(g, instruction->items[i]);
        LLVMValueRef indices[] = {
            LLVMConstNull(g->builtin_types.entry_usize->type_ref),
            LLVMConstInt(g->builtin_types.entry_usize->type_ref, i, false),
        };
        LLVMValueRef elem_ptr = LLVMBuildInBoundsGEP(g->builder, tmp_array_ptr, indices, 2, "");
        gen_assign_raw(g, elem_ptr, get_pointer_to_type(g, child_type, false), elem_val);
    }

    return tmp_array_ptr;
}

static LLVMValueRef ir_render_panic(CodeGen *g, IrExecutable *executable, IrInstructionPanic *instruction) {
    gen_panic(g, ir_llvm_value(g, instruction->msg), get_cur_err_ret_trace_val(g, instruction->base.scope));
    return nullptr;
}

static LLVMValueRef ir_render_coro_id(CodeGen *g, IrExecutable *executable, IrInstructionCoroId *instruction) {
    LLVMValueRef promise_ptr = ir_llvm_value(g, instruction->promise_ptr);
    LLVMValueRef align_val = LLVMConstInt(LLVMInt32Type(), get_coro_frame_align_bytes(g), false);
    LLVMValueRef null = LLVMConstIntToPtr(LLVMConstNull(g->builtin_types.entry_usize->type_ref),
            LLVMPointerType(LLVMInt8Type(), 0));
    LLVMValueRef params[] = {
        align_val,
        promise_ptr,
        null,
        null,
    };
    return LLVMBuildCall(g->builder, get_coro_id_fn_val(g), params, 4, "");
}

static LLVMValueRef ir_render_coro_alloc(CodeGen *g, IrExecutable *executable, IrInstructionCoroAlloc *instruction) {
    LLVMValueRef token = ir_llvm_value(g, instruction->coro_id);
    return LLVMBuildCall(g->builder, get_coro_alloc_fn_val(g), &token, 1, "");
}

static LLVMValueRef ir_render_coro_size(CodeGen *g, IrExecutable *executable, IrInstructionCoroSize *instruction) {
    return LLVMBuildCall(g->builder, get_coro_size_fn_val(g), nullptr, 0, "");
}

static LLVMValueRef ir_render_coro_begin(CodeGen *g, IrExecutable *executable, IrInstructionCoroBegin *instruction) {
    LLVMValueRef coro_id = ir_llvm_value(g, instruction->coro_id);
    LLVMValueRef coro_mem_ptr = ir_llvm_value(g, instruction->coro_mem_ptr);
    LLVMValueRef params[] = {
        coro_id,
        coro_mem_ptr,
    };
    return LLVMBuildCall(g->builder, get_coro_begin_fn_val(g), params, 2, "");
}

static LLVMValueRef ir_render_coro_alloc_fail(CodeGen *g, IrExecutable *executable,
        IrInstructionCoroAllocFail *instruction)
{
    size_t err_code_ptr_arg_index = get_async_err_code_arg_index(g, &g->cur_fn->type_entry->data.fn.fn_type_id);
    LLVMValueRef err_code_ptr_val = LLVMGetParam(g->cur_fn_val, err_code_ptr_arg_index);
    LLVMValueRef err_code = ir_llvm_value(g, instruction->err_val);
    LLVMBuildStore(g->builder, err_code, err_code_ptr_val);

    LLVMValueRef return_value;
    if (ir_want_runtime_safety(g, &instruction->base)) {
        return_value = LLVMConstNull(LLVMPointerType(LLVMInt8Type(), 0));
    } else {
        return_value = LLVMGetUndef(LLVMPointerType(LLVMInt8Type(), 0));
    }
    LLVMBuildRet(g->builder, return_value);
    return nullptr;
}

static LLVMValueRef ir_render_coro_suspend(CodeGen *g, IrExecutable *executable, IrInstructionCoroSuspend *instruction) {
    LLVMValueRef save_point;
    if (instruction->save_point == nullptr) {
        save_point = LLVMConstNull(ZigLLVMTokenTypeInContext(LLVMGetGlobalContext()));
    } else {
        save_point = ir_llvm_value(g, instruction->save_point);
    }
    LLVMValueRef is_final = ir_llvm_value(g, instruction->is_final);
    LLVMValueRef params[] = {
        save_point,
        is_final,
    };
    return LLVMBuildCall(g->builder, get_coro_suspend_fn_val(g), params, 2, "");
}

static LLVMValueRef ir_render_coro_end(CodeGen *g, IrExecutable *executable, IrInstructionCoroEnd *instruction) {
    LLVMValueRef params[] = {
        LLVMConstNull(LLVMPointerType(LLVMInt8Type(), 0)),
        LLVMConstNull(LLVMInt1Type()),
    };
    return LLVMBuildCall(g->builder, get_coro_end_fn_val(g), params, 2, "");
}

static LLVMValueRef ir_render_coro_free(CodeGen *g, IrExecutable *executable, IrInstructionCoroFree *instruction) {
    LLVMValueRef coro_id = ir_llvm_value(g, instruction->coro_id);
    LLVMValueRef coro_handle = ir_llvm_value(g, instruction->coro_handle);
    LLVMValueRef params[] = {
        coro_id,
        coro_handle,
    };
    return LLVMBuildCall(g->builder, get_coro_free_fn_val(g), params, 2, "");
}

static LLVMValueRef ir_render_coro_resume(CodeGen *g, IrExecutable *executable, IrInstructionCoroResume *instruction) {
    LLVMValueRef awaiter_handle = ir_llvm_value(g, instruction->awaiter_handle);
    return LLVMBuildCall(g->builder, get_coro_resume_fn_val(g), &awaiter_handle, 1, "");
}

static LLVMValueRef ir_render_coro_save(CodeGen *g, IrExecutable *executable, IrInstructionCoroSave *instruction) {
    LLVMValueRef coro_handle = ir_llvm_value(g, instruction->coro_handle);
    return LLVMBuildCall(g->builder, get_coro_save_fn_val(g), &coro_handle, 1, "");
}

static LLVMValueRef ir_render_coro_promise(CodeGen *g, IrExecutable *executable, IrInstructionCoroPromise *instruction) {
    LLVMValueRef coro_handle = ir_llvm_value(g, instruction->coro_handle);
    LLVMValueRef params[] = {
        coro_handle,
        LLVMConstInt(LLVMInt32Type(), get_coro_frame_align_bytes(g), false),
        LLVMConstNull(LLVMInt1Type()),
    };
    LLVMValueRef uncasted_result = LLVMBuildCall(g->builder, get_coro_promise_fn_val(g), params, 3, "");
    return LLVMBuildBitCast(g->builder, uncasted_result, instruction->base.value.type->type_ref, "");
}

static LLVMValueRef get_coro_alloc_helper_fn_val(CodeGen *g, LLVMTypeRef alloc_fn_type_ref, ZigType *fn_type) {
    if (g->coro_alloc_helper_fn_val != nullptr)
        return g->coro_alloc_helper_fn_val;

    assert(fn_type->id == ZigTypeIdFn);

    ZigType *ptr_to_err_code_type = get_pointer_to_type(g, g->builtin_types.entry_global_error_set, false);

    LLVMTypeRef alloc_raw_fn_type_ref = LLVMGetElementType(alloc_fn_type_ref);
    LLVMTypeRef *alloc_fn_arg_types = allocate<LLVMTypeRef>(LLVMCountParamTypes(alloc_raw_fn_type_ref));
    LLVMGetParamTypes(alloc_raw_fn_type_ref, alloc_fn_arg_types);

    ZigList<LLVMTypeRef> arg_types = {};
    arg_types.append(alloc_fn_type_ref);
    if (g->have_err_ret_tracing) {
        arg_types.append(alloc_fn_arg_types[1]);
    }
    arg_types.append(alloc_fn_arg_types[g->have_err_ret_tracing ? 2 : 1]);
    arg_types.append(ptr_to_err_code_type->type_ref);
    arg_types.append(g->builtin_types.entry_usize->type_ref);

    LLVMTypeRef fn_type_ref = LLVMFunctionType(LLVMPointerType(LLVMInt8Type(), 0),
            arg_types.items, arg_types.length, false);

    Buf *fn_name = get_mangled_name(g, buf_create_from_str("__zig_coro_alloc_helper"), false);
    LLVMValueRef fn_val = LLVMAddFunction(g->module, buf_ptr(fn_name), fn_type_ref);
    LLVMSetLinkage(fn_val, LLVMInternalLinkage);
    LLVMSetFunctionCallConv(fn_val, get_llvm_cc(g, CallingConventionUnspecified));
    addLLVMFnAttr(fn_val, "nounwind");
    addLLVMArgAttr(fn_val, (unsigned)0, "nonnull");
    addLLVMArgAttr(fn_val, (unsigned)1, "nonnull");

    LLVMBasicBlockRef prev_block = LLVMGetInsertBlock(g->builder);
    LLVMValueRef prev_debug_location = LLVMGetCurrentDebugLocation(g->builder);
    ZigFn *prev_cur_fn = g->cur_fn;
    LLVMValueRef prev_cur_fn_val = g->cur_fn_val;

    LLVMBasicBlockRef entry_block = LLVMAppendBasicBlock(fn_val, "Entry");
    LLVMPositionBuilderAtEnd(g->builder, entry_block);
    ZigLLVMClearCurrentDebugLocation(g->builder);
    g->cur_fn = nullptr;
    g->cur_fn_val = fn_val;

    LLVMValueRef sret_ptr = LLVMBuildAlloca(g->builder, LLVMGetElementType(alloc_fn_arg_types[0]), "");

    size_t next_arg = 0;
    LLVMValueRef alloc_fn_val = LLVMGetParam(fn_val, next_arg);
    next_arg += 1;

    LLVMValueRef stack_trace_val;
    if (g->have_err_ret_tracing) {
        stack_trace_val = LLVMGetParam(fn_val, next_arg);
        next_arg += 1;
    }

    LLVMValueRef allocator_val = LLVMGetParam(fn_val, next_arg);
    next_arg += 1;
    LLVMValueRef err_code_ptr = LLVMGetParam(fn_val, next_arg);
    next_arg += 1;
    LLVMValueRef coro_size = LLVMGetParam(fn_val, next_arg);
    next_arg += 1;
    LLVMValueRef alignment_val = LLVMConstInt(g->builtin_types.entry_u29->type_ref,
            get_coro_frame_align_bytes(g), false);

    ZigList<LLVMValueRef> args = {};
    args.append(sret_ptr);
    if (g->have_err_ret_tracing) {
        args.append(stack_trace_val);
    }
    args.append(allocator_val);
    args.append(coro_size);
    args.append(alignment_val);
    LLVMValueRef call_instruction = ZigLLVMBuildCall(g->builder, alloc_fn_val, args.items, args.length,
            get_llvm_cc(g, CallingConventionUnspecified), ZigLLVM_FnInlineAuto, "");
    set_call_instr_sret(g, call_instruction);
    LLVMValueRef err_val_ptr = LLVMBuildStructGEP(g->builder, sret_ptr, err_union_err_index, "");
    LLVMValueRef err_val = LLVMBuildLoad(g->builder, err_val_ptr, "");
    LLVMBuildStore(g->builder, err_val, err_code_ptr);
    LLVMValueRef ok_bit = LLVMBuildICmp(g->builder, LLVMIntEQ, err_val, LLVMConstNull(LLVMTypeOf(err_val)), "");
    LLVMBasicBlockRef ok_block = LLVMAppendBasicBlock(fn_val, "AllocOk");
    LLVMBasicBlockRef fail_block = LLVMAppendBasicBlock(fn_val, "AllocFail");
    LLVMBuildCondBr(g->builder, ok_bit, ok_block, fail_block);

    LLVMPositionBuilderAtEnd(g->builder, ok_block);
    LLVMValueRef payload_ptr = LLVMBuildStructGEP(g->builder, sret_ptr, err_union_payload_index, "");
    ZigType *u8_ptr_type = get_pointer_to_type_extra(g, g->builtin_types.entry_u8, false, false,
            PtrLenUnknown, get_abi_alignment(g, g->builtin_types.entry_u8), 0, 0);
    ZigType *slice_type = get_slice_type(g, u8_ptr_type);
    size_t ptr_field_index = slice_type->data.structure.fields[slice_ptr_index].gen_index;
    LLVMValueRef ptr_field_ptr = LLVMBuildStructGEP(g->builder, payload_ptr, ptr_field_index, "");
    LLVMValueRef ptr_val = LLVMBuildLoad(g->builder, ptr_field_ptr, "");
    LLVMBuildRet(g->builder, ptr_val);

    LLVMPositionBuilderAtEnd(g->builder, fail_block);
    LLVMBuildRet(g->builder, LLVMConstNull(LLVMPointerType(LLVMInt8Type(), 0)));

    g->cur_fn = prev_cur_fn;
    g->cur_fn_val = prev_cur_fn_val;
    LLVMPositionBuilderAtEnd(g->builder, prev_block);
    LLVMSetCurrentDebugLocation(g->builder, prev_debug_location);

    g->coro_alloc_helper_fn_val = fn_val;
    return fn_val;
}

static LLVMValueRef ir_render_coro_alloc_helper(CodeGen *g, IrExecutable *executable,
        IrInstructionCoroAllocHelper *instruction)
{
    LLVMValueRef alloc_fn = ir_llvm_value(g, instruction->alloc_fn);
    LLVMValueRef coro_size = ir_llvm_value(g, instruction->coro_size);
    LLVMValueRef fn_val = get_coro_alloc_helper_fn_val(g, LLVMTypeOf(alloc_fn), instruction->alloc_fn->value.type);
    size_t err_code_ptr_arg_index = get_async_err_code_arg_index(g, &g->cur_fn->type_entry->data.fn.fn_type_id);
    size_t allocator_arg_index = get_async_allocator_arg_index(g, &g->cur_fn->type_entry->data.fn.fn_type_id);

    ZigList<LLVMValueRef> params = {};
    params.append(alloc_fn);
    uint32_t err_ret_trace_arg_index = get_err_ret_trace_arg_index(g, g->cur_fn);
    if (err_ret_trace_arg_index != UINT32_MAX) {
        params.append(LLVMGetParam(g->cur_fn_val, err_ret_trace_arg_index));
    }
    params.append(LLVMGetParam(g->cur_fn_val, allocator_arg_index));
    params.append(LLVMGetParam(g->cur_fn_val, err_code_ptr_arg_index));
    params.append(coro_size);

    return ZigLLVMBuildCall(g->builder, fn_val, params.items, params.length,
            get_llvm_cc(g, CallingConventionUnspecified), ZigLLVM_FnInlineAuto, "");
}

static LLVMValueRef ir_render_atomic_rmw(CodeGen *g, IrExecutable *executable,
        IrInstructionAtomicRmw *instruction)
{
    bool is_signed;
    ZigType *operand_type = instruction->operand->value.type;
    if (operand_type->id == ZigTypeIdInt) {
        is_signed = operand_type->data.integral.is_signed;
    } else {
        is_signed = false;
    }
    LLVMAtomicRMWBinOp op = to_LLVMAtomicRMWBinOp(instruction->resolved_op, is_signed);
    LLVMAtomicOrdering ordering = to_LLVMAtomicOrdering(instruction->resolved_ordering);
    LLVMValueRef ptr = ir_llvm_value(g, instruction->ptr);
    LLVMValueRef operand = ir_llvm_value(g, instruction->operand);

    if (get_codegen_ptr_type(operand_type) == nullptr) {
        return LLVMBuildAtomicRMW(g->builder, op, ptr, operand, ordering, false);
    }

    // it's a pointer but we need to treat it as an int
    LLVMValueRef casted_ptr = LLVMBuildBitCast(g->builder, ptr,
        LLVMPointerType(g->builtin_types.entry_usize->type_ref, 0), "");
    LLVMValueRef casted_operand = LLVMBuildPtrToInt(g->builder, operand, g->builtin_types.entry_usize->type_ref, "");
    LLVMValueRef uncasted_result = LLVMBuildAtomicRMW(g->builder, op, casted_ptr, casted_operand, ordering, false);
    return LLVMBuildIntToPtr(g->builder, uncasted_result, operand_type->type_ref, "");
}

static LLVMValueRef ir_render_atomic_load(CodeGen *g, IrExecutable *executable,
        IrInstructionAtomicLoad *instruction)
{
    LLVMAtomicOrdering ordering = to_LLVMAtomicOrdering(instruction->resolved_ordering);
    LLVMValueRef ptr = ir_llvm_value(g, instruction->ptr);
    LLVMValueRef load_inst = gen_load(g, ptr, instruction->ptr->value.type, "");
    LLVMSetOrdering(load_inst, ordering);
    return load_inst;
}

static LLVMValueRef ir_render_merge_err_ret_traces(CodeGen *g, IrExecutable *executable,
        IrInstructionMergeErrRetTraces *instruction)
{
    assert(g->have_err_ret_tracing);

    LLVMValueRef src_trace_ptr = ir_llvm_value(g, instruction->src_err_ret_trace_ptr);
    LLVMValueRef dest_trace_ptr = ir_llvm_value(g, instruction->dest_err_ret_trace_ptr);

    LLVMValueRef args[] = { dest_trace_ptr, src_trace_ptr };
    ZigLLVMBuildCall(g->builder, get_merge_err_ret_traces_fn_val(g), args, 2, get_llvm_cc(g, CallingConventionUnspecified), ZigLLVM_FnInlineAuto, "");
    return nullptr;
}

static LLVMValueRef ir_render_mark_err_ret_trace_ptr(CodeGen *g, IrExecutable *executable,
        IrInstructionMarkErrRetTracePtr *instruction)
{
    assert(g->have_err_ret_tracing);
    g->cur_err_ret_trace_val_stack = ir_llvm_value(g, instruction->err_ret_trace_ptr);
    return nullptr;
}

static LLVMValueRef ir_render_sqrt(CodeGen *g, IrExecutable *executable, IrInstructionSqrt *instruction) {
    LLVMValueRef op = ir_llvm_value(g, instruction->op);
    assert(instruction->base.value.type->id == ZigTypeIdFloat);
    LLVMValueRef fn_val = get_float_fn(g, instruction->base.value.type, ZigLLVMFnIdSqrt);
    return LLVMBuildCall(g->builder, fn_val, &op, 1, "");
}

static void set_debug_location(CodeGen *g, IrInstruction *instruction) {
    AstNode *source_node = instruction->source_node;
    Scope *scope = instruction->scope;

    assert(source_node);
    assert(scope);

    ZigLLVMSetCurrentDebugLocation(g->builder, (int)source_node->line + 1,
            (int)source_node->column + 1, get_di_scope(g, scope));
}

static LLVMValueRef ir_render_instruction(CodeGen *g, IrExecutable *executable, IrInstruction *instruction) {
    set_debug_location(g, instruction);

    switch (instruction->id) {
        case IrInstructionIdInvalid:
        case IrInstructionIdConst:
        case IrInstructionIdTypeOf:
        case IrInstructionIdToPtrType:
        case IrInstructionIdPtrTypeChild:
        case IrInstructionIdFieldPtr:
        case IrInstructionIdSetCold:
        case IrInstructionIdSetRuntimeSafety:
        case IrInstructionIdSetFloatMode:
        case IrInstructionIdArrayType:
        case IrInstructionIdPromiseType:
        case IrInstructionIdSliceType:
        case IrInstructionIdSizeOf:
        case IrInstructionIdSwitchTarget:
        case IrInstructionIdContainerInitFields:
        case IrInstructionIdMinValue:
        case IrInstructionIdMaxValue:
        case IrInstructionIdCompileErr:
        case IrInstructionIdCompileLog:
        case IrInstructionIdArrayLen:
        case IrInstructionIdImport:
        case IrInstructionIdCImport:
        case IrInstructionIdCInclude:
        case IrInstructionIdCDefine:
        case IrInstructionIdCUndef:
        case IrInstructionIdEmbedFile:
        case IrInstructionIdIntType:
        case IrInstructionIdMemberCount:
        case IrInstructionIdMemberType:
        case IrInstructionIdMemberName:
        case IrInstructionIdAlignOf:
        case IrInstructionIdFnProto:
        case IrInstructionIdTestComptime:
        case IrInstructionIdCheckSwitchProngs:
        case IrInstructionIdCheckStatementIsVoid:
        case IrInstructionIdTypeName:
        case IrInstructionIdDeclRef:
        case IrInstructionIdSwitchVar:
        case IrInstructionIdOffsetOf:
        case IrInstructionIdTypeInfo:
        case IrInstructionIdTypeId:
        case IrInstructionIdSetEvalBranchQuota:
        case IrInstructionIdPtrType:
        case IrInstructionIdOpaqueType:
        case IrInstructionIdSetAlignStack:
        case IrInstructionIdArgType:
        case IrInstructionIdTagType:
        case IrInstructionIdExport:
        case IrInstructionIdErrorUnion:
        case IrInstructionIdPromiseResultType:
        case IrInstructionIdAwaitBookkeeping:
        case IrInstructionIdAddImplicitReturnType:
        case IrInstructionIdIntCast:
        case IrInstructionIdFloatCast:
        case IrInstructionIdIntToFloat:
        case IrInstructionIdFloatToInt:
        case IrInstructionIdBoolToInt:
        case IrInstructionIdErrSetCast:
        case IrInstructionIdFromBytes:
        case IrInstructionIdToBytes:
        case IrInstructionIdEnumToInt:
        case IrInstructionIdCheckRuntimeScope:
            zig_unreachable();

        case IrInstructionIdReturn:
            return ir_render_return(g, executable, (IrInstructionReturn *)instruction);
        case IrInstructionIdDeclVar:
            return ir_render_decl_var(g, executable, (IrInstructionDeclVar *)instruction);
        case IrInstructionIdBinOp:
            return ir_render_bin_op(g, executable, (IrInstructionBinOp *)instruction);
        case IrInstructionIdCast:
            return ir_render_cast(g, executable, (IrInstructionCast *)instruction);
        case IrInstructionIdUnreachable:
            return ir_render_unreachable(g, executable, (IrInstructionUnreachable *)instruction);
        case IrInstructionIdCondBr:
            return ir_render_cond_br(g, executable, (IrInstructionCondBr *)instruction);
        case IrInstructionIdBr:
            return ir_render_br(g, executable, (IrInstructionBr *)instruction);
        case IrInstructionIdUnOp:
            return ir_render_un_op(g, executable, (IrInstructionUnOp *)instruction);
        case IrInstructionIdLoadPtr:
            return ir_render_load_ptr(g, executable, (IrInstructionLoadPtr *)instruction);
        case IrInstructionIdStorePtr:
            return ir_render_store_ptr(g, executable, (IrInstructionStorePtr *)instruction);
        case IrInstructionIdVarPtr:
            return ir_render_var_ptr(g, executable, (IrInstructionVarPtr *)instruction);
        case IrInstructionIdElemPtr:
            return ir_render_elem_ptr(g, executable, (IrInstructionElemPtr *)instruction);
        case IrInstructionIdCall:
            return ir_render_call(g, executable, (IrInstructionCall *)instruction);
        case IrInstructionIdStructFieldPtr:
            return ir_render_struct_field_ptr(g, executable, (IrInstructionStructFieldPtr *)instruction);
        case IrInstructionIdUnionFieldPtr:
            return ir_render_union_field_ptr(g, executable, (IrInstructionUnionFieldPtr *)instruction);
        case IrInstructionIdAsm:
            return ir_render_asm(g, executable, (IrInstructionAsm *)instruction);
        case IrInstructionIdTestNonNull:
            return ir_render_test_non_null(g, executable, (IrInstructionTestNonNull *)instruction);
        case IrInstructionIdUnwrapOptional:
            return ir_render_unwrap_maybe(g, executable, (IrInstructionUnwrapOptional *)instruction);
        case IrInstructionIdClz:
            return ir_render_clz(g, executable, (IrInstructionClz *)instruction);
        case IrInstructionIdCtz:
            return ir_render_ctz(g, executable, (IrInstructionCtz *)instruction);
        case IrInstructionIdPopCount:
            return ir_render_pop_count(g, executable, (IrInstructionPopCount *)instruction);
        case IrInstructionIdSwitchBr:
            return ir_render_switch_br(g, executable, (IrInstructionSwitchBr *)instruction);
        case IrInstructionIdPhi:
            return ir_render_phi(g, executable, (IrInstructionPhi *)instruction);
        case IrInstructionIdRef:
            return ir_render_ref(g, executable, (IrInstructionRef *)instruction);
        case IrInstructionIdErrName:
            return ir_render_err_name(g, executable, (IrInstructionErrName *)instruction);
        case IrInstructionIdCmpxchg:
            return ir_render_cmpxchg(g, executable, (IrInstructionCmpxchg *)instruction);
        case IrInstructionIdFence:
            return ir_render_fence(g, executable, (IrInstructionFence *)instruction);
        case IrInstructionIdTruncate:
            return ir_render_truncate(g, executable, (IrInstructionTruncate *)instruction);
        case IrInstructionIdBoolNot:
            return ir_render_bool_not(g, executable, (IrInstructionBoolNot *)instruction);
        case IrInstructionIdMemset:
            return ir_render_memset(g, executable, (IrInstructionMemset *)instruction);
        case IrInstructionIdMemcpy:
            return ir_render_memcpy(g, executable, (IrInstructionMemcpy *)instruction);
        case IrInstructionIdSlice:
            return ir_render_slice(g, executable, (IrInstructionSlice *)instruction);
        case IrInstructionIdBreakpoint:
            return ir_render_breakpoint(g, executable, (IrInstructionBreakpoint *)instruction);
        case IrInstructionIdReturnAddress:
            return ir_render_return_address(g, executable, (IrInstructionReturnAddress *)instruction);
        case IrInstructionIdFrameAddress:
            return ir_render_frame_address(g, executable, (IrInstructionFrameAddress *)instruction);
        case IrInstructionIdHandle:
            return ir_render_handle(g, executable, (IrInstructionHandle *)instruction);
        case IrInstructionIdOverflowOp:
            return ir_render_overflow_op(g, executable, (IrInstructionOverflowOp *)instruction);
        case IrInstructionIdTestErr:
            return ir_render_test_err(g, executable, (IrInstructionTestErr *)instruction);
        case IrInstructionIdUnwrapErrCode:
            return ir_render_unwrap_err_code(g, executable, (IrInstructionUnwrapErrCode *)instruction);
        case IrInstructionIdUnwrapErrPayload:
            return ir_render_unwrap_err_payload(g, executable, (IrInstructionUnwrapErrPayload *)instruction);
        case IrInstructionIdOptionalWrap:
            return ir_render_maybe_wrap(g, executable, (IrInstructionOptionalWrap *)instruction);
        case IrInstructionIdErrWrapCode:
            return ir_render_err_wrap_code(g, executable, (IrInstructionErrWrapCode *)instruction);
        case IrInstructionIdErrWrapPayload:
            return ir_render_err_wrap_payload(g, executable, (IrInstructionErrWrapPayload *)instruction);
        case IrInstructionIdUnionTag:
            return ir_render_union_tag(g, executable, (IrInstructionUnionTag *)instruction);
        case IrInstructionIdStructInit:
            return ir_render_struct_init(g, executable, (IrInstructionStructInit *)instruction);
        case IrInstructionIdUnionInit:
            return ir_render_union_init(g, executable, (IrInstructionUnionInit *)instruction);
        case IrInstructionIdPtrCast:
            return ir_render_ptr_cast(g, executable, (IrInstructionPtrCast *)instruction);
        case IrInstructionIdBitCast:
            return ir_render_bit_cast(g, executable, (IrInstructionBitCast *)instruction);
        case IrInstructionIdWidenOrShorten:
            return ir_render_widen_or_shorten(g, executable, (IrInstructionWidenOrShorten *)instruction);
        case IrInstructionIdPtrToInt:
            return ir_render_ptr_to_int(g, executable, (IrInstructionPtrToInt *)instruction);
        case IrInstructionIdIntToPtr:
            return ir_render_int_to_ptr(g, executable, (IrInstructionIntToPtr *)instruction);
        case IrInstructionIdIntToEnum:
            return ir_render_int_to_enum(g, executable, (IrInstructionIntToEnum *)instruction);
        case IrInstructionIdIntToErr:
            return ir_render_int_to_err(g, executable, (IrInstructionIntToErr *)instruction);
        case IrInstructionIdErrToInt:
            return ir_render_err_to_int(g, executable, (IrInstructionErrToInt *)instruction);
        case IrInstructionIdContainerInitList:
            return ir_render_container_init_list(g, executable, (IrInstructionContainerInitList *)instruction);
        case IrInstructionIdPanic:
            return ir_render_panic(g, executable, (IrInstructionPanic *)instruction);
        case IrInstructionIdTagName:
            return ir_render_enum_tag_name(g, executable, (IrInstructionTagName *)instruction);
        case IrInstructionIdFieldParentPtr:
            return ir_render_field_parent_ptr(g, executable, (IrInstructionFieldParentPtr *)instruction);
        case IrInstructionIdAlignCast:
            return ir_render_align_cast(g, executable, (IrInstructionAlignCast *)instruction);
        case IrInstructionIdErrorReturnTrace:
            return ir_render_error_return_trace(g, executable, (IrInstructionErrorReturnTrace *)instruction);
        case IrInstructionIdCancel:
            return ir_render_cancel(g, executable, (IrInstructionCancel *)instruction);
        case IrInstructionIdGetImplicitAllocator:
            return ir_render_get_implicit_allocator(g, executable, (IrInstructionGetImplicitAllocator *)instruction);
        case IrInstructionIdCoroId:
            return ir_render_coro_id(g, executable, (IrInstructionCoroId *)instruction);
        case IrInstructionIdCoroAlloc:
            return ir_render_coro_alloc(g, executable, (IrInstructionCoroAlloc *)instruction);
        case IrInstructionIdCoroSize:
            return ir_render_coro_size(g, executable, (IrInstructionCoroSize *)instruction);
        case IrInstructionIdCoroBegin:
            return ir_render_coro_begin(g, executable, (IrInstructionCoroBegin *)instruction);
        case IrInstructionIdCoroAllocFail:
            return ir_render_coro_alloc_fail(g, executable, (IrInstructionCoroAllocFail *)instruction);
        case IrInstructionIdCoroSuspend:
            return ir_render_coro_suspend(g, executable, (IrInstructionCoroSuspend *)instruction);
        case IrInstructionIdCoroEnd:
            return ir_render_coro_end(g, executable, (IrInstructionCoroEnd *)instruction);
        case IrInstructionIdCoroFree:
            return ir_render_coro_free(g, executable, (IrInstructionCoroFree *)instruction);
        case IrInstructionIdCoroResume:
            return ir_render_coro_resume(g, executable, (IrInstructionCoroResume *)instruction);
        case IrInstructionIdCoroSave:
            return ir_render_coro_save(g, executable, (IrInstructionCoroSave *)instruction);
        case IrInstructionIdCoroPromise:
            return ir_render_coro_promise(g, executable, (IrInstructionCoroPromise *)instruction);
        case IrInstructionIdCoroAllocHelper:
            return ir_render_coro_alloc_helper(g, executable, (IrInstructionCoroAllocHelper *)instruction);
        case IrInstructionIdAtomicRmw:
            return ir_render_atomic_rmw(g, executable, (IrInstructionAtomicRmw *)instruction);
        case IrInstructionIdAtomicLoad:
            return ir_render_atomic_load(g, executable, (IrInstructionAtomicLoad *)instruction);
        case IrInstructionIdSaveErrRetAddr:
            return ir_render_save_err_ret_addr(g, executable, (IrInstructionSaveErrRetAddr *)instruction);
        case IrInstructionIdMergeErrRetTraces:
            return ir_render_merge_err_ret_traces(g, executable, (IrInstructionMergeErrRetTraces *)instruction);
        case IrInstructionIdMarkErrRetTracePtr:
            return ir_render_mark_err_ret_trace_ptr(g, executable, (IrInstructionMarkErrRetTracePtr *)instruction);
        case IrInstructionIdSqrt:
            return ir_render_sqrt(g, executable, (IrInstructionSqrt *)instruction);
    }
    zig_unreachable();
}

static void ir_render(CodeGen *g, ZigFn *fn_entry) {
    assert(fn_entry);

    IrExecutable *executable = &fn_entry->analyzed_executable;
    assert(executable->basic_block_list.length > 0);
    for (size_t block_i = 0; block_i < executable->basic_block_list.length; block_i += 1) {
        IrBasicBlock *current_block = executable->basic_block_list.at(block_i);
        //assert(current_block->ref_count > 0);
        assert(current_block->llvm_block);
        LLVMPositionBuilderAtEnd(g->builder, current_block->llvm_block);
        for (size_t instr_i = 0; instr_i < current_block->instruction_list.length; instr_i += 1) {
            IrInstruction *instruction = current_block->instruction_list.at(instr_i);
            if (instruction->ref_count == 0 && !ir_has_side_effects(instruction))
                continue;
            instruction->llvm_value = ir_render_instruction(g, executable, instruction);
        }
        current_block->llvm_exit_block = LLVMGetInsertBlock(g->builder);
    }
}

static LLVMValueRef gen_const_ptr_struct_recursive(CodeGen *g, ConstExprValue *struct_const_val, size_t field_index);
static LLVMValueRef gen_const_ptr_array_recursive(CodeGen *g, ConstExprValue *array_const_val, size_t index);
static LLVMValueRef gen_const_ptr_union_recursive(CodeGen *g, ConstExprValue *union_const_val);

static LLVMValueRef gen_parent_ptr(CodeGen *g, ConstExprValue *val, ConstParent *parent) {
    switch (parent->id) {
        case ConstParentIdNone:
            render_const_val(g, val, "");
            render_const_val_global(g, val, "");
            return val->global_refs->llvm_global;
        case ConstParentIdStruct:
            return gen_const_ptr_struct_recursive(g, parent->data.p_struct.struct_val,
                    parent->data.p_struct.field_index);
        case ConstParentIdArray:
            return gen_const_ptr_array_recursive(g, parent->data.p_array.array_val,
                    parent->data.p_array.elem_index);
        case ConstParentIdUnion:
            return gen_const_ptr_union_recursive(g, parent->data.p_union.union_val);
        case ConstParentIdScalar:
            render_const_val(g, parent->data.p_scalar.scalar_val, "");
            render_const_val_global(g, parent->data.p_scalar.scalar_val, "");
            return parent->data.p_scalar.scalar_val->global_refs->llvm_global;
    }
    zig_unreachable();
}

static LLVMValueRef gen_const_ptr_array_recursive(CodeGen *g, ConstExprValue *array_const_val, size_t index) {
    expand_undef_array(g, array_const_val);
    ConstParent *parent = &array_const_val->data.x_array.s_none.parent;
    LLVMValueRef base_ptr = gen_parent_ptr(g, array_const_val, parent);

    LLVMTypeKind el_type = LLVMGetTypeKind(LLVMGetElementType(LLVMTypeOf(base_ptr)));
    if (el_type == LLVMArrayTypeKind) {
        ZigType *usize = g->builtin_types.entry_usize;
        LLVMValueRef indices[] = {
            LLVMConstNull(usize->type_ref),
            LLVMConstInt(usize->type_ref, index, false),
        };
        return LLVMConstInBoundsGEP(base_ptr, indices, 2);
    } else if (el_type == LLVMStructTypeKind) {
        ZigType *u32 = g->builtin_types.entry_u32;
        LLVMValueRef indices[] = {
            LLVMConstNull(u32->type_ref),
            LLVMConstInt(u32->type_ref, index, false),
        };
        return LLVMConstInBoundsGEP(base_ptr, indices, 2);
    } else {
        assert(parent->id == ConstParentIdScalar);
        return base_ptr;
    }
}

static LLVMValueRef gen_const_ptr_struct_recursive(CodeGen *g, ConstExprValue *struct_const_val, size_t field_index) {
    ConstParent *parent = &struct_const_val->data.x_struct.parent;
    LLVMValueRef base_ptr = gen_parent_ptr(g, struct_const_val, parent);

    ZigType *u32 = g->builtin_types.entry_u32;
    LLVMValueRef indices[] = {
        LLVMConstNull(u32->type_ref),
        LLVMConstInt(u32->type_ref, field_index, false),
    };
    return LLVMConstInBoundsGEP(base_ptr, indices, 2);
}

static LLVMValueRef gen_const_ptr_union_recursive(CodeGen *g, ConstExprValue *union_const_val) {
    ConstParent *parent = &union_const_val->data.x_union.parent;
    LLVMValueRef base_ptr = gen_parent_ptr(g, union_const_val, parent);

    ZigType *u32 = g->builtin_types.entry_u32;
    LLVMValueRef indices[] = {
        LLVMConstNull(u32->type_ref),
        LLVMConstInt(u32->type_ref, 0, false), // TODO test const union with more aligned tag type than payload
    };
    return LLVMConstInBoundsGEP(base_ptr, indices, 2);
}

static LLVMValueRef pack_const_int(CodeGen *g, LLVMTypeRef big_int_type_ref, ConstExprValue *const_val) {
    switch (const_val->special) {
        case ConstValSpecialRuntime:
            zig_unreachable();
        case ConstValSpecialUndef:
            return LLVMConstInt(big_int_type_ref, 0, false);
        case ConstValSpecialStatic:
            break;
    }

    ZigType *type_entry = const_val->type;
    assert(!type_entry->zero_bits);
    switch (type_entry->id) {
        case ZigTypeIdInvalid:
        case ZigTypeIdMetaType:
        case ZigTypeIdUnreachable:
        case ZigTypeIdComptimeFloat:
        case ZigTypeIdComptimeInt:
        case ZigTypeIdUndefined:
        case ZigTypeIdNull:
        case ZigTypeIdErrorUnion:
        case ZigTypeIdErrorSet:
        case ZigTypeIdNamespace:
        case ZigTypeIdBlock:
        case ZigTypeIdBoundFn:
        case ZigTypeIdArgTuple:
        case ZigTypeIdVoid:
        case ZigTypeIdOpaque:
            zig_unreachable();
        case ZigTypeIdBool:
            return LLVMConstInt(big_int_type_ref, const_val->data.x_bool ? 1 : 0, false);
        case ZigTypeIdEnum:
            {
                assert(type_entry->data.enumeration.decl_node->data.container_decl.init_arg_expr != nullptr);
                LLVMValueRef int_val = gen_const_val(g, const_val, "");
                return LLVMConstZExt(int_val, big_int_type_ref);
            }
        case ZigTypeIdInt:
            {
                LLVMValueRef int_val = gen_const_val(g, const_val, "");
                return LLVMConstZExt(int_val, big_int_type_ref);
            }
        case ZigTypeIdFloat:
            {
                LLVMValueRef float_val = gen_const_val(g, const_val, "");
                LLVMValueRef int_val = LLVMConstFPToUI(float_val,
                        LLVMIntType((unsigned)type_entry->data.floating.bit_count));
                return LLVMConstZExt(int_val, big_int_type_ref);
            }
        case ZigTypeIdPointer:
        case ZigTypeIdFn:
        case ZigTypeIdOptional:
        case ZigTypeIdPromise:
            {
                LLVMValueRef ptr_val = gen_const_val(g, const_val, "");
                LLVMValueRef ptr_size_int_val = LLVMConstPtrToInt(ptr_val, g->builtin_types.entry_usize->type_ref);
                return LLVMConstZExt(ptr_size_int_val, big_int_type_ref);
            }
        case ZigTypeIdArray:
            zig_panic("TODO bit pack an array");
        case ZigTypeIdUnion:
            zig_panic("TODO bit pack a union");
        case ZigTypeIdStruct:
            {
                assert(type_entry->data.structure.layout == ContainerLayoutPacked);
                bool is_big_endian = g->is_big_endian; // TODO get endianness from struct type

                LLVMValueRef val = LLVMConstInt(big_int_type_ref, 0, false);
                size_t used_bits = 0;
                for (size_t i = 0; i < type_entry->data.structure.src_field_count; i += 1) {
                    TypeStructField *field = &type_entry->data.structure.fields[i];
                    if (field->gen_index == SIZE_MAX) {
                        continue;
                    }
                    LLVMValueRef child_val = pack_const_int(g, big_int_type_ref, &const_val->data.x_struct.fields[i]);
                    if (is_big_endian) {
                        LLVMValueRef shift_amt = LLVMConstInt(big_int_type_ref, field->packed_bits_size, false);
                        val = LLVMConstShl(val, shift_amt);
                        val = LLVMConstOr(val, child_val);
                    } else {
                        LLVMValueRef shift_amt = LLVMConstInt(big_int_type_ref, used_bits, false);
                        LLVMValueRef child_val_shifted = LLVMConstShl(child_val, shift_amt);
                        val = LLVMConstOr(val, child_val_shifted);
                        used_bits += field->packed_bits_size;
                    }
                }
                return val;
            }

    }
    zig_unreachable();
}

// We have this because union constants can't be represented by the official union type,
// and this property bubbles up in whatever aggregate type contains a union constant
static bool is_llvm_value_unnamed_type(ZigType *type_entry, LLVMValueRef val) {
    return LLVMTypeOf(val) != type_entry->type_ref;
}

static LLVMValueRef gen_const_val_ptr(CodeGen *g, ConstExprValue *const_val, const char *name) {
    switch (const_val->data.x_ptr.special) {
        case ConstPtrSpecialInvalid:
        case ConstPtrSpecialDiscard:
            zig_unreachable();
        case ConstPtrSpecialRef:
            {
                render_const_val_global(g, const_val, name);
                ConstExprValue *pointee = const_val->data.x_ptr.data.ref.pointee;
                render_const_val(g, pointee, "");
                render_const_val_global(g, pointee, "");
                ConstExprValue *other_val = pointee;
                const_val->global_refs->llvm_value = LLVMConstBitCast(other_val->global_refs->llvm_global, const_val->type->type_ref);
                render_const_val_global(g, const_val, "");
                return const_val->global_refs->llvm_value;
            }
        case ConstPtrSpecialBaseArray:
            {
                render_const_val_global(g, const_val, name);
                ConstExprValue *array_const_val = const_val->data.x_ptr.data.base_array.array_val;
                size_t elem_index = const_val->data.x_ptr.data.base_array.elem_index;
                assert(array_const_val->type->id == ZigTypeIdArray);
                if (array_const_val->type->zero_bits) {
                    // make this a null pointer
                    ZigType *usize = g->builtin_types.entry_usize;
                    const_val->global_refs->llvm_value = LLVMConstIntToPtr(LLVMConstNull(usize->type_ref),
                            const_val->type->type_ref);
                    render_const_val_global(g, const_val, "");
                    return const_val->global_refs->llvm_value;
                }
                LLVMValueRef uncasted_ptr_val = gen_const_ptr_array_recursive(g, array_const_val,
                        elem_index);
                LLVMValueRef ptr_val = LLVMConstBitCast(uncasted_ptr_val, const_val->type->type_ref);
                const_val->global_refs->llvm_value = ptr_val;
                render_const_val_global(g, const_val, "");
                return ptr_val;
            }
        case ConstPtrSpecialBaseStruct:
            {
                render_const_val_global(g, const_val, name);
                ConstExprValue *struct_const_val = const_val->data.x_ptr.data.base_struct.struct_val;
                assert(struct_const_val->type->id == ZigTypeIdStruct);
                if (struct_const_val->type->zero_bits) {
                    // make this a null pointer
                    ZigType *usize = g->builtin_types.entry_usize;
                    const_val->global_refs->llvm_value = LLVMConstIntToPtr(LLVMConstNull(usize->type_ref),
                            const_val->type->type_ref);
                    render_const_val_global(g, const_val, "");
                    return const_val->global_refs->llvm_value;
                }
                size_t src_field_index = const_val->data.x_ptr.data.base_struct.field_index;
                size_t gen_field_index =
                    struct_const_val->type->data.structure.fields[src_field_index].gen_index;
                LLVMValueRef uncasted_ptr_val = gen_const_ptr_struct_recursive(g, struct_const_val,
                        gen_field_index);
                LLVMValueRef ptr_val = LLVMConstBitCast(uncasted_ptr_val, const_val->type->type_ref);
                const_val->global_refs->llvm_value = ptr_val;
                render_const_val_global(g, const_val, "");
                return ptr_val;
            }
        case ConstPtrSpecialHardCodedAddr:
            {
                render_const_val_global(g, const_val, name);
                uint64_t addr_value = const_val->data.x_ptr.data.hard_coded_addr.addr;
                ZigType *usize = g->builtin_types.entry_usize;
                const_val->global_refs->llvm_value = LLVMConstIntToPtr(LLVMConstInt(usize->type_ref, addr_value, false),
                        const_val->type->type_ref);
                render_const_val_global(g, const_val, "");
                return const_val->global_refs->llvm_value;
            }
        case ConstPtrSpecialFunction:
            return LLVMConstBitCast(fn_llvm_value(g, const_val->data.x_ptr.data.fn.fn_entry), const_val->type->type_ref);
    }
    zig_unreachable();
}

static LLVMValueRef gen_const_val(CodeGen *g, ConstExprValue *const_val, const char *name) {
    ZigType *type_entry = const_val->type;
    assert(!type_entry->zero_bits);

    switch (const_val->special) {
        case ConstValSpecialRuntime:
            zig_unreachable();
        case ConstValSpecialUndef:
            return LLVMGetUndef(type_entry->type_ref);
        case ConstValSpecialStatic:
            break;
    }

    switch (type_entry->id) {
        case ZigTypeIdInt:
            return bigint_to_llvm_const(type_entry->type_ref, &const_val->data.x_bigint);
        case ZigTypeIdErrorSet:
            assert(const_val->data.x_err_set != nullptr);
            return LLVMConstInt(g->builtin_types.entry_global_error_set->type_ref,
                    const_val->data.x_err_set->value, false);
        case ZigTypeIdFloat:
            switch (type_entry->data.floating.bit_count) {
                case 16:
                    return LLVMConstReal(type_entry->type_ref, zig_f16_to_double(const_val->data.x_f16));
                case 32:
                    return LLVMConstReal(type_entry->type_ref, const_val->data.x_f32);
                case 64:
                    return LLVMConstReal(type_entry->type_ref, const_val->data.x_f64);
                case 128:
                    {
                        // TODO make sure this is correct on big endian targets too
                        uint8_t buf[16];
                        memcpy(buf, &const_val->data.x_f128, 16);
                        LLVMValueRef as_int = LLVMConstIntOfArbitraryPrecision(LLVMInt128Type(), 2,
                                (uint64_t*)buf);
                        return LLVMConstBitCast(as_int, type_entry->type_ref);
                    }
                default:
                    zig_unreachable();
            }
        case ZigTypeIdBool:
            if (const_val->data.x_bool) {
                return LLVMConstAllOnes(LLVMInt1Type());
            } else {
                return LLVMConstNull(LLVMInt1Type());
            }
        case ZigTypeIdOptional:
            {
                ZigType *child_type = type_entry->data.maybe.child_type;
                if (child_type->zero_bits) {
                    return LLVMConstInt(LLVMInt1Type(), const_val->data.x_optional ? 1 : 0, false);
                } else if (type_is_codegen_pointer(child_type)) {
                    return gen_const_val_ptr(g, const_val, name);
                } else {
                    LLVMValueRef child_val;
                    LLVMValueRef maybe_val;
                    bool make_unnamed_struct;
                    if (const_val->data.x_optional) {
                        child_val = gen_const_val(g, const_val->data.x_optional, "");
                        maybe_val = LLVMConstAllOnes(LLVMInt1Type());

                        make_unnamed_struct = is_llvm_value_unnamed_type(const_val->type, child_val);
                    } else {
                        child_val = LLVMGetUndef(child_type->type_ref);
                        maybe_val = LLVMConstNull(LLVMInt1Type());

                        make_unnamed_struct = false;
                    }
                    LLVMValueRef fields[] = {
                        child_val,
                        maybe_val,
                    };
                    if (make_unnamed_struct) {
                        return LLVMConstStruct(fields, 2, false);
                    } else {
                        return LLVMConstNamedStruct(type_entry->type_ref, fields, 2);
                    }
                }
            }
        case ZigTypeIdStruct:
            {
                LLVMValueRef *fields = allocate<LLVMValueRef>(type_entry->data.structure.gen_field_count);
                size_t src_field_count = type_entry->data.structure.src_field_count;
                bool make_unnamed_struct = false;
                if (type_entry->data.structure.layout == ContainerLayoutPacked) {
                    size_t src_field_index = 0;
                    while (src_field_index < src_field_count) {
                        TypeStructField *type_struct_field = &type_entry->data.structure.fields[src_field_index];
                        if (type_struct_field->gen_index == SIZE_MAX) {
                            src_field_index += 1;
                            continue;
                        }

                        size_t src_field_index_end = src_field_index + 1;
                        for (; src_field_index_end < src_field_count; src_field_index_end += 1) {
                            TypeStructField *it_field = &type_entry->data.structure.fields[src_field_index_end];
                            if (it_field->gen_index != type_struct_field->gen_index)
                                break;
                        }

                        if (src_field_index + 1 == src_field_index_end) {
                            ConstExprValue *field_val = &const_val->data.x_struct.fields[src_field_index];
                            LLVMValueRef val = gen_const_val(g, field_val, "");
                            fields[type_struct_field->gen_index] = val;
                            make_unnamed_struct = make_unnamed_struct || is_llvm_value_unnamed_type(field_val->type, val);
                        } else {
                            bool is_big_endian = g->is_big_endian; // TODO get endianness from struct type
                            LLVMTypeRef big_int_type_ref = LLVMStructGetTypeAtIndex(type_entry->type_ref,
                                    (unsigned)type_struct_field->gen_index);
                            LLVMValueRef val = LLVMConstInt(big_int_type_ref, 0, false);
                            size_t used_bits = 0;
                            for (size_t i = src_field_index; i < src_field_index_end; i += 1) {
                                TypeStructField *it_field = &type_entry->data.structure.fields[i];
                                if (it_field->gen_index == SIZE_MAX) {
                                    continue;
                                }
                                LLVMValueRef child_val = pack_const_int(g, big_int_type_ref,
                                        &const_val->data.x_struct.fields[i]);
                                if (is_big_endian) {
                                    LLVMValueRef shift_amt = LLVMConstInt(big_int_type_ref,
                                            it_field->packed_bits_size, false);
                                    val = LLVMConstShl(val, shift_amt);
                                    val = LLVMConstOr(val, child_val);
                                } else {
                                    LLVMValueRef shift_amt = LLVMConstInt(big_int_type_ref, used_bits, false);
                                    LLVMValueRef child_val_shifted = LLVMConstShl(child_val, shift_amt);
                                    val = LLVMConstOr(val, child_val_shifted);
                                    used_bits += it_field->packed_bits_size;
                                }
                            }
                            fields[type_struct_field->gen_index] = val;
                        }

                        src_field_index = src_field_index_end;
                    }
                } else {
                    for (uint32_t i = 0; i < src_field_count; i += 1) {
                        TypeStructField *type_struct_field = &type_entry->data.structure.fields[i];
                        if (type_struct_field->gen_index == SIZE_MAX) {
                            continue;
                        }
                        ConstExprValue *field_val = &const_val->data.x_struct.fields[i];
                        assert(field_val->type != nullptr);
                        LLVMValueRef val = gen_const_val(g, field_val, "");
                        fields[type_struct_field->gen_index] = val;
                        make_unnamed_struct = make_unnamed_struct || is_llvm_value_unnamed_type(field_val->type, val);
                    }
                }
                if (make_unnamed_struct) {
                    return LLVMConstStruct(fields, type_entry->data.structure.gen_field_count,
                        type_entry->data.structure.layout == ContainerLayoutPacked);
                } else {
                    return LLVMConstNamedStruct(type_entry->type_ref, fields, type_entry->data.structure.gen_field_count);
                }
            }
        case ZigTypeIdArray:
            {
                uint64_t len = type_entry->data.array.len;
                if (const_val->data.x_array.special == ConstArraySpecialUndef) {
                    return LLVMGetUndef(type_entry->type_ref);
                }

                LLVMValueRef *values = allocate<LLVMValueRef>(len);
                LLVMTypeRef element_type_ref = type_entry->data.array.child_type->type_ref;
                bool make_unnamed_struct = false;
                for (uint64_t i = 0; i < len; i += 1) {
                    ConstExprValue *elem_value = &const_val->data.x_array.s_none.elements[i];
                    LLVMValueRef val = gen_const_val(g, elem_value, "");
                    values[i] = val;
                    make_unnamed_struct = make_unnamed_struct || is_llvm_value_unnamed_type(elem_value->type, val);
                }
                if (make_unnamed_struct) {
                    return LLVMConstStruct(values, len, true);
                } else {
                    return LLVMConstArray(element_type_ref, values, (unsigned)len);
                }
            }
        case ZigTypeIdUnion:
            {
                LLVMTypeRef union_type_ref = type_entry->data.unionation.union_type_ref;

                if (type_entry->data.unionation.gen_field_count == 0) {
                    if (type_entry->data.unionation.tag_type == nullptr) {
                        return nullptr;
                    } else {
                        return bigint_to_llvm_const(type_entry->data.unionation.tag_type->type_ref,
                            &const_val->data.x_union.tag);
                    }
                }

                LLVMValueRef union_value_ref;
                bool make_unnamed_struct;
                ConstExprValue *payload_value = const_val->data.x_union.payload;
                if (payload_value == nullptr || !type_has_bits(payload_value->type)) {
                    if (type_entry->data.unionation.gen_tag_index == SIZE_MAX)
                        return LLVMGetUndef(type_entry->type_ref);

                    union_value_ref = LLVMGetUndef(union_type_ref);
                    make_unnamed_struct = false;
                } else {
                    uint64_t field_type_bytes = LLVMStoreSizeOfType(g->target_data_ref, payload_value->type->type_ref);
                    uint64_t pad_bytes = type_entry->data.unionation.union_size_bytes - field_type_bytes;
                    LLVMValueRef correctly_typed_value = gen_const_val(g, payload_value, "");
                    make_unnamed_struct = is_llvm_value_unnamed_type(payload_value->type, correctly_typed_value) ||
                        payload_value->type != type_entry->data.unionation.most_aligned_union_member;

                    {
                        if (pad_bytes == 0) {
                            union_value_ref = correctly_typed_value;
                        } else {
                            LLVMValueRef fields[2];
                            fields[0] = correctly_typed_value;
                            fields[1] = LLVMGetUndef(LLVMArrayType(LLVMInt8Type(), (unsigned)pad_bytes));
                            if (make_unnamed_struct || type_entry->data.unionation.gen_tag_index != SIZE_MAX) {
                                union_value_ref = LLVMConstStruct(fields, 2, false);
                            } else {
                                union_value_ref = LLVMConstNamedStruct(union_type_ref, fields, 2);
                            }
                        }
                    }

                    if (type_entry->data.unionation.gen_tag_index == SIZE_MAX) {
                        return union_value_ref;
                    }
                }

                LLVMValueRef tag_value = bigint_to_llvm_const(type_entry->data.unionation.tag_type->type_ref,
                        &const_val->data.x_union.tag);

                LLVMValueRef fields[3];
                fields[type_entry->data.unionation.gen_union_index] = union_value_ref;
                fields[type_entry->data.unionation.gen_tag_index] = tag_value;

                if (make_unnamed_struct) {
                    LLVMValueRef result = LLVMConstStruct(fields, 2, false);
                    uint64_t last_field_offset = LLVMOffsetOfElement(g->target_data_ref, LLVMTypeOf(result), 1);
                    uint64_t end_offset = last_field_offset +
                        LLVMStoreSizeOfType(g->target_data_ref, LLVMTypeOf(fields[1]));
                    uint64_t expected_sz = LLVMStoreSizeOfType(g->target_data_ref, type_entry->type_ref);
                    unsigned pad_sz = expected_sz - end_offset;
                    if (pad_sz != 0) {
                        fields[2] = LLVMGetUndef(LLVMArrayType(LLVMInt8Type(), pad_sz));
                        result = LLVMConstStruct(fields, 3, false);
                    }
                    uint64_t actual_sz = LLVMStoreSizeOfType(g->target_data_ref, LLVMTypeOf(result));
                    assert(actual_sz == expected_sz);
                    return result;
                } else {
                    return LLVMConstNamedStruct(type_entry->type_ref, fields, 2);
                }

            }

        case ZigTypeIdEnum:
            return bigint_to_llvm_const(type_entry->type_ref, &const_val->data.x_enum_tag);
        case ZigTypeIdFn:
            assert(const_val->data.x_ptr.special == ConstPtrSpecialFunction);
            assert(const_val->data.x_ptr.mut == ConstPtrMutComptimeConst);
            return fn_llvm_value(g, const_val->data.x_ptr.data.fn.fn_entry);
        case ZigTypeIdPointer:
            return gen_const_val_ptr(g, const_val, name);
        case ZigTypeIdErrorUnion:
            {
                ZigType *payload_type = type_entry->data.error_union.payload_type;
                ZigType *err_set_type = type_entry->data.error_union.err_set_type;
                if (!type_has_bits(payload_type)) {
                    assert(type_has_bits(err_set_type));
                    uint64_t value = const_val->data.x_err_union.err ? const_val->data.x_err_union.err->value : 0;
                    return LLVMConstInt(g->err_tag_type->type_ref, value, false);
                } else if (!type_has_bits(err_set_type)) {
                    assert(type_has_bits(payload_type));
                    return gen_const_val(g, const_val->data.x_err_union.payload, "");
                } else {
                    LLVMValueRef err_tag_value;
                    LLVMValueRef err_payload_value;
                    bool make_unnamed_struct;
                    if (const_val->data.x_err_union.err) {
                        err_tag_value = LLVMConstInt(g->err_tag_type->type_ref, const_val->data.x_err_union.err->value, false);
                        err_payload_value = LLVMConstNull(payload_type->type_ref);
                        make_unnamed_struct = false;
                    } else {
                        err_tag_value = LLVMConstNull(g->err_tag_type->type_ref);
                        ConstExprValue *payload_val = const_val->data.x_err_union.payload;
                        err_payload_value = gen_const_val(g, payload_val, "");
                        make_unnamed_struct = is_llvm_value_unnamed_type(payload_val->type, err_payload_value);
                    }
                    if (make_unnamed_struct) {
                        uint64_t payload_off = LLVMOffsetOfElement(g->target_data_ref, type_entry->type_ref, 1);
                        uint64_t err_sz = LLVMStoreSizeOfType(g->target_data_ref, LLVMTypeOf(err_tag_value));
                        unsigned pad_sz = payload_off - err_sz;
                        if (pad_sz == 0) {
                            LLVMValueRef fields[] = {
                                err_tag_value,
                                err_payload_value,
                            };
                            return LLVMConstStruct(fields, 2, false);
                        } else {
                            LLVMValueRef fields[] = {
                                err_tag_value,
                                LLVMGetUndef(LLVMArrayType(LLVMInt8Type(), pad_sz)),
                                err_payload_value,
                            };
                            return LLVMConstStruct(fields, 3, false);
                        }
                    } else {
                        LLVMValueRef fields[] = {
                            err_tag_value,
                            err_payload_value,
                        };
                        return LLVMConstNamedStruct(type_entry->type_ref, fields, 2);
                    }
                }
            }
        case ZigTypeIdVoid:
            return nullptr;
        case ZigTypeIdInvalid:
        case ZigTypeIdMetaType:
        case ZigTypeIdUnreachable:
        case ZigTypeIdComptimeFloat:
        case ZigTypeIdComptimeInt:
        case ZigTypeIdUndefined:
        case ZigTypeIdNull:
        case ZigTypeIdNamespace:
        case ZigTypeIdBlock:
        case ZigTypeIdBoundFn:
        case ZigTypeIdArgTuple:
        case ZigTypeIdOpaque:
        case ZigTypeIdPromise:
            zig_unreachable();

    }
    zig_unreachable();
}

static void render_const_val(CodeGen *g, ConstExprValue *const_val, const char *name) {
    if (!const_val->global_refs)
        const_val->global_refs = allocate<ConstGlobalRefs>(1);
    if (!const_val->global_refs->llvm_value)
        const_val->global_refs->llvm_value = gen_const_val(g, const_val, name);

    if (const_val->global_refs->llvm_global)
        LLVMSetInitializer(const_val->global_refs->llvm_global, const_val->global_refs->llvm_value);
}

static void render_const_val_global(CodeGen *g, ConstExprValue *const_val, const char *name) {
    if (!const_val->global_refs)
        const_val->global_refs = allocate<ConstGlobalRefs>(1);

    if (!const_val->global_refs->llvm_global) {
        LLVMTypeRef type_ref = const_val->global_refs->llvm_value ? LLVMTypeOf(const_val->global_refs->llvm_value) : const_val->type->type_ref;
        LLVMValueRef global_value = LLVMAddGlobal(g->module, type_ref, name);
        LLVMSetLinkage(global_value, LLVMInternalLinkage);
        LLVMSetGlobalConstant(global_value, true);
        LLVMSetUnnamedAddr(global_value, true);
        LLVMSetAlignment(global_value, get_abi_alignment(g, const_val->type));

        const_val->global_refs->llvm_global = global_value;
    }

    if (const_val->global_refs->llvm_value)
        LLVMSetInitializer(const_val->global_refs->llvm_global, const_val->global_refs->llvm_value);
}

static void generate_error_name_table(CodeGen *g) {
    if (g->err_name_table != nullptr || !g->generate_error_name_table || g->errors_by_index.length == 1) {
        return;
    }

    assert(g->errors_by_index.length > 0);

    ZigType *u8_ptr_type = get_pointer_to_type_extra(g, g->builtin_types.entry_u8, true, false,
            PtrLenUnknown, get_abi_alignment(g, g->builtin_types.entry_u8), 0, 0);
    ZigType *str_type = get_slice_type(g, u8_ptr_type);

    LLVMValueRef *values = allocate<LLVMValueRef>(g->errors_by_index.length);
    values[0] = LLVMGetUndef(str_type->type_ref);
    for (size_t i = 1; i < g->errors_by_index.length; i += 1) {
        ErrorTableEntry *err_entry = g->errors_by_index.at(i);
        Buf *name = &err_entry->name;

        g->largest_err_name_len = max(g->largest_err_name_len, buf_len(name));

        LLVMValueRef str_init = LLVMConstString(buf_ptr(name), (unsigned)buf_len(name), true);
        LLVMValueRef str_global = LLVMAddGlobal(g->module, LLVMTypeOf(str_init), "");
        LLVMSetInitializer(str_global, str_init);
        LLVMSetLinkage(str_global, LLVMPrivateLinkage);
        LLVMSetGlobalConstant(str_global, true);
        LLVMSetUnnamedAddr(str_global, true);
        LLVMSetAlignment(str_global, LLVMABIAlignmentOfType(g->target_data_ref, LLVMTypeOf(str_init)));

        LLVMValueRef fields[] = {
            LLVMConstBitCast(str_global, u8_ptr_type->type_ref),
            LLVMConstInt(g->builtin_types.entry_usize->type_ref, buf_len(name), false),
        };
        values[i] = LLVMConstNamedStruct(str_type->type_ref, fields, 2);
    }

    LLVMValueRef err_name_table_init = LLVMConstArray(str_type->type_ref, values, (unsigned)g->errors_by_index.length);

    g->err_name_table = LLVMAddGlobal(g->module, LLVMTypeOf(err_name_table_init),
            buf_ptr(get_mangled_name(g, buf_create_from_str("__zig_err_name_table"), false)));
    LLVMSetInitializer(g->err_name_table, err_name_table_init);
    LLVMSetLinkage(g->err_name_table, LLVMPrivateLinkage);
    LLVMSetGlobalConstant(g->err_name_table, true);
    LLVMSetUnnamedAddr(g->err_name_table, true);
    LLVMSetAlignment(g->err_name_table, LLVMABIAlignmentOfType(g->target_data_ref, LLVMTypeOf(err_name_table_init)));
}

static void build_all_basic_blocks(CodeGen *g, ZigFn *fn) {
    IrExecutable *executable = &fn->analyzed_executable;
    assert(executable->basic_block_list.length > 0);
    for (size_t block_i = 0; block_i < executable->basic_block_list.length; block_i += 1) {
        IrBasicBlock *bb = executable->basic_block_list.at(block_i);
        bb->llvm_block = LLVMAppendBasicBlock(fn_llvm_value(g, fn), bb->name_hint);
    }
    IrBasicBlock *entry_bb = executable->basic_block_list.at(0);
    LLVMPositionBuilderAtEnd(g->builder, entry_bb->llvm_block);
}

static void gen_global_var(CodeGen *g, ZigVar *var, LLVMValueRef init_val,
    ZigType *type_entry)
{
    if (g->strip_debug_symbols) {
        return;
    }

    assert(var->gen_is_const);
    assert(type_entry);

    ImportTableEntry *import = get_scope_import(var->parent_scope);
    assert(import);

    bool is_local_to_unit = true;
    ZigLLVMCreateGlobalVariable(g->dbuilder, get_di_scope(g, var->parent_scope), buf_ptr(&var->name),
        buf_ptr(&var->name), import->di_file,
        (unsigned)(var->decl_node->line + 1),
        type_entry->di_type, is_local_to_unit);

    // TODO ^^ make an actual global variable
}

<<<<<<< HEAD
static LLVMValueRef build_alloca(CodeGen *g, ZigType *type_entry, const char *name, uint32_t alignment) {
    assert(alignment > 0);
    LLVMValueRef result = LLVMBuildAlloca(g->builder, type_entry->type_ref, name);
    LLVMSetAlignment(result, alignment);
    return result;
}

static void report_errors_and_maybe_exit(CodeGen *g) {
    if (g->errors.length != 0) {
        for (size_t i = 0; i < g->errors.length; i += 1) {
            ErrorMsg *err = g->errors.at(i);
            print_err_msg(err, g->err_color);
        }
        exit(1);
=======
static void ensure_cache_dir(CodeGen *g) {
    int err;
    if ((err = os_make_path(&g->cache_dir))) {
        zig_panic("unable to make cache dir: %s", err_str(err));
>>>>>>> 7dd3c381
    }
}

static void validate_inline_fns(CodeGen *g) {
    for (size_t i = 0; i < g->inline_fns.length; i += 1) {
        ZigFn *fn_entry = g->inline_fns.at(i);
        LLVMValueRef fn_val = LLVMGetNamedFunction(g->module, fn_entry->llvm_name);
        if (fn_val != nullptr) {
            add_node_error(g, fn_entry->proto_node, buf_sprintf("unable to inline function"));
        }
    }
    report_errors_and_maybe_exit(g);
}

static void do_code_gen(CodeGen *g) {
    assert(!g->errors.length);

    {
        // create debug type for error sets
        assert(g->err_enumerators.length == g->errors_by_index.length);
        uint64_t tag_debug_size_in_bits = 8*LLVMStoreSizeOfType(g->target_data_ref, g->err_tag_type->type_ref);
        uint64_t tag_debug_align_in_bits = 8*LLVMABIAlignmentOfType(g->target_data_ref, g->err_tag_type->type_ref);
        ZigLLVMDIFile *err_set_di_file = nullptr;
        ZigLLVMDIType *err_set_di_type = ZigLLVMCreateDebugEnumerationType(g->dbuilder,
                ZigLLVMCompileUnitToScope(g->compile_unit), buf_ptr(&g->builtin_types.entry_global_error_set->name),
                err_set_di_file, 0,
                tag_debug_size_in_bits,
                tag_debug_align_in_bits,
                g->err_enumerators.items, g->err_enumerators.length,
                g->err_tag_type->di_type, "");
        ZigLLVMReplaceTemporary(g->dbuilder, g->builtin_types.entry_global_error_set->di_type, err_set_di_type);
        g->builtin_types.entry_global_error_set->di_type = err_set_di_type;

        for (size_t i = 0; i < g->error_di_types.length; i += 1) {
            ZigLLVMDIType **di_type_ptr = g->error_di_types.at(i);
            *di_type_ptr = err_set_di_type;
        }
    }

    generate_error_name_table(g);

    // Generate module level variables
    for (size_t i = 0; i < g->global_vars.length; i += 1) {
        TldVar *tld_var = g->global_vars.at(i);
        ZigVar *var = tld_var->var;

        if (var->value->type->id == ZigTypeIdComptimeFloat) {
            // Generate debug info for it but that's it.
            ConstExprValue *const_val = var->value;
            assert(const_val->special != ConstValSpecialRuntime);
            ZigType *var_type = g->builtin_types.entry_f128;
            ConstExprValue coerced_value;
            coerced_value.special = ConstValSpecialStatic;
            coerced_value.type = var_type;
            coerced_value.data.x_f128 = bigfloat_to_f128(&const_val->data.x_bigfloat);
            LLVMValueRef init_val = gen_const_val(g, &coerced_value, "");
            gen_global_var(g, var, init_val, var_type);
            continue;
        }

        if (var->value->type->id == ZigTypeIdComptimeInt) {
            // Generate debug info for it but that's it.
            ConstExprValue *const_val = var->value;
            assert(const_val->special != ConstValSpecialRuntime);
            size_t bits_needed = bigint_bits_needed(&const_val->data.x_bigint);
            if (bits_needed < 8) {
                bits_needed = 8;
            }
            ZigType *var_type = get_int_type(g, const_val->data.x_bigint.is_negative, bits_needed);
            LLVMValueRef init_val = bigint_to_llvm_const(var_type->type_ref, &const_val->data.x_bigint);
            gen_global_var(g, var, init_val, var_type);
            continue;
        }

        if (!type_has_bits(var->value->type))
            continue;

        assert(var->decl_node);

        LLVMValueRef global_value;
        if (var->linkage == VarLinkageExternal) {
            LLVMValueRef existing_llvm_var = LLVMGetNamedGlobal(g->module, buf_ptr(&var->name));
            if (existing_llvm_var) {
                global_value = LLVMConstBitCast(existing_llvm_var, LLVMPointerType(var->value->type->type_ref, 0));
            } else {
                global_value = LLVMAddGlobal(g->module, var->value->type->type_ref, buf_ptr(&var->name));
                // TODO debug info for the extern variable

                LLVMSetLinkage(global_value, LLVMExternalLinkage);
                LLVMSetAlignment(global_value, var->align_bytes);
                LLVMSetGlobalConstant(global_value, var->gen_is_const);
            }
        } else {
            bool exported = (var->linkage == VarLinkageExport);
            const char *mangled_name = buf_ptr(get_mangled_name(g, &var->name, exported));
            render_const_val(g, var->value, mangled_name);
            render_const_val_global(g, var->value, mangled_name);
            global_value = var->value->global_refs->llvm_global;

            if (exported) {
                LLVMSetLinkage(global_value, LLVMExternalLinkage);
            }
            if (tld_var->section_name) {
                LLVMSetSection(global_value, buf_ptr(tld_var->section_name));
            }
            LLVMSetAlignment(global_value, var->align_bytes);

            // TODO debug info for function pointers
            if (var->gen_is_const && var->value->type->id != ZigTypeIdFn) {
                gen_global_var(g, var, var->value->global_refs->llvm_value, var->value->type);
            }

            LLVMSetGlobalConstant(global_value, var->gen_is_const);
        }

        var->value_ref = global_value;
    }

    // Generate function definitions.
    for (size_t fn_i = 0; fn_i < g->fn_defs.length; fn_i += 1) {
        ZigFn *fn_table_entry = g->fn_defs.at(fn_i);
        FnTypeId *fn_type_id = &fn_table_entry->type_entry->data.fn.fn_type_id;
        CallingConvention cc = fn_type_id->cc;
        bool is_c_abi = cc == CallingConventionC;

        LLVMValueRef fn = fn_llvm_value(g, fn_table_entry);
        g->cur_fn = fn_table_entry;
        g->cur_fn_val = fn;
        ZigType *return_type = fn_type_id->return_type;
        if (handle_is_ptr(return_type)) {
            g->cur_ret_ptr = LLVMGetParam(fn, 0);
        } else {
            g->cur_ret_ptr = nullptr;
        }

        build_all_basic_blocks(g, fn_table_entry);
        clear_debug_source_node(g);

        uint32_t err_ret_trace_arg_index = get_err_ret_trace_arg_index(g, fn_table_entry);
        bool have_err_ret_trace_arg = err_ret_trace_arg_index != UINT32_MAX;
        if (have_err_ret_trace_arg) {
            g->cur_err_ret_trace_val_arg = LLVMGetParam(fn, err_ret_trace_arg_index);
        } else {
            g->cur_err_ret_trace_val_arg = nullptr;
        }

        // error return tracing setup
        bool is_async = cc == CallingConventionAsync;
        bool have_err_ret_trace_stack = g->have_err_ret_tracing && fn_table_entry->calls_or_awaits_errorable_fn && !is_async && !have_err_ret_trace_arg;
        LLVMValueRef err_ret_array_val = nullptr;
        if (have_err_ret_trace_stack) {
            ZigType *array_type = get_array_type(g, g->builtin_types.entry_usize, stack_trace_ptr_count);
            err_ret_array_val = build_alloca(g, array_type, "error_return_trace_addresses", get_abi_alignment(g, array_type));
            g->cur_err_ret_trace_val_stack = build_alloca(g, g->stack_trace_type, "error_return_trace", get_abi_alignment(g, g->stack_trace_type));
        } else {
            g->cur_err_ret_trace_val_stack = nullptr;
        }

        // allocate temporary stack data
        for (size_t alloca_i = 0; alloca_i < fn_table_entry->alloca_list.length; alloca_i += 1) {
            IrInstruction *instruction = fn_table_entry->alloca_list.at(alloca_i);
            LLVMValueRef *slot;
            ZigType *slot_type = instruction->value.type;
            if (instruction->id == IrInstructionIdCast) {
                IrInstructionCast *cast_instruction = (IrInstructionCast *)instruction;
                slot = &cast_instruction->tmp_ptr;
            } else if (instruction->id == IrInstructionIdRef) {
                IrInstructionRef *ref_instruction = (IrInstructionRef *)instruction;
                slot = &ref_instruction->tmp_ptr;
                assert(instruction->value.type->id == ZigTypeIdPointer);
                slot_type = instruction->value.type->data.pointer.child_type;
            } else if (instruction->id == IrInstructionIdContainerInitList) {
                IrInstructionContainerInitList *container_init_list_instruction = (IrInstructionContainerInitList *)instruction;
                slot = &container_init_list_instruction->tmp_ptr;
            } else if (instruction->id == IrInstructionIdStructInit) {
                IrInstructionStructInit *struct_init_instruction = (IrInstructionStructInit *)instruction;
                slot = &struct_init_instruction->tmp_ptr;
            } else if (instruction->id == IrInstructionIdUnionInit) {
                IrInstructionUnionInit *union_init_instruction = (IrInstructionUnionInit *)instruction;
                slot = &union_init_instruction->tmp_ptr;
            } else if (instruction->id == IrInstructionIdCall) {
                IrInstructionCall *call_instruction = (IrInstructionCall *)instruction;
                slot = &call_instruction->tmp_ptr;
            } else if (instruction->id == IrInstructionIdSlice) {
                IrInstructionSlice *slice_instruction = (IrInstructionSlice *)instruction;
                slot = &slice_instruction->tmp_ptr;
            } else if (instruction->id == IrInstructionIdOptionalWrap) {
                IrInstructionOptionalWrap *maybe_wrap_instruction = (IrInstructionOptionalWrap *)instruction;
                slot = &maybe_wrap_instruction->tmp_ptr;
            } else if (instruction->id == IrInstructionIdErrWrapPayload) {
                IrInstructionErrWrapPayload *err_wrap_payload_instruction = (IrInstructionErrWrapPayload *)instruction;
                slot = &err_wrap_payload_instruction->tmp_ptr;
            } else if (instruction->id == IrInstructionIdErrWrapCode) {
                IrInstructionErrWrapCode *err_wrap_code_instruction = (IrInstructionErrWrapCode *)instruction;
                slot = &err_wrap_code_instruction->tmp_ptr;
            } else if (instruction->id == IrInstructionIdCmpxchg) {
                IrInstructionCmpxchg *cmpxchg_instruction = (IrInstructionCmpxchg *)instruction;
                slot = &cmpxchg_instruction->tmp_ptr;
            } else {
                zig_unreachable();
            }
            *slot = build_alloca(g, slot_type, "", get_abi_alignment(g, slot_type));
        }

        ImportTableEntry *import = get_scope_import(&fn_table_entry->fndef_scope->base);

        unsigned gen_i_init = want_first_arg_sret(g, fn_type_id) ? 1 : 0;

        // create debug variable declarations for variables and allocate all local variables
        FnWalk fn_walk_var = {};
        fn_walk_var.id = FnWalkIdVars;
        fn_walk_var.data.vars.import = import;
        fn_walk_var.data.vars.fn = fn_table_entry;
        fn_walk_var.data.vars.llvm_fn = fn;
        fn_walk_var.data.vars.gen_i = gen_i_init;
        for (size_t var_i = 0; var_i < fn_table_entry->variable_list.length; var_i += 1) {
            ZigVar *var = fn_table_entry->variable_list.at(var_i);

            if (!type_has_bits(var->value->type)) {
                continue;
            }
            if (ir_get_var_is_comptime(var))
                continue;
            if (type_requires_comptime(var->value->type))
                continue;

            if (var->src_arg_index == SIZE_MAX) {
                var->value_ref = build_alloca(g, var->value->type, buf_ptr(&var->name), var->align_bytes);

                var->di_loc_var = ZigLLVMCreateAutoVariable(g->dbuilder, get_di_scope(g, var->parent_scope),
                        buf_ptr(&var->name), import->di_file, (unsigned)(var->decl_node->line + 1),
                        var->value->type->di_type, !g->strip_debug_symbols, 0);

            } else if (is_c_abi) {
                fn_walk_var.data.vars.var = var;
                iter_function_params_c_abi(g, fn_table_entry->type_entry, &fn_walk_var, var->src_arg_index);
            } else {
                assert(var->gen_arg_index != SIZE_MAX);
                ZigType *gen_type;
                FnGenParamInfo *gen_info = &fn_table_entry->type_entry->data.fn.gen_param_info[var->src_arg_index];

                if (handle_is_ptr(var->value->type)) {
                    if (gen_info->is_byval) {
                        gen_type = var->value->type;
                    } else {
                        gen_type = gen_info->type;
                    }
                    var->value_ref = LLVMGetParam(fn, (unsigned)var->gen_arg_index);
                } else {
                    gen_type = var->value->type;
                    var->value_ref = build_alloca(g, var->value->type, buf_ptr(&var->name), var->align_bytes);
                }
                if (var->decl_node) {
                    var->di_loc_var = ZigLLVMCreateParameterVariable(g->dbuilder, get_di_scope(g, var->parent_scope),
                            buf_ptr(&var->name), import->di_file,
                            (unsigned)(var->decl_node->line + 1),
                            gen_type->di_type, !g->strip_debug_symbols, 0, (unsigned)(var->gen_arg_index + 1));
                }

            }
        }

        // finishing error return trace setup. we have to do this after all the allocas.
        if (have_err_ret_trace_stack) {
            ZigType *usize = g->builtin_types.entry_usize;
            size_t index_field_index = g->stack_trace_type->data.structure.fields[0].gen_index;
            LLVMValueRef index_field_ptr = LLVMBuildStructGEP(g->builder, g->cur_err_ret_trace_val_stack, (unsigned)index_field_index, "");
            gen_store_untyped(g, LLVMConstNull(usize->type_ref), index_field_ptr, 0, false);

            size_t addresses_field_index = g->stack_trace_type->data.structure.fields[1].gen_index;
            LLVMValueRef addresses_field_ptr = LLVMBuildStructGEP(g->builder, g->cur_err_ret_trace_val_stack, (unsigned)addresses_field_index, "");

            ZigType *slice_type = g->stack_trace_type->data.structure.fields[1].type_entry;
            size_t ptr_field_index = slice_type->data.structure.fields[slice_ptr_index].gen_index;
            LLVMValueRef ptr_field_ptr = LLVMBuildStructGEP(g->builder, addresses_field_ptr, (unsigned)ptr_field_index, "");
            LLVMValueRef zero = LLVMConstNull(usize->type_ref);
            LLVMValueRef indices[] = {zero, zero};
            LLVMValueRef err_ret_array_val_elem0_ptr = LLVMBuildInBoundsGEP(g->builder, err_ret_array_val,
                    indices, 2, "");
            ZigType *ptr_ptr_usize_type = get_pointer_to_type(g, get_pointer_to_type(g, usize, false), false);
            gen_store(g, err_ret_array_val_elem0_ptr, ptr_field_ptr, ptr_ptr_usize_type);

            size_t len_field_index = slice_type->data.structure.fields[slice_len_index].gen_index;
            LLVMValueRef len_field_ptr = LLVMBuildStructGEP(g->builder, addresses_field_ptr, (unsigned)len_field_index, "");
            gen_store(g, LLVMConstInt(usize->type_ref, stack_trace_ptr_count, false), len_field_ptr, get_pointer_to_type(g, usize, false));
        }

        // create debug variable declarations for parameters
        // rely on the first variables in the variable_list being parameters.
        FnWalk fn_walk_init = {};
        fn_walk_init.id = FnWalkIdInits;
        fn_walk_init.data.inits.fn = fn_table_entry;
        fn_walk_init.data.inits.llvm_fn = fn;
        fn_walk_init.data.inits.gen_i = gen_i_init;
        walk_function_params(g, fn_table_entry->type_entry, &fn_walk_init);

        ir_render(g, fn_table_entry);

    }
    
    assert(!g->errors.length);

    if (buf_len(&g->global_asm) != 0) {
        LLVMSetModuleInlineAsm(g->module, buf_ptr(&g->global_asm));
    }

    ZigLLVMDIBuilderFinalize(g->dbuilder);

    if (g->verbose_llvm_ir) {
        fflush(stderr);
        LLVMDumpModule(g->module);
    }

    // in release mode, we're sooooo confident that we've generated correct ir,
    // that we skip the verify module step in order to get better performance.
#ifndef NDEBUG
    char *error = nullptr;
    LLVMVerifyModule(g->module, LLVMAbortProcessAction, &error);
#endif

    codegen_add_time_event(g, "LLVM Emit Output");

    bool is_small = g->build_mode == BuildModeSmallRelease;

    Buf *output_path = &g->o_file_output_path;
    char *err_msg = nullptr;
    switch (g->emit_file_type) {
        case EmitFileTypeBinary:
            if (ZigLLVMTargetMachineEmitToFile(g->target_machine, g->module, buf_ptr(output_path),
                        ZigLLVM_EmitBinary, &err_msg, g->build_mode == BuildModeDebug, is_small))
            {
                zig_panic("unable to write object file %s: %s", buf_ptr(output_path), err_msg);
            }
            validate_inline_fns(g);
            g->link_objects.append(output_path);
            break;

        case EmitFileTypeAssembly:
            if (ZigLLVMTargetMachineEmitToFile(g->target_machine, g->module, buf_ptr(output_path),
                        ZigLLVM_EmitAssembly, &err_msg, g->build_mode == BuildModeDebug, is_small))
            {
                zig_panic("unable to write assembly file %s: %s", buf_ptr(output_path), err_msg);
            }
            validate_inline_fns(g);
            break;

        case EmitFileTypeLLVMIr:
            if (ZigLLVMTargetMachineEmitToFile(g->target_machine, g->module, buf_ptr(output_path),
                        ZigLLVM_EmitLLVMIr, &err_msg, g->build_mode == BuildModeDebug, is_small))
            {
                zig_panic("unable to write llvm-ir file %s: %s", buf_ptr(output_path), err_msg);
            }
            validate_inline_fns(g);
            break;

        default:
            zig_unreachable();
    }
}

struct CIntTypeInfo {
    CIntType id;
    const char *name;
    bool is_signed;
};

static const CIntTypeInfo c_int_type_infos[] = {
    {CIntTypeShort, "c_short", true},
    {CIntTypeUShort, "c_ushort", false},
    {CIntTypeInt, "c_int", true},
    {CIntTypeUInt, "c_uint", false},
    {CIntTypeLong, "c_long", true},
    {CIntTypeULong, "c_ulong", false},
    {CIntTypeLongLong, "c_longlong", true},
    {CIntTypeULongLong, "c_ulonglong", false},
};

static const bool is_signed_list[] = { false, true, };

struct GlobalLinkageValue {
    GlobalLinkageId id;
    const char *name;
};

static const GlobalLinkageValue global_linkage_values[] = {
    {GlobalLinkageIdInternal, "Internal"},
    {GlobalLinkageIdStrong, "Strong"},
    {GlobalLinkageIdWeak, "Weak"},
    {GlobalLinkageIdLinkOnce, "LinkOnce"},
};

static void define_builtin_types(CodeGen *g) {
    {
        // if this type is anywhere in the AST, we should never hit codegen.
        ZigType *entry = new_type_table_entry(ZigTypeIdInvalid);
        buf_init_from_str(&entry->name, "(invalid)");
        entry->zero_bits = true;
        g->builtin_types.entry_invalid = entry;
    }
    {
        ZigType *entry = new_type_table_entry(ZigTypeIdNamespace);
        buf_init_from_str(&entry->name, "(namespace)");
        entry->zero_bits = true;
        g->builtin_types.entry_namespace = entry;
    }
    {
        ZigType *entry = new_type_table_entry(ZigTypeIdBlock);
        buf_init_from_str(&entry->name, "(block)");
        entry->zero_bits = true;
        g->builtin_types.entry_block = entry;
    }
    {
        ZigType *entry = new_type_table_entry(ZigTypeIdComptimeFloat);
        buf_init_from_str(&entry->name, "comptime_float");
        entry->zero_bits = true;
        g->builtin_types.entry_num_lit_float = entry;
        g->primitive_type_table.put(&entry->name, entry);
    }
    {
        ZigType *entry = new_type_table_entry(ZigTypeIdComptimeInt);
        buf_init_from_str(&entry->name, "comptime_int");
        entry->zero_bits = true;
        g->builtin_types.entry_num_lit_int = entry;
        g->primitive_type_table.put(&entry->name, entry);
    }
    {
        ZigType *entry = new_type_table_entry(ZigTypeIdUndefined);
        buf_init_from_str(&entry->name, "(undefined)");
        entry->zero_bits = true;
        g->builtin_types.entry_undef = entry;
    }
    {
        ZigType *entry = new_type_table_entry(ZigTypeIdNull);
        buf_init_from_str(&entry->name, "(null)");
        entry->zero_bits = true;
        g->builtin_types.entry_null = entry;
    }
    {
        ZigType *entry = new_type_table_entry(ZigTypeIdArgTuple);
        buf_init_from_str(&entry->name, "(args)");
        entry->zero_bits = true;
        g->builtin_types.entry_arg_tuple = entry;
    }

    for (size_t i = 0; i < array_length(c_int_type_infos); i += 1) {
        const CIntTypeInfo *info = &c_int_type_infos[i];
        uint32_t size_in_bits = target_c_type_size_in_bits(&g->zig_target, info->id);
        bool is_signed = info->is_signed;

        ZigType *entry = new_type_table_entry(ZigTypeIdInt);
        entry->type_ref = LLVMIntType(size_in_bits);

        buf_init_from_str(&entry->name, info->name);

        uint64_t debug_size_in_bits = 8*LLVMStoreSizeOfType(g->target_data_ref, entry->type_ref);
        entry->di_type = ZigLLVMCreateDebugBasicType(g->dbuilder, buf_ptr(&entry->name),
                debug_size_in_bits,
                is_signed ? ZigLLVMEncoding_DW_ATE_signed() : ZigLLVMEncoding_DW_ATE_unsigned());
        entry->data.integral.is_signed = is_signed;
        entry->data.integral.bit_count = size_in_bits;
        g->primitive_type_table.put(&entry->name, entry);

        get_c_int_type_ptr(g, info->id)[0] = entry;
    }

    {
        ZigType *entry = new_type_table_entry(ZigTypeIdBool);
        entry->type_ref = LLVMInt1Type();
        buf_init_from_str(&entry->name, "bool");
        uint64_t debug_size_in_bits = 8*LLVMStoreSizeOfType(g->target_data_ref, entry->type_ref);
        entry->di_type = ZigLLVMCreateDebugBasicType(g->dbuilder, buf_ptr(&entry->name),
                debug_size_in_bits,
                ZigLLVMEncoding_DW_ATE_boolean());
        g->builtin_types.entry_bool = entry;
        g->primitive_type_table.put(&entry->name, entry);
    }

    for (size_t sign_i = 0; sign_i < array_length(is_signed_list); sign_i += 1) {
        bool is_signed = is_signed_list[sign_i];

        ZigType *entry = new_type_table_entry(ZigTypeIdInt);
        entry->type_ref = LLVMIntType(g->pointer_size_bytes * 8);

        const char u_or_i = is_signed ? 'i' : 'u';
        buf_resize(&entry->name, 0);
        buf_appendf(&entry->name, "%csize", u_or_i);

        entry->data.integral.is_signed = is_signed;
        entry->data.integral.bit_count = g->pointer_size_bytes * 8;

        uint64_t debug_size_in_bits = 8*LLVMStoreSizeOfType(g->target_data_ref, entry->type_ref);
        entry->di_type = ZigLLVMCreateDebugBasicType(g->dbuilder, buf_ptr(&entry->name),
                debug_size_in_bits,
                is_signed ? ZigLLVMEncoding_DW_ATE_signed() : ZigLLVMEncoding_DW_ATE_unsigned());
        g->primitive_type_table.put(&entry->name, entry);

        if (is_signed) {
            g->builtin_types.entry_isize = entry;
        } else {
            g->builtin_types.entry_usize = entry;
        }
    }

    auto add_fp_entry = [] (CodeGen *g,
                            const char *name,
                            uint32_t bit_count,
                            LLVMTypeRef type_ref,
                            ZigType **field) {
        ZigType *entry = new_type_table_entry(ZigTypeIdFloat);
        entry->type_ref = type_ref;
        buf_init_from_str(&entry->name, name);
        entry->data.floating.bit_count = bit_count;

        uint64_t debug_size_in_bits = 8*LLVMStoreSizeOfType(g->target_data_ref, entry->type_ref);
        entry->di_type = ZigLLVMCreateDebugBasicType(g->dbuilder, buf_ptr(&entry->name),
                debug_size_in_bits,
                ZigLLVMEncoding_DW_ATE_float());
        *field = entry;
        g->primitive_type_table.put(&entry->name, entry);
    };
    add_fp_entry(g, "f16", 16, LLVMHalfType(), &g->builtin_types.entry_f16);
    add_fp_entry(g, "f32", 32, LLVMFloatType(), &g->builtin_types.entry_f32);
    add_fp_entry(g, "f64", 64, LLVMDoubleType(), &g->builtin_types.entry_f64);
    add_fp_entry(g, "f128", 128, LLVMFP128Type(), &g->builtin_types.entry_f128);
    add_fp_entry(g, "c_longdouble", 80, LLVMX86FP80Type(), &g->builtin_types.entry_c_longdouble);

    {
        ZigType *entry = new_type_table_entry(ZigTypeIdVoid);
        entry->type_ref = LLVMVoidType();
        entry->zero_bits = true;
        buf_init_from_str(&entry->name, "void");
        entry->di_type = ZigLLVMCreateDebugBasicType(g->dbuilder, buf_ptr(&entry->name),
                0,
                ZigLLVMEncoding_DW_ATE_unsigned());
        g->builtin_types.entry_void = entry;
        g->primitive_type_table.put(&entry->name, entry);
    }
    {
        ZigType *entry = new_type_table_entry(ZigTypeIdUnreachable);
        entry->type_ref = LLVMVoidType();
        entry->zero_bits = true;
        buf_init_from_str(&entry->name, "noreturn");
        entry->di_type = g->builtin_types.entry_void->di_type;
        g->builtin_types.entry_unreachable = entry;
        g->primitive_type_table.put(&entry->name, entry);
    }
    {
        ZigType *entry = new_type_table_entry(ZigTypeIdMetaType);
        buf_init_from_str(&entry->name, "type");
        entry->zero_bits = true;
        g->builtin_types.entry_type = entry;
        g->primitive_type_table.put(&entry->name, entry);
    }

    g->builtin_types.entry_u8 = get_int_type(g, false, 8);
    g->builtin_types.entry_u16 = get_int_type(g, false, 16);
    g->builtin_types.entry_u29 = get_int_type(g, false, 29);
    g->builtin_types.entry_u32 = get_int_type(g, false, 32);
    g->builtin_types.entry_u64 = get_int_type(g, false, 64);
    g->builtin_types.entry_i8 = get_int_type(g, true, 8);
    g->builtin_types.entry_i32 = get_int_type(g, true, 32);
    g->builtin_types.entry_i64 = get_int_type(g, true, 64);

    {
        g->builtin_types.entry_c_void = get_opaque_type(g, nullptr, nullptr, "c_void");
        g->primitive_type_table.put(&g->builtin_types.entry_c_void->name, g->builtin_types.entry_c_void);
    }

    {
        ZigType *entry = new_type_table_entry(ZigTypeIdErrorSet);
        buf_init_from_str(&entry->name, "error");
        entry->data.error_set.err_count = UINT32_MAX;

        // TODO allow overriding this type and keep track of max value and emit an
        // error if there are too many errors declared
        g->err_tag_type = g->builtin_types.entry_u16;

        g->builtin_types.entry_global_error_set = entry;
        entry->type_ref = g->err_tag_type->type_ref;

        entry->di_type = ZigLLVMCreateReplaceableCompositeType(g->dbuilder,
            ZigLLVMTag_DW_enumeration_type(), "error",
            ZigLLVMCompileUnitToScope(g->compile_unit), nullptr, 0);

        // reserve index 0 to indicate no error
        g->err_enumerators.append(ZigLLVMCreateDebugEnumerator(g->dbuilder, "(none)", 0));
        g->errors_by_index.append(nullptr);

        g->primitive_type_table.put(&entry->name, entry);
    }
    {
        ZigType *entry = get_promise_type(g, nullptr);
        g->primitive_type_table.put(&entry->name, entry);
    }

}


static BuiltinFnEntry *create_builtin_fn(CodeGen *g, BuiltinFnId id, const char *name, size_t count) {
    BuiltinFnEntry *builtin_fn = allocate<BuiltinFnEntry>(1);
    buf_init_from_str(&builtin_fn->name, name);
    builtin_fn->id = id;
    builtin_fn->param_count = count;
    g->builtin_fn_table.put(&builtin_fn->name, builtin_fn);
    return builtin_fn;
}

static void define_builtin_fns(CodeGen *g) {
    create_builtin_fn(g, BuiltinFnIdBreakpoint, "breakpoint", 0);
    create_builtin_fn(g, BuiltinFnIdReturnAddress, "returnAddress", 0);
    create_builtin_fn(g, BuiltinFnIdFrameAddress, "frameAddress", 0);
    create_builtin_fn(g, BuiltinFnIdHandle, "handle", 0);
    create_builtin_fn(g, BuiltinFnIdMemcpy, "memcpy", 3);
    create_builtin_fn(g, BuiltinFnIdMemset, "memset", 3);
    create_builtin_fn(g, BuiltinFnIdSizeof, "sizeOf", 1);
    create_builtin_fn(g, BuiltinFnIdAlignOf, "alignOf", 1);
    create_builtin_fn(g, BuiltinFnIdMaxValue, "maxValue", 1);
    create_builtin_fn(g, BuiltinFnIdMinValue, "minValue", 1);
    create_builtin_fn(g, BuiltinFnIdMemberCount, "memberCount", 1);
    create_builtin_fn(g, BuiltinFnIdMemberType, "memberType", 2);
    create_builtin_fn(g, BuiltinFnIdMemberName, "memberName", 2);
    create_builtin_fn(g, BuiltinFnIdField, "field", 2);
    create_builtin_fn(g, BuiltinFnIdTypeInfo, "typeInfo", 1);
    create_builtin_fn(g, BuiltinFnIdTypeof, "typeOf", 1); // TODO rename to TypeOf
    create_builtin_fn(g, BuiltinFnIdAddWithOverflow, "addWithOverflow", 4);
    create_builtin_fn(g, BuiltinFnIdSubWithOverflow, "subWithOverflow", 4);
    create_builtin_fn(g, BuiltinFnIdMulWithOverflow, "mulWithOverflow", 4);
    create_builtin_fn(g, BuiltinFnIdShlWithOverflow, "shlWithOverflow", 4);
    create_builtin_fn(g, BuiltinFnIdCInclude, "cInclude", 1);
    create_builtin_fn(g, BuiltinFnIdCDefine, "cDefine", 2);
    create_builtin_fn(g, BuiltinFnIdCUndef, "cUndef", 1);
    create_builtin_fn(g, BuiltinFnIdCtz, "ctz", 1);
    create_builtin_fn(g, BuiltinFnIdClz, "clz", 1);
    create_builtin_fn(g, BuiltinFnIdPopCount, "popCount", 1);
    create_builtin_fn(g, BuiltinFnIdImport, "import", 1);
    create_builtin_fn(g, BuiltinFnIdCImport, "cImport", 1);
    create_builtin_fn(g, BuiltinFnIdErrName, "errorName", 1);
    create_builtin_fn(g, BuiltinFnIdTypeName, "typeName", 1);
    create_builtin_fn(g, BuiltinFnIdEmbedFile, "embedFile", 1);
    create_builtin_fn(g, BuiltinFnIdCmpxchgWeak, "cmpxchgWeak", 6);
    create_builtin_fn(g, BuiltinFnIdCmpxchgStrong, "cmpxchgStrong", 6);
    create_builtin_fn(g, BuiltinFnIdFence, "fence", 1);
    create_builtin_fn(g, BuiltinFnIdTruncate, "truncate", 2);
    create_builtin_fn(g, BuiltinFnIdIntCast, "intCast", 2);
    create_builtin_fn(g, BuiltinFnIdFloatCast, "floatCast", 2);
    create_builtin_fn(g, BuiltinFnIdIntToFloat, "intToFloat", 2);
    create_builtin_fn(g, BuiltinFnIdFloatToInt, "floatToInt", 2);
    create_builtin_fn(g, BuiltinFnIdBoolToInt, "boolToInt", 1);
    create_builtin_fn(g, BuiltinFnIdErrToInt, "errorToInt", 1);
    create_builtin_fn(g, BuiltinFnIdIntToErr, "intToError", 1);
    create_builtin_fn(g, BuiltinFnIdEnumToInt, "enumToInt", 1);
    create_builtin_fn(g, BuiltinFnIdIntToEnum, "intToEnum", 2);
    create_builtin_fn(g, BuiltinFnIdCompileErr, "compileError", 1);
    create_builtin_fn(g, BuiltinFnIdCompileLog, "compileLog", SIZE_MAX);
    create_builtin_fn(g, BuiltinFnIdIntType, "IntType", 2); // TODO rename to Int
    create_builtin_fn(g, BuiltinFnIdSetCold, "setCold", 1);
    create_builtin_fn(g, BuiltinFnIdSetRuntimeSafety, "setRuntimeSafety", 1);
    create_builtin_fn(g, BuiltinFnIdSetFloatMode, "setFloatMode", 2);
    create_builtin_fn(g, BuiltinFnIdPanic, "panic", 1);
    create_builtin_fn(g, BuiltinFnIdPtrCast, "ptrCast", 2);
    create_builtin_fn(g, BuiltinFnIdBitCast, "bitCast", 2);
    create_builtin_fn(g, BuiltinFnIdIntToPtr, "intToPtr", 2);
    create_builtin_fn(g, BuiltinFnIdPtrToInt, "ptrToInt", 1);
    create_builtin_fn(g, BuiltinFnIdTagName, "tagName", 1);
    create_builtin_fn(g, BuiltinFnIdTagType, "TagType", 1);
    create_builtin_fn(g, BuiltinFnIdFieldParentPtr, "fieldParentPtr", 3);
    create_builtin_fn(g, BuiltinFnIdOffsetOf, "offsetOf", 2);
    create_builtin_fn(g, BuiltinFnIdDivExact, "divExact", 2);
    create_builtin_fn(g, BuiltinFnIdDivTrunc, "divTrunc", 2);
    create_builtin_fn(g, BuiltinFnIdDivFloor, "divFloor", 2);
    create_builtin_fn(g, BuiltinFnIdRem, "rem", 2);
    create_builtin_fn(g, BuiltinFnIdMod, "mod", 2);
    create_builtin_fn(g, BuiltinFnIdSqrt, "sqrt", 2);
    create_builtin_fn(g, BuiltinFnIdInlineCall, "inlineCall", SIZE_MAX);
    create_builtin_fn(g, BuiltinFnIdNoInlineCall, "noInlineCall", SIZE_MAX);
    create_builtin_fn(g, BuiltinFnIdNewStackCall, "newStackCall", SIZE_MAX);
    create_builtin_fn(g, BuiltinFnIdTypeId, "typeId", 1);
    create_builtin_fn(g, BuiltinFnIdShlExact, "shlExact", 2);
    create_builtin_fn(g, BuiltinFnIdShrExact, "shrExact", 2);
    create_builtin_fn(g, BuiltinFnIdSetEvalBranchQuota, "setEvalBranchQuota", 1);
    create_builtin_fn(g, BuiltinFnIdAlignCast, "alignCast", 2);
    create_builtin_fn(g, BuiltinFnIdOpaqueType, "OpaqueType", 0);
    create_builtin_fn(g, BuiltinFnIdSetAlignStack, "setAlignStack", 1);
    create_builtin_fn(g, BuiltinFnIdArgType, "ArgType", 2);
    create_builtin_fn(g, BuiltinFnIdExport, "export", 3);
    create_builtin_fn(g, BuiltinFnIdErrorReturnTrace, "errorReturnTrace", 0);
    create_builtin_fn(g, BuiltinFnIdAtomicRmw, "atomicRmw", 5);
    create_builtin_fn(g, BuiltinFnIdAtomicLoad, "atomicLoad", 3);
    create_builtin_fn(g, BuiltinFnIdErrSetCast, "errSetCast", 2);
    create_builtin_fn(g, BuiltinFnIdToBytes, "sliceToBytes", 1);
    create_builtin_fn(g, BuiltinFnIdFromBytes, "bytesToSlice", 2);
}

static const char *bool_to_str(bool b) {
    return b ? "true" : "false";
}

static const char *build_mode_to_str(BuildMode build_mode) {
    switch (build_mode) {
        case BuildModeDebug: return "Mode.Debug";
        case BuildModeSafeRelease: return "Mode.ReleaseSafe";
        case BuildModeFastRelease: return "Mode.ReleaseFast";
        case BuildModeSmallRelease: return "Mode.ReleaseSmall";
    }
    zig_unreachable();
}

Buf *codegen_generate_builtin_source(CodeGen *g) {
    Buf *contents = buf_alloc();

    // Modifications to this struct must be coordinated with code that does anything with
    // g->stack_trace_type. There are hard-coded references to the field indexes.
    buf_append_str(contents,
        "pub const StackTrace = struct {\n"
        "    index: usize,\n"
        "    instruction_addresses: []usize,\n"
        "};\n\n");

    const char *cur_os = nullptr;
    {
        buf_appendf(contents, "pub const Os = enum {\n");
        uint32_t field_count = (uint32_t)target_os_count();
        for (uint32_t i = 0; i < field_count; i += 1) {
            Os os_type = get_target_os(i);
            const char *name = get_target_os_name(os_type);
            buf_appendf(contents, "    %s,\n", name);

            if (os_type == g->zig_target.os) {
                g->target_os_index = i;
                cur_os = name;
            }
        }
        buf_appendf(contents, "};\n\n");
    }
    assert(cur_os != nullptr);

    const char *cur_arch = nullptr;
    {
        buf_appendf(contents, "pub const Arch = enum {\n");
        uint32_t field_count = (uint32_t)target_arch_count();
        for (uint32_t i = 0; i < field_count; i += 1) {
            const ArchType *arch_type = get_target_arch(i);
            Buf *arch_name = buf_alloc();
            buf_resize(arch_name, 50);
            get_arch_name(buf_ptr(arch_name), arch_type);
            buf_resize(arch_name, strlen(buf_ptr(arch_name)));

            buf_appendf(contents, "    %s,\n", buf_ptr(arch_name));

            if (arch_type->arch == g->zig_target.arch.arch &&
                arch_type->sub_arch == g->zig_target.arch.sub_arch)
            {
                g->target_arch_index = i;
                cur_arch = buf_ptr(arch_name);
            }
        }
        buf_appendf(contents, "};\n\n");
    }
    assert(cur_arch != nullptr);

    const char *cur_environ = nullptr;
    {
        buf_appendf(contents, "pub const Environ = enum {\n");
        uint32_t field_count = (uint32_t)target_environ_count();
        for (uint32_t i = 0; i < field_count; i += 1) {
            ZigLLVM_EnvironmentType environ_type = get_target_environ(i);
            const char *name = ZigLLVMGetEnvironmentTypeName(environ_type);
            buf_appendf(contents, "    %s,\n", name);

            if (environ_type == g->zig_target.env_type) {
                g->target_environ_index = i;
                cur_environ = name;
            }
        }
        buf_appendf(contents, "};\n\n");
    }
    assert(cur_environ != nullptr);

    const char *cur_obj_fmt = nullptr;
    {
        buf_appendf(contents, "pub const ObjectFormat = enum {\n");
        uint32_t field_count = (uint32_t)target_oformat_count();
        for (uint32_t i = 0; i < field_count; i += 1) {
            ZigLLVM_ObjectFormatType oformat = get_target_oformat(i);
            const char *name = get_target_oformat_name(oformat);
            buf_appendf(contents, "    %s,\n", name);

            if (oformat == g->zig_target.oformat) {
                g->target_oformat_index = i;
                cur_obj_fmt = name;
            }
        }

        buf_appendf(contents, "};\n\n");
    }
    assert(cur_obj_fmt != nullptr);

    {
        buf_appendf(contents, "pub const GlobalLinkage = enum {\n");
        uint32_t field_count = array_length(global_linkage_values);
        for (uint32_t i = 0; i < field_count; i += 1) {
            const GlobalLinkageValue *value = &global_linkage_values[i];
            buf_appendf(contents, "    %s,\n", value->name);
        }
        buf_appendf(contents, "};\n\n");
    }
    {
        buf_appendf(contents,
            "pub const AtomicOrder = enum {\n"
            "    Unordered,\n"
            "    Monotonic,\n"
            "    Acquire,\n"
            "    Release,\n"
            "    AcqRel,\n"
            "    SeqCst,\n"
            "};\n\n");
    }
    {
        buf_appendf(contents,
            "pub const AtomicRmwOp = enum {\n"
            "    Xchg,\n"
            "    Add,\n"
            "    Sub,\n"
            "    And,\n"
            "    Nand,\n"
            "    Or,\n"
            "    Xor,\n"
            "    Max,\n"
            "    Min,\n"
            "};\n\n");
    }
    {
        buf_appendf(contents,
            "pub const Mode = enum {\n"
            "    Debug,\n"
            "    ReleaseSafe,\n"
            "    ReleaseFast,\n"
            "    ReleaseSmall,\n"
            "};\n\n");
    }
    {
        buf_appendf(contents, "pub const TypeId = enum {\n");
        size_t field_count = type_id_len();
        for (size_t i = 0; i < field_count; i += 1) {
            const ZigTypeId id = type_id_at_index(i);
            buf_appendf(contents, "    %s,\n", type_id_name(id));
        }
        buf_appendf(contents, "};\n\n");
    }
    {
        buf_appendf(contents,
            "pub const TypeInfo = union(TypeId) {\n"
            "    Type: void,\n"
            "    Void: void,\n"
            "    Bool: void,\n"
            "    NoReturn: void,\n"
            "    Int: Int,\n"
            "    Float: Float,\n"
            "    Pointer: Pointer,\n"
            "    Array: Array,\n"
            "    Struct: Struct,\n"
            "    ComptimeFloat: void,\n"
            "    ComptimeInt: void,\n"
            "    Undefined: void,\n"
            "    Null: void,\n"
            "    Optional: Optional,\n"
            "    ErrorUnion: ErrorUnion,\n"
            "    ErrorSet: ErrorSet,\n"
            "    Enum: Enum,\n"
            "    Union: Union,\n"
            "    Fn: Fn,\n"
            "    Namespace: void,\n"
            "    Block: void,\n"
            "    BoundFn: Fn,\n"
            "    ArgTuple: void,\n"
            "    Opaque: void,\n"
            "    Promise: Promise,\n"
            "\n\n"
            "    pub const Int = struct {\n"
            "        is_signed: bool,\n"
            "        bits: u8,\n"
            "    };\n"
            "\n"
            "    pub const Float = struct {\n"
            "        bits: u8,\n"
            "    };\n"
            "\n"
            "    pub const Pointer = struct {\n"
            "        size: Size,\n"
            "        is_const: bool,\n"
            "        is_volatile: bool,\n"
            "        alignment: u32,\n"
            "        child: type,\n"
            "\n"
            "        pub const Size = enum {\n"
            "            One,\n"
            "            Many,\n"
            "            Slice,\n"
            "        };\n"
            "    };\n"
            "\n"
            "    pub const Array = struct {\n"
            "        len: usize,\n"
            "        child: type,\n"
            "    };\n"
            "\n"
            "    pub const ContainerLayout = enum {\n"
            "        Auto,\n"
            "        Extern,\n"
            "        Packed,\n"
            "    };\n"
            "\n"
            "    pub const StructField = struct {\n"
            "        name: []const u8,\n"
            "        offset: ?usize,\n"
            "        field_type: type,\n"
            "    };\n"
            "\n"
            "    pub const Struct = struct {\n"
            "        layout: ContainerLayout,\n"
            "        fields: []StructField,\n"
            "        defs: []Definition,\n"
            "    };\n"
            "\n"
            "    pub const Optional = struct {\n"
            "        child: type,\n"
            "    };\n"
            "\n"
            "    pub const ErrorUnion = struct {\n"
            "        error_set: type,\n"
            "        payload: type,\n"
            "    };\n"
            "\n"
            "    pub const Error = struct {\n"
            "        name: []const u8,\n"
            "        value: usize,\n"
            "    };\n"
            "\n"
            "    pub const ErrorSet = struct {\n"
            "        errors: []Error,\n"
            "    };\n"
            "\n"
            "    pub const EnumField = struct {\n"
            "        name: []const u8,\n"
            "        value: usize,\n"
            "    };\n"
            "\n"
            "    pub const Enum = struct {\n"
            "        layout: ContainerLayout,\n"
            "        tag_type: type,\n"
            "        fields: []EnumField,\n"
            "        defs: []Definition,\n"
            "    };\n"
            "\n"
            "    pub const UnionField = struct {\n"
            "        name: []const u8,\n"
            "        enum_field: ?EnumField,\n"
            "        field_type: type,\n"
            "    };\n"
            "\n"
            "    pub const Union = struct {\n"
            "        layout: ContainerLayout,\n"
            "        tag_type: ?type,\n"
            "        fields: []UnionField,\n"
            "        defs: []Definition,\n"
            "    };\n"
            "\n"
            "    pub const CallingConvention = enum {\n"
            "        Unspecified,\n"
            "        C,\n"
            "        Cold,\n"
            "        Naked,\n"
            "        Stdcall,\n"
            "        Async,\n"
            "    };\n"
            "\n"
            "    pub const FnArg = struct {\n"
            "        is_generic: bool,\n"
            "        is_noalias: bool,\n"
            "        arg_type: ?type,\n"
            "    };\n"
            "\n"
            "    pub const Fn = struct {\n"
            "        calling_convention: CallingConvention,\n"
            "        is_generic: bool,\n"
            "        is_var_args: bool,\n"
            "        return_type: ?type,\n"
            "        async_allocator_type: ?type,\n"
            "        args: []FnArg,\n"
            "    };\n"
            "\n"
            "    pub const Promise = struct {\n"
            "        child: ?type,\n"
            "    };\n"
            "\n"
            "    pub const Definition = struct {\n"
            "        name: []const u8,\n"
            "        is_pub: bool,\n"
            "        data: Data,\n"
            "\n"
            "        pub const Data = union(enum) {\n"
            "            Type: type,\n"
            "            Var: type,\n"
            "            Fn: FnDef,\n"
            "\n"
            "            pub const FnDef = struct {\n"
            "                fn_type: type,\n"
            "                inline_type: Inline,\n"
            "                calling_convention: CallingConvention,\n"
            "                is_var_args: bool,\n"
            "                is_extern: bool,\n"
            "                is_export: bool,\n"
            "                lib_name: ?[]const u8,\n"
            "                return_type: type,\n"
            "                arg_names: [][] const u8,\n"
            "\n"
            "                pub const Inline = enum {\n"
            "                    Auto,\n"
            "                    Always,\n"
            "                    Never,\n"
            "                };\n"
            "            };\n"
            "        };\n"
            "    };\n"
            "};\n\n");
        assert(ContainerLayoutAuto == 0);
        assert(ContainerLayoutExtern == 1);
        assert(ContainerLayoutPacked == 2);
    
        assert(CallingConventionUnspecified == 0);
        assert(CallingConventionC == 1);
        assert(CallingConventionCold == 2);
        assert(CallingConventionNaked == 3);
        assert(CallingConventionStdcall == 4);
        assert(CallingConventionAsync == 5);

        assert(FnInlineAuto == 0);
        assert(FnInlineAlways == 1);
        assert(FnInlineNever == 2);
    }
    {
        buf_appendf(contents,
            "pub const FloatMode = enum {\n"
            "    Optimized,\n"
            "    Strict,\n"
            "};\n\n");
        assert(FloatModeOptimized == 0);
        assert(FloatModeStrict == 1);
    }
    {
        buf_appendf(contents,
            "pub const Endian = enum {\n"
            "    Big,\n"
            "    Little,\n"
            "};\n\n");
        assert(FloatModeOptimized == 0);
        assert(FloatModeStrict == 1);
    }
    {
        const char *endian_str = g->is_big_endian ? "Endian.Big" : "Endian.Little";
        buf_appendf(contents, "pub const endian = %s;\n", endian_str);
    }
    buf_appendf(contents, "pub const is_test = %s;\n", bool_to_str(g->is_test_build));
    buf_appendf(contents, "pub const os = Os.%s;\n", cur_os);
    buf_appendf(contents, "pub const arch = Arch.%s;\n", cur_arch);
    buf_appendf(contents, "pub const environ = Environ.%s;\n", cur_environ);
    buf_appendf(contents, "pub const object_format = ObjectFormat.%s;\n", cur_obj_fmt);
    buf_appendf(contents, "pub const mode = %s;\n", build_mode_to_str(g->build_mode));
    buf_appendf(contents, "pub const link_libc = %s;\n", bool_to_str(g->libc_link_lib != nullptr));
    buf_appendf(contents, "pub const have_error_return_tracing = %s;\n", bool_to_str(g->have_err_ret_tracing));

    buf_appendf(contents, "pub const __zig_test_fn_slice = {}; // overwritten later\n");


    return contents;
}

static Error define_builtin_compile_vars(CodeGen *g) {
    if (g->std_package == nullptr)
        return ErrorNone;

    Error err;

    Buf *manifest_dir = buf_alloc();
    os_path_join(get_stage1_cache_path(), buf_create_from_str("builtin"), manifest_dir);

    CacheHash cache_hash;
    cache_init(&cache_hash, manifest_dir);

    Buf *compiler_id;
    if ((err = get_compiler_id(&compiler_id)))
        return err;

    // Only a few things affect builtin.zig
    cache_buf(&cache_hash, compiler_id);
    cache_int(&cache_hash, g->build_mode);
    cache_bool(&cache_hash, g->is_test_build);
    cache_int(&cache_hash, g->zig_target.arch.arch);
    cache_int(&cache_hash, g->zig_target.arch.sub_arch);
    cache_int(&cache_hash, g->zig_target.vendor);
    cache_int(&cache_hash, g->zig_target.os);
    cache_int(&cache_hash, g->zig_target.env_type);
    cache_int(&cache_hash, g->zig_target.oformat);
    cache_bool(&cache_hash, g->have_err_ret_tracing);
    cache_bool(&cache_hash, g->libc_link_lib != nullptr);

    Buf digest = BUF_INIT;
    buf_resize(&digest, 0);
    if ((err = cache_hit(&cache_hash, &digest)))
        return err;

    // We should always get a cache hit because there are no
    // files in the input hash.
    assert(buf_len(&digest) != 0);

    Buf *this_dir = buf_alloc();
    os_path_join(manifest_dir, &digest, this_dir);

    if ((err = os_make_path(this_dir)))
        return err;

    const char *builtin_zig_basename = "builtin.zig";
    Buf *builtin_zig_path = buf_alloc();
    os_path_join(this_dir, buf_create_from_str(builtin_zig_basename), builtin_zig_path);

    bool hit;
    if ((err = os_file_exists(builtin_zig_path, &hit)))
        return err;
    Buf *contents;
    if (hit) {
        contents = buf_alloc();
        if ((err = os_fetch_file_path(builtin_zig_path, contents, false))) {
            fprintf(stderr, "Unable to open '%s': %s\n", buf_ptr(builtin_zig_path), err_str(err));
            exit(1);
        }
    } else {
        contents = codegen_generate_builtin_source(g);
        os_write_file(builtin_zig_path, contents);
    }

    assert(g->root_package);
    assert(g->std_package);
    g->compile_var_package = new_package(buf_ptr(this_dir), builtin_zig_basename);
    g->root_package->package_table.put(buf_create_from_str("builtin"), g->compile_var_package);
    g->std_package->package_table.put(buf_create_from_str("builtin"), g->compile_var_package);
    g->compile_var_import = add_source_file(g, g->compile_var_package, builtin_zig_path, contents);
    scan_import(g, g->compile_var_import);

    return ErrorNone;
}

static void init(CodeGen *g) {
    if (g->module)
        return;

    if (g->llvm_argv_len > 0) {
        const char **args = allocate_nonzero<const char *>(g->llvm_argv_len + 2);
        args[0] = "zig (LLVM option parsing)";
        for (size_t i = 0; i < g->llvm_argv_len; i += 1) {
            args[i + 1] = g->llvm_argv[i];
        }
        args[g->llvm_argv_len + 1] = nullptr;
        ZigLLVMParseCommandLineOptions(g->llvm_argv_len + 1, args);
    }

    if (g->is_test_build) {
        g->windows_subsystem_windows = false;
        g->windows_subsystem_console = true;
    }

    assert(g->root_out_name);
    g->module = LLVMModuleCreateWithName(buf_ptr(g->root_out_name));

    get_target_triple(&g->triple_str, &g->zig_target);

    LLVMSetTarget(g->module, buf_ptr(&g->triple_str));

    if (g->zig_target.oformat == ZigLLVM_COFF) {
        ZigLLVMAddModuleCodeViewFlag(g->module);
    } else {
        ZigLLVMAddModuleDebugInfoFlag(g->module);
    }

    LLVMTargetRef target_ref;
    char *err_msg = nullptr;
    if (LLVMGetTargetFromTriple(buf_ptr(&g->triple_str), &target_ref, &err_msg)) {
        zig_panic("unable to create target based on: %s", buf_ptr(&g->triple_str));
    }

    bool is_optimized = g->build_mode != BuildModeDebug;
    LLVMCodeGenOptLevel opt_level = is_optimized ? LLVMCodeGenLevelAggressive : LLVMCodeGenLevelNone;

    LLVMRelocMode reloc_mode = g->is_static ? LLVMRelocStatic : LLVMRelocPIC;

    const char *target_specific_cpu_args;
    const char *target_specific_features;
    if (g->is_native_target) {
        // LLVM creates invalid binaries on Windows sometimes.
        // See https://github.com/ziglang/zig/issues/508
        // As a workaround we do not use target native features on Windows.
        if (g->zig_target.os == OsWindows) {
            target_specific_cpu_args = "";
            target_specific_features = "";
        } else {
            target_specific_cpu_args = ZigLLVMGetHostCPUName();
            target_specific_features = ZigLLVMGetNativeFeatures();
        }
    } else {
        target_specific_cpu_args = "";
        target_specific_features = "";
    }

    g->target_machine = LLVMCreateTargetMachine(target_ref, buf_ptr(&g->triple_str),
            target_specific_cpu_args, target_specific_features, opt_level, reloc_mode, LLVMCodeModelDefault);

    g->target_data_ref = LLVMCreateTargetDataLayout(g->target_machine);

    char *layout_str = LLVMCopyStringRepOfTargetData(g->target_data_ref);
    LLVMSetDataLayout(g->module, layout_str);


    g->pointer_size_bytes = LLVMPointerSize(g->target_data_ref);
    g->is_big_endian = (LLVMByteOrder(g->target_data_ref) == LLVMBigEndian);

    g->builder = LLVMCreateBuilder();
    g->dbuilder = ZigLLVMCreateDIBuilder(g->module, true);

    // Don't use ZIG_VERSION_STRING here, llvm misparses it when it includes
    // the git revision.
    Buf *producer = buf_sprintf("zig %d.%d.%d", ZIG_VERSION_MAJOR, ZIG_VERSION_MINOR, ZIG_VERSION_PATCH);
    const char *flags = "";
    unsigned runtime_version = 0;
    ZigLLVMDIFile *compile_unit_file = ZigLLVMCreateFile(g->dbuilder, buf_ptr(g->root_out_name),
            buf_ptr(&g->root_package->root_src_dir));
    g->compile_unit = ZigLLVMCreateCompileUnit(g->dbuilder, ZigLLVMLang_DW_LANG_C99(),
            compile_unit_file, buf_ptr(producer), is_optimized, flags, runtime_version,
            "", 0, !g->strip_debug_symbols);

    // This is for debug stuff that doesn't have a real file.
    g->dummy_di_file = nullptr;

    define_builtin_types(g);

    g->invalid_instruction = allocate<IrInstruction>(1);
    g->invalid_instruction->value.type = g->builtin_types.entry_invalid;
    g->invalid_instruction->value.global_refs = allocate<ConstGlobalRefs>(1);

    g->const_void_val.special = ConstValSpecialStatic;
    g->const_void_val.type = g->builtin_types.entry_void;
    g->const_void_val.global_refs = allocate<ConstGlobalRefs>(1);

    {
        ConstGlobalRefs *global_refs = allocate<ConstGlobalRefs>(PanicMsgIdCount);
        for (size_t i = 0; i < PanicMsgIdCount; i += 1) {
            g->panic_msg_vals[i].global_refs = &global_refs[i];
        }
    }

    g->have_err_ret_tracing = g->build_mode != BuildModeFastRelease && g->build_mode != BuildModeSmallRelease;

    define_builtin_fns(g);
    Error err;
    if ((err = define_builtin_compile_vars(g))) {
        fprintf(stderr, "Unable to create builtin.zig: %s\n", err_str(err));
        exit(1);
    }
}

void codegen_translate_c(CodeGen *g, Buf *full_path) {
    find_libc_include_path(g);

    Buf *src_basename = buf_alloc();
    Buf *src_dirname = buf_alloc();
    os_path_split(full_path, src_dirname, src_basename);

    ImportTableEntry *import = allocate<ImportTableEntry>(1);
    import->source_code = nullptr;
    import->path = full_path;
    g->root_import = import;
    import->decls_scope = create_decls_scope(nullptr, nullptr, nullptr, import);

    init(g);

    import->di_file = ZigLLVMCreateFile(g->dbuilder, buf_ptr(src_basename), buf_ptr(src_dirname));

    ZigList<ErrorMsg *> errors = {0};
    int err = parse_h_file(import, &errors, buf_ptr(full_path), g, nullptr);

    if (err == ErrorCCompileErrors && errors.length > 0) {
        for (size_t i = 0; i < errors.length; i += 1) {
            ErrorMsg *err_msg = errors.at(i);
            print_err_msg(err_msg, g->err_color);
        }
        exit(1);
    }

    if (err) {
        fprintf(stderr, "unable to parse C file: %s\n", err_str(err));
        exit(1);
    }
}

static ImportTableEntry *add_special_code(CodeGen *g, PackageTableEntry *package, const char *basename) {
    Buf *code_basename = buf_create_from_str(basename);
    Buf path_to_code_src = BUF_INIT;
    os_path_join(g->zig_std_special_dir, code_basename, &path_to_code_src);

    Buf *resolve_paths[] = {&path_to_code_src};
    Buf *resolved_path = buf_alloc();
    *resolved_path = os_path_resolve(resolve_paths, 1);
    Buf *import_code = buf_alloc();
    Error err;
    if ((err = file_fetch(g, resolved_path, import_code))) {
        zig_panic("unable to open '%s': %s\n", buf_ptr(&path_to_code_src), err_str(err));
    }

    return add_source_file(g, package, resolved_path, import_code);
}

static PackageTableEntry *create_bootstrap_pkg(CodeGen *g, PackageTableEntry *pkg_with_main) {
    PackageTableEntry *package = codegen_create_package(g, buf_ptr(g->zig_std_special_dir), "bootstrap.zig");
    package->package_table.put(buf_create_from_str("@root"), pkg_with_main);
    return package;
}

static PackageTableEntry *create_test_runner_pkg(CodeGen *g) {
    return codegen_create_package(g, buf_ptr(g->zig_std_special_dir), "test_runner.zig");
}

static PackageTableEntry *create_panic_pkg(CodeGen *g) {
    return codegen_create_package(g, buf_ptr(g->zig_std_special_dir), "panic.zig");
}

static void create_test_compile_var_and_add_test_runner(CodeGen *g) {
    assert(g->is_test_build);

    if (g->test_fns.length == 0) {
        fprintf(stderr, "No tests to run.\n");
        exit(0);
    }

    ZigType *u8_ptr_type = get_pointer_to_type_extra(g, g->builtin_types.entry_u8, true, false,
            PtrLenUnknown, get_abi_alignment(g, g->builtin_types.entry_u8), 0, 0);
    ZigType *str_type = get_slice_type(g, u8_ptr_type);
    ZigType *fn_type = get_test_fn_type(g);

    const char *field_names[] = { "name", "func", };
    ZigType *field_types[] = { str_type, fn_type, };
    ZigType *struct_type = get_struct_type(g, "ZigTestFn", field_names, field_types, 2);

    ConstExprValue *test_fn_array = create_const_vals(1);
    test_fn_array->type = get_array_type(g, struct_type, g->test_fns.length);
    test_fn_array->special = ConstValSpecialStatic;
    test_fn_array->data.x_array.s_none.elements = create_const_vals(g->test_fns.length);

    for (size_t i = 0; i < g->test_fns.length; i += 1) {
        ZigFn *test_fn_entry = g->test_fns.at(i);

        ConstExprValue *this_val = &test_fn_array->data.x_array.s_none.elements[i];
        this_val->special = ConstValSpecialStatic;
        this_val->type = struct_type;
        this_val->data.x_struct.parent.id = ConstParentIdArray;
        this_val->data.x_struct.parent.data.p_array.array_val = test_fn_array;
        this_val->data.x_struct.parent.data.p_array.elem_index = i;
        this_val->data.x_struct.fields = create_const_vals(2);

        ConstExprValue *name_field = &this_val->data.x_struct.fields[0];
        ConstExprValue *name_array_val = create_const_str_lit(g, &test_fn_entry->symbol_name);
        init_const_slice(g, name_field, name_array_val, 0, buf_len(&test_fn_entry->symbol_name), true);

        ConstExprValue *fn_field = &this_val->data.x_struct.fields[1];
        fn_field->type = fn_type;
        fn_field->special = ConstValSpecialStatic;
        fn_field->data.x_ptr.special = ConstPtrSpecialFunction;
        fn_field->data.x_ptr.mut = ConstPtrMutComptimeConst;
        fn_field->data.x_ptr.data.fn.fn_entry = test_fn_entry;
    }

    ConstExprValue *test_fn_slice = create_const_slice(g, test_fn_array, 0, g->test_fns.length, true);

    update_compile_var(g, buf_create_from_str("__zig_test_fn_slice"), test_fn_slice);
    g->test_runner_package = create_test_runner_pkg(g);
    g->test_runner_import = add_special_code(g, g->test_runner_package, "test_runner.zig");
}

static Buf *get_resolved_root_src_path(CodeGen *g) {
    // TODO memoize
    if (buf_len(&g->root_package->root_src_path) == 0)
        return nullptr;

    Buf rel_full_path = BUF_INIT;
    os_path_join(&g->root_package->root_src_dir, &g->root_package->root_src_path, &rel_full_path);

    Buf *resolved_path = buf_alloc();
    Buf *resolve_paths[] = {&rel_full_path};
    *resolved_path = os_path_resolve(resolve_paths, 1);

    return resolved_path;
}

static void gen_root_source(CodeGen *g) {
    Buf *resolved_path = get_resolved_root_src_path(g);
    if (resolved_path == nullptr)
        return;

    Buf *source_code = buf_alloc();
    int err;
    // No need for using the caching system for this file fetch because it is handled
    // separately.
    if ((err = os_fetch_file_path(resolved_path, source_code, true))) {
        fprintf(stderr, "unable to open '%s': %s\n", buf_ptr(resolved_path), err_str(err));
        exit(1);
    }

    g->root_import = add_source_file(g, g->root_package, resolved_path, source_code);

    assert(g->root_out_name);
    assert(g->out_type != OutTypeUnknown);

    {
        // Zig has lazy top level definitions. Here we semantically analyze the panic function.
        ImportTableEntry *import_with_panic;
        if (g->have_pub_panic) {
            import_with_panic = g->root_import;
        } else {
            g->panic_package = create_panic_pkg(g);
            import_with_panic = add_special_code(g, g->panic_package, "panic.zig");
        }
        scan_import(g, import_with_panic);
        Tld *panic_tld = find_decl(g, &import_with_panic->decls_scope->base, buf_create_from_str("panic"));
        assert(panic_tld != nullptr);
        resolve_top_level_decl(g, panic_tld, false, nullptr);
    }


    if (!g->error_during_imports) {
        semantic_analyze(g);
    }
    report_errors_and_maybe_exit(g);

    if (!g->is_test_build && g->zig_target.os != OsFreestanding &&
        !g->have_c_main && !g->have_winmain && !g->have_winmain_crt_startup &&
        ((g->have_pub_main && g->out_type == OutTypeObj) || g->out_type == OutTypeExe))
    {
        g->bootstrap_import = add_special_code(g, create_bootstrap_pkg(g, g->root_package), "bootstrap.zig");
    }
    if (g->zig_target.os == OsWindows && !g->have_dllmain_crt_startup && g->out_type == OutTypeLib) {
        g->bootstrap_import = add_special_code(g, create_bootstrap_pkg(g, g->root_package), "bootstrap_lib.zig");
    }

    if (!g->error_during_imports) {
        semantic_analyze(g);
    }
    if (g->is_test_build) {
        create_test_compile_var_and_add_test_runner(g);
        g->bootstrap_import = add_special_code(g, create_bootstrap_pkg(g, g->test_runner_package), "bootstrap.zig");

        if (!g->error_during_imports) {
            semantic_analyze(g);
        }
    }

    report_errors_and_maybe_exit(g);

}

void codegen_add_assembly(CodeGen *g, Buf *path) {
    g->assembly_files.append(path);
}

static void gen_global_asm(CodeGen *g) {
    Buf contents = BUF_INIT;
    int err;
    for (size_t i = 0; i < g->assembly_files.length; i += 1) {
        Buf *asm_file = g->assembly_files.at(i);
        // No need to use the caching system for these fetches because they
        // are handled separately.
        if ((err = os_fetch_file_path(asm_file, &contents,  false))) {
            zig_panic("Unable to read %s: %s", buf_ptr(asm_file), err_str(err));
        }
        buf_append_buf(&g->global_asm, &contents);
    }
}

void codegen_add_object(CodeGen *g, Buf *object_path) {
    g->link_objects.append(object_path);
}

// Must be coordinated with with CIntType enum
static const char *c_int_type_names[] = {
    "short",
    "unsigned short",
    "int",
    "unsigned int",
    "long",
    "unsigned long",
    "long long",
    "unsigned long long",
};

struct GenH {
    ZigList<ZigType *> types_to_declare;
};

static void prepend_c_type_to_decl_list(CodeGen *g, GenH *gen_h, ZigType *type_entry) {
    if (type_entry->gen_h_loop_flag)
        return;
    type_entry->gen_h_loop_flag = true;

    switch (type_entry->id) {
        case ZigTypeIdInvalid:
        case ZigTypeIdMetaType:
        case ZigTypeIdComptimeFloat:
        case ZigTypeIdComptimeInt:
        case ZigTypeIdUndefined:
        case ZigTypeIdNull:
        case ZigTypeIdNamespace:
        case ZigTypeIdBlock:
        case ZigTypeIdBoundFn:
        case ZigTypeIdArgTuple:
        case ZigTypeIdErrorUnion:
        case ZigTypeIdErrorSet:
        case ZigTypeIdPromise:
            zig_unreachable();
        case ZigTypeIdVoid:
        case ZigTypeIdUnreachable:
        case ZigTypeIdBool:
        case ZigTypeIdInt:
        case ZigTypeIdFloat:
            return;
        case ZigTypeIdOpaque:
            gen_h->types_to_declare.append(type_entry);
            return;
        case ZigTypeIdStruct:
            for (uint32_t i = 0; i < type_entry->data.structure.src_field_count; i += 1) {
                TypeStructField *field = &type_entry->data.structure.fields[i];
                prepend_c_type_to_decl_list(g, gen_h, field->type_entry);
            }
            gen_h->types_to_declare.append(type_entry);
            return;
        case ZigTypeIdUnion:
            for (uint32_t i = 0; i < type_entry->data.unionation.src_field_count; i += 1) {
                TypeUnionField *field = &type_entry->data.unionation.fields[i];
                prepend_c_type_to_decl_list(g, gen_h, field->type_entry);
            }
            gen_h->types_to_declare.append(type_entry);
            return;
        case ZigTypeIdEnum:
            prepend_c_type_to_decl_list(g, gen_h, type_entry->data.enumeration.tag_int_type);
            gen_h->types_to_declare.append(type_entry);
            return;
        case ZigTypeIdPointer:
            prepend_c_type_to_decl_list(g, gen_h, type_entry->data.pointer.child_type);
            return;
        case ZigTypeIdArray:
            prepend_c_type_to_decl_list(g, gen_h, type_entry->data.array.child_type);
            return;
        case ZigTypeIdOptional:
            prepend_c_type_to_decl_list(g, gen_h, type_entry->data.maybe.child_type);
            return;
        case ZigTypeIdFn:
            for (size_t i = 0; i < type_entry->data.fn.fn_type_id.param_count; i += 1) {
                prepend_c_type_to_decl_list(g, gen_h, type_entry->data.fn.fn_type_id.param_info[i].type);
            }
            prepend_c_type_to_decl_list(g, gen_h, type_entry->data.fn.fn_type_id.return_type);
            return;
    }
}

static void get_c_type(CodeGen *g, GenH *gen_h, ZigType *type_entry, Buf *out_buf) {
    assert(type_entry);

    for (size_t i = 0; i < array_length(c_int_type_names); i += 1) {
        if (type_entry == g->builtin_types.entry_c_int[i]) {
            buf_init_from_str(out_buf, c_int_type_names[i]);
            return;
        }
    }
    if (type_entry == g->builtin_types.entry_c_longdouble) {
        buf_init_from_str(out_buf, "long double");
        return;
    }
    if (type_entry == g->builtin_types.entry_c_void) {
        buf_init_from_str(out_buf, "void");
        return;
    }
    if (type_entry == g->builtin_types.entry_isize) {
        g->c_want_stdint = true;
        buf_init_from_str(out_buf, "intptr_t");
        return;
    }
    if (type_entry == g->builtin_types.entry_usize) {
        g->c_want_stdint = true;
        buf_init_from_str(out_buf, "uintptr_t");
        return;
    }

    prepend_c_type_to_decl_list(g, gen_h, type_entry);

    switch (type_entry->id) {
        case ZigTypeIdVoid:
            buf_init_from_str(out_buf, "void");
            break;
        case ZigTypeIdBool:
            buf_init_from_str(out_buf, "bool");
            g->c_want_stdbool = true;
            break;
        case ZigTypeIdUnreachable:
            buf_init_from_str(out_buf, "__attribute__((__noreturn__)) void");
            break;
        case ZigTypeIdFloat:
            switch (type_entry->data.floating.bit_count) {
                case 32:
                    buf_init_from_str(out_buf, "float");
                    break;
                case 64:
                    buf_init_from_str(out_buf, "double");
                    break;
                case 80:
                    buf_init_from_str(out_buf, "__float80");
                    break;
                case 128:
                    buf_init_from_str(out_buf, "__float128");
                    break;
                default:
                    zig_unreachable();
            }
            break;
        case ZigTypeIdInt:
            g->c_want_stdint = true;
            buf_resize(out_buf, 0);
            buf_appendf(out_buf, "%sint%" PRIu32 "_t",
                    type_entry->data.integral.is_signed ? "" : "u",
                    type_entry->data.integral.bit_count);
            break;
        case ZigTypeIdPointer:
            {
                Buf child_buf = BUF_INIT;
                ZigType *child_type = type_entry->data.pointer.child_type;
                get_c_type(g, gen_h, child_type, &child_buf);

                const char *const_str = type_entry->data.pointer.is_const ? "const " : "";
                buf_resize(out_buf, 0);
                buf_appendf(out_buf, "%s%s *", const_str, buf_ptr(&child_buf));
                break;
            }
        case ZigTypeIdOptional:
            {
                ZigType *child_type = type_entry->data.maybe.child_type;
                if (child_type->zero_bits) {
                    buf_init_from_str(out_buf, "bool");
                    return;
                } else if (type_is_codegen_pointer(child_type)) {
                    return get_c_type(g, gen_h, child_type, out_buf);
                } else {
                    zig_unreachable();
                }
            }
        case ZigTypeIdStruct:
        case ZigTypeIdOpaque:
            {
                buf_init_from_str(out_buf, "struct ");
                buf_append_buf(out_buf, &type_entry->name);
                return;
            }
        case ZigTypeIdUnion:
            {
                buf_init_from_str(out_buf, "union ");
                buf_append_buf(out_buf, &type_entry->name);
                return;
            }
        case ZigTypeIdEnum:
            {
                buf_init_from_str(out_buf, "enum ");
                buf_append_buf(out_buf, &type_entry->name);
                return;
            }
        case ZigTypeIdArray:
            {
                ZigTypeArray *array_data = &type_entry->data.array;

                Buf *child_buf = buf_alloc();
                get_c_type(g, gen_h, array_data->child_type, child_buf);

                buf_resize(out_buf, 0);
                buf_appendf(out_buf, "%s", buf_ptr(child_buf));
                return;
            }
        case ZigTypeIdErrorUnion:
        case ZigTypeIdErrorSet:
        case ZigTypeIdFn:
            zig_panic("TODO implement get_c_type for more types");
        case ZigTypeIdInvalid:
        case ZigTypeIdMetaType:
        case ZigTypeIdBoundFn:
        case ZigTypeIdNamespace:
        case ZigTypeIdBlock:
        case ZigTypeIdComptimeFloat:
        case ZigTypeIdComptimeInt:
        case ZigTypeIdUndefined:
        case ZigTypeIdNull:
        case ZigTypeIdArgTuple:
        case ZigTypeIdPromise:
            zig_unreachable();
    }
}

static const char *preprocessor_alphabet1 = "_abcdefghijklmnopqrstuvwxyzABCDEFGHIJKLMNOPQRSTUVWXYZ";
static const char *preprocessor_alphabet2 = "_abcdefghijklmnopqrstuvwxyzABCDEFGHIJKLMNOPQRSTUVWXYZ0123456789";

static bool need_to_preprocessor_mangle(Buf *src) {
    for (size_t i = 0; i < buf_len(src); i += 1) {
        const char *alphabet = (i == 0) ? preprocessor_alphabet1 : preprocessor_alphabet2;
        uint8_t byte = buf_ptr(src)[i];
        if (strchr(alphabet, byte) == nullptr) {
            return true;
        }
    }
    return false;
}

static Buf *preprocessor_mangle(Buf *src) {
    if (!need_to_preprocessor_mangle(src)) {
        return buf_create_from_buf(src);
    }
    Buf *result = buf_alloc();
    for (size_t i = 0; i < buf_len(src); i += 1) {
        const char *alphabet = (i == 0) ? preprocessor_alphabet1 : preprocessor_alphabet2;
        uint8_t byte = buf_ptr(src)[i];
        if (strchr(alphabet, byte) == nullptr) {
            // perform escape
            buf_appendf(result, "_%02x_", byte);
        } else {
            buf_append_char(result, byte);
        }
    }
    return result;
}

static void gen_h_file(CodeGen *g) {
    GenH gen_h_data = {0};
    GenH *gen_h = &gen_h_data;

    assert(!g->is_test_build);
    assert(g->out_h_path != nullptr);

    FILE *out_h = fopen(buf_ptr(g->out_h_path), "wb");
    if (!out_h)
        zig_panic("unable to open %s: %s\n", buf_ptr(g->out_h_path), strerror(errno));

    Buf *export_macro = preprocessor_mangle(buf_sprintf("%s_EXPORT", buf_ptr(g->root_out_name)));
    buf_upcase(export_macro);

    Buf *extern_c_macro = preprocessor_mangle(buf_sprintf("%s_EXTERN_C", buf_ptr(g->root_out_name)));
    buf_upcase(extern_c_macro);

    Buf h_buf = BUF_INIT;
    buf_resize(&h_buf, 0);
    for (size_t fn_def_i = 0; fn_def_i < g->fn_defs.length; fn_def_i += 1) {
        ZigFn *fn_table_entry = g->fn_defs.at(fn_def_i);

        if (fn_table_entry->export_list.length == 0)
            continue;

        FnTypeId *fn_type_id = &fn_table_entry->type_entry->data.fn.fn_type_id;

        Buf return_type_c = BUF_INIT;
        get_c_type(g, gen_h, fn_type_id->return_type, &return_type_c);

        buf_appendf(&h_buf, "%s %s %s(",
                buf_ptr(export_macro),
                buf_ptr(&return_type_c),
                buf_ptr(&fn_table_entry->symbol_name));

        Buf param_type_c = BUF_INIT;
        if (fn_type_id->param_count > 0) {
            for (size_t param_i = 0; param_i < fn_type_id->param_count; param_i += 1) {
                FnTypeParamInfo *param_info = &fn_type_id->param_info[param_i];
                AstNode *param_decl_node = get_param_decl_node(fn_table_entry, param_i);
                Buf *param_name = param_decl_node->data.param_decl.name;

                const char *comma_str = (param_i == 0) ? "" : ", ";
                const char *restrict_str = param_info->is_noalias ? "restrict" : "";
                get_c_type(g, gen_h, param_info->type, &param_type_c);

                if (param_info->type->id == ZigTypeIdArray) {
                    // Arrays decay to pointers
                    buf_appendf(&h_buf, "%s%s%s %s[]", comma_str, buf_ptr(&param_type_c),
                            restrict_str, buf_ptr(param_name));
                } else {
                    buf_appendf(&h_buf, "%s%s%s %s", comma_str, buf_ptr(&param_type_c),
                            restrict_str, buf_ptr(param_name));
                }
            }
            buf_appendf(&h_buf, ")");
        } else {
            buf_appendf(&h_buf, "void)");
        }

        buf_appendf(&h_buf, ";\n");

    }

    Buf *ifdef_dance_name = preprocessor_mangle(buf_sprintf("%s_H", buf_ptr(g->root_out_name)));
    buf_upcase(ifdef_dance_name);

    fprintf(out_h, "#ifndef %s\n", buf_ptr(ifdef_dance_name));
    fprintf(out_h, "#define %s\n\n", buf_ptr(ifdef_dance_name));

    if (g->c_want_stdbool)
        fprintf(out_h, "#include <stdbool.h>\n");
    if (g->c_want_stdint)
        fprintf(out_h, "#include <stdint.h>\n");

    fprintf(out_h, "\n");

    fprintf(out_h, "#ifdef __cplusplus\n");
    fprintf(out_h, "#define %s extern \"C\"\n", buf_ptr(extern_c_macro));
    fprintf(out_h, "#else\n");
    fprintf(out_h, "#define %s\n", buf_ptr(extern_c_macro));
    fprintf(out_h, "#endif\n");
    fprintf(out_h, "\n");
    fprintf(out_h, "#if defined(_WIN32)\n");
    fprintf(out_h, "#define %s %s __declspec(dllimport)\n", buf_ptr(export_macro), buf_ptr(extern_c_macro));
    fprintf(out_h, "#else\n");
    fprintf(out_h, "#define %s %s __attribute__((visibility (\"default\")))\n",
            buf_ptr(export_macro), buf_ptr(extern_c_macro));
    fprintf(out_h, "#endif\n");
    fprintf(out_h, "\n");

    for (size_t type_i = 0; type_i < gen_h->types_to_declare.length; type_i += 1) {
        ZigType *type_entry = gen_h->types_to_declare.at(type_i);
        switch (type_entry->id) {
            case ZigTypeIdInvalid:
            case ZigTypeIdMetaType:
            case ZigTypeIdVoid:
            case ZigTypeIdBool:
            case ZigTypeIdUnreachable:
            case ZigTypeIdInt:
            case ZigTypeIdFloat:
            case ZigTypeIdPointer:
            case ZigTypeIdComptimeFloat:
            case ZigTypeIdComptimeInt:
            case ZigTypeIdArray:
            case ZigTypeIdUndefined:
            case ZigTypeIdNull:
            case ZigTypeIdErrorUnion:
            case ZigTypeIdErrorSet:
            case ZigTypeIdNamespace:
            case ZigTypeIdBlock:
            case ZigTypeIdBoundFn:
            case ZigTypeIdArgTuple:
            case ZigTypeIdOptional:
            case ZigTypeIdFn:
            case ZigTypeIdPromise:
                zig_unreachable();
            case ZigTypeIdEnum:
                if (type_entry->data.enumeration.layout == ContainerLayoutExtern) {
                    fprintf(out_h, "enum %s {\n", buf_ptr(&type_entry->name));
                    for (uint32_t field_i = 0; field_i < type_entry->data.enumeration.src_field_count; field_i += 1) {
                        TypeEnumField *enum_field = &type_entry->data.enumeration.fields[field_i];
                        Buf *value_buf = buf_alloc();
                        bigint_append_buf(value_buf, &enum_field->value, 10);
                        fprintf(out_h, "    %s = %s", buf_ptr(enum_field->name), buf_ptr(value_buf));
                        if (field_i != type_entry->data.enumeration.src_field_count - 1) {
                            fprintf(out_h, ",");
                        }
                        fprintf(out_h, "\n");
                    }
                    fprintf(out_h, "};\n\n");
                } else {
                    fprintf(out_h, "enum %s;\n", buf_ptr(&type_entry->name));
                }
                break;
            case ZigTypeIdStruct:
                if (type_entry->data.structure.layout == ContainerLayoutExtern) {
                    fprintf(out_h, "struct %s {\n", buf_ptr(&type_entry->name));
                    for (uint32_t field_i = 0; field_i < type_entry->data.structure.src_field_count; field_i += 1) {
                        TypeStructField *struct_field = &type_entry->data.structure.fields[field_i];

                        Buf *type_name_buf = buf_alloc();
                        get_c_type(g, gen_h, struct_field->type_entry, type_name_buf);

                        if (struct_field->type_entry->id == ZigTypeIdArray) {
                            fprintf(out_h, "    %s %s[%" ZIG_PRI_u64 "];\n", buf_ptr(type_name_buf),
                                    buf_ptr(struct_field->name),
                                    struct_field->type_entry->data.array.len);
                        } else {
                            fprintf(out_h, "    %s %s;\n", buf_ptr(type_name_buf), buf_ptr(struct_field->name));
                        }

                    }
                    fprintf(out_h, "};\n\n");
                } else {
                    fprintf(out_h, "struct %s;\n", buf_ptr(&type_entry->name));
                }
                break;
            case ZigTypeIdUnion:
                if (type_entry->data.unionation.layout == ContainerLayoutExtern) {
                    fprintf(out_h, "union %s {\n", buf_ptr(&type_entry->name));
                    for (uint32_t field_i = 0; field_i < type_entry->data.unionation.src_field_count; field_i += 1) {
                        TypeUnionField *union_field = &type_entry->data.unionation.fields[field_i];

                        Buf *type_name_buf = buf_alloc();
                        get_c_type(g, gen_h, union_field->type_entry, type_name_buf);
                        fprintf(out_h, "    %s %s;\n", buf_ptr(type_name_buf), buf_ptr(union_field->name));
                    }
                    fprintf(out_h, "};\n\n");
                } else {
                    fprintf(out_h, "union %s;\n", buf_ptr(&type_entry->name));
                }
                break;
            case ZigTypeIdOpaque:
                fprintf(out_h, "struct %s;\n\n", buf_ptr(&type_entry->name));
                break;
        }
    }

    fprintf(out_h, "%s", buf_ptr(&h_buf));

    fprintf(out_h, "\n#endif\n");

    if (fclose(out_h))
        zig_panic("unable to close h file: %s", strerror(errno));
}

void codegen_print_timing_report(CodeGen *g, FILE *f) {
    double start_time = g->timing_events.at(0).time;
    double end_time = g->timing_events.last().time;
    double total = end_time - start_time;
    fprintf(f, "%20s%12s%12s%12s%12s\n", "Name", "Start", "End", "Duration", "Percent");
    for (size_t i = 0; i < g->timing_events.length - 1; i += 1) {
        TimeEvent *te = &g->timing_events.at(i);
        TimeEvent *next_te = &g->timing_events.at(i + 1);
        fprintf(f, "%20s%12.4f%12.4f%12.4f%12.4f\n", te->name,
                te->time - start_time,
                next_te->time - start_time,
                next_te->time - te->time,
                (next_te->time - te->time) / total);
    }
    fprintf(f, "%20s%12.4f%12.4f%12.4f%12.4f\n", "Total", 0.0, total, total, 1.0);
}

void codegen_add_time_event(CodeGen *g, const char *name) {
    g->timing_events.append({os_get_time(), name});
}

static void add_cache_pkg(CodeGen *g, CacheHash *ch, PackageTableEntry *pkg) {
    if (buf_len(&pkg->root_src_path) == 0)
        return;

    Buf *rel_full_path = buf_alloc();
    os_path_join(&pkg->root_src_dir, &pkg->root_src_path, rel_full_path);
    cache_file(ch, rel_full_path);

    auto it = pkg->package_table.entry_iterator();
    for (;;) {
        auto *entry = it.next();
        if (!entry)
            break;

        cache_buf(ch, entry->key);
        add_cache_pkg(g, ch, entry->value);
    }
}

// Called before init()
static Error check_cache(CodeGen *g, Buf *manifest_dir, Buf *digest) {
    Error err;

    Buf *compiler_id;
    if ((err = get_compiler_id(&compiler_id)))
        return err;

    CacheHash *ch = &g->cache_hash;
    cache_init(ch, manifest_dir);

    add_cache_pkg(g, ch, g->root_package);
    if (g->linker_script != nullptr) {
        cache_file(ch, buf_create_from_str(g->linker_script));
    }
    cache_buf(ch, compiler_id);
    cache_buf(ch, g->root_out_name);
    cache_list_of_link_lib(ch, g->link_libs_list.items, g->link_libs_list.length);
    cache_list_of_buf(ch, g->darwin_frameworks.items, g->darwin_frameworks.length);
    cache_list_of_buf(ch, g->rpath_list.items, g->rpath_list.length);
    cache_list_of_buf(ch, g->forbidden_libs.items, g->forbidden_libs.length);
    cache_list_of_file(ch, g->link_objects.items, g->link_objects.length);
    cache_list_of_file(ch, g->assembly_files.items, g->assembly_files.length);
    cache_int(ch, g->emit_file_type);
    cache_int(ch, g->build_mode);
    cache_int(ch, g->out_type);
    cache_int(ch, g->zig_target.arch.arch);
    cache_int(ch, g->zig_target.arch.sub_arch);
    cache_int(ch, g->zig_target.vendor);
    cache_int(ch, g->zig_target.os);
    cache_int(ch, g->zig_target.env_type);
    cache_int(ch, g->zig_target.oformat);
    cache_bool(ch, g->is_static);
    cache_bool(ch, g->strip_debug_symbols);
    cache_bool(ch, g->is_test_build);
    cache_bool(ch, g->is_native_target);
    cache_bool(ch, g->windows_subsystem_windows);
    cache_bool(ch, g->windows_subsystem_console);
    cache_bool(ch, g->linker_rdynamic);
    cache_bool(ch, g->no_rosegment_workaround);
    cache_bool(ch, g->each_lib_rpath);
    cache_buf_opt(ch, g->mmacosx_version_min);
    cache_buf_opt(ch, g->mios_version_min);
    cache_usize(ch, g->version_major);
    cache_usize(ch, g->version_minor);
    cache_usize(ch, g->version_patch);
    cache_buf_opt(ch, g->test_filter);
    cache_buf_opt(ch, g->test_name_prefix);
    cache_list_of_str(ch, g->llvm_argv, g->llvm_argv_len);
    cache_list_of_str(ch, g->clang_argv, g->clang_argv_len);
    cache_list_of_str(ch, g->lib_dirs.items, g->lib_dirs.length);

    buf_resize(digest, 0);
    if ((err = cache_hit(ch, digest)))
        return err;

    return ErrorNone;
}

static void resolve_out_paths(CodeGen *g) {
    Buf *o_basename = buf_create_from_buf(g->root_out_name);

    switch (g->emit_file_type) {
        case EmitFileTypeBinary:
        {
            const char *o_ext = target_o_file_ext(&g->zig_target);
            buf_append_str(o_basename, o_ext);
            break;
        }
        case EmitFileTypeAssembly:
        {
            const char *asm_ext = target_asm_file_ext(&g->zig_target);
            buf_append_str(o_basename, asm_ext);
            break;
        }
        case EmitFileTypeLLVMIr:
        {
            const char *llvm_ir_ext = target_llvm_ir_file_ext(&g->zig_target);
            buf_append_str(o_basename, llvm_ir_ext);
            break;
        }
        default:
            zig_unreachable();
    }

    if (g->enable_cache || g->out_type != OutTypeObj) {
        os_path_join(&g->artifact_dir, o_basename, &g->o_file_output_path);
    } else {
        buf_init_from_buf(&g->o_file_output_path, o_basename);
    }

    if (g->out_type == OutTypeObj) {
        buf_init_from_buf(&g->output_file_path, &g->o_file_output_path);
    } else if (g->out_type == OutTypeExe) {
        if (!g->enable_cache && g->wanted_output_file_path != nullptr) {
            buf_init_from_buf(&g->output_file_path, g->wanted_output_file_path);
        } else {
            assert(g->root_out_name);

            Buf basename = BUF_INIT;
            buf_init_from_buf(&basename, g->root_out_name);
            buf_append_str(&basename, target_exe_file_ext(&g->zig_target));
            if (g->enable_cache) {
                os_path_join(&g->artifact_dir, &basename, &g->output_file_path);
            } else {
                buf_init_from_buf(&g->output_file_path, &basename);
            }
        }
    } else if (g->out_type == OutTypeLib) {
        if (!g->enable_cache && g->wanted_output_file_path != nullptr) {
            buf_init_from_buf(&g->output_file_path, g->wanted_output_file_path);
        } else {
            Buf basename = BUF_INIT;
            buf_init_from_buf(&basename, g->root_out_name);
            buf_append_str(&basename, target_lib_file_ext(&g->zig_target, g->is_static,
                        g->version_major, g->version_minor, g->version_patch));
            if (g->enable_cache) {
                os_path_join(&g->artifact_dir, &basename, &g->output_file_path);
            } else {
                buf_init_from_buf(&g->output_file_path, &basename);
            }
        }
    } else {
        zig_unreachable();
    }

    if (g->want_h_file && !g->out_h_path) {
        assert(g->root_out_name);
        Buf *h_basename = buf_sprintf("%s.h", buf_ptr(g->root_out_name)); 
        if (g->enable_cache) {
            g->out_h_path = buf_alloc();
            os_path_join(&g->artifact_dir, h_basename, g->out_h_path);
        } else {
            g->out_h_path = h_basename;
        }
    }
}


void codegen_build_and_link(CodeGen *g) {
    Error err;
    assert(g->out_type != OutTypeUnknown);

    Buf *stage1_dir = get_stage1_cache_path();
    Buf *artifact_dir = buf_alloc();
    Buf digest = BUF_INIT;
    if (g->enable_cache) {
        codegen_add_time_event(g, "Check Cache");

        Buf *manifest_dir = buf_alloc();
        os_path_join(stage1_dir, buf_create_from_str("build"), manifest_dir);

        if ((err = check_cache(g, manifest_dir, &digest))) {
            fprintf(stderr, "Unable to check cache: %s\n", err_str(err));
            exit(1);
        }

        os_path_join(stage1_dir, buf_create_from_str("artifact"), artifact_dir);
    } else {
        os_path_join(stage1_dir, buf_create_from_str("tmp"), artifact_dir);
    }

    if (g->enable_cache && buf_len(&digest) != 0) {
        os_path_join(artifact_dir, &digest, &g->artifact_dir);
        resolve_out_paths(g);
    } else {
        init(g);

        codegen_add_time_event(g, "Semantic Analysis");

        gen_global_asm(g);
        gen_root_source(g);

        if (g->enable_cache) {
            if ((err = cache_final(&g->cache_hash, &digest))) {
                fprintf(stderr, "Unable to finalize cache hash: %s\n", err_str(err));
                exit(1);
            }
            os_path_join(artifact_dir, &digest, &g->artifact_dir);
        } else {
            Buf *tmp_basename = get_random_basename(); 
            os_path_join(artifact_dir, tmp_basename, &g->artifact_dir);
        }
        if ((err = os_make_path(&g->artifact_dir))) {
            fprintf(stderr, "Unable to create artifact directory: %s\n", err_str(err));
            exit(1);
        }
        resolve_out_paths(g);

        codegen_add_time_event(g, "Code Generation");
        do_code_gen(g);
        if (g->want_h_file) {
            codegen_add_time_event(g, "Generate .h");
            gen_h_file(g);
        }
        if (g->out_type != OutTypeObj) {
            codegen_link(g);
        }
    }

    if (g->enable_cache) {
        cache_release(&g->cache_hash);
    }
    codegen_add_time_event(g, "Done");
}

PackageTableEntry *codegen_create_package(CodeGen *g, const char *root_src_dir, const char *root_src_path) {
    init(g);
    PackageTableEntry *pkg = new_package(root_src_dir, root_src_path);
    if (g->std_package != nullptr) {
        assert(g->compile_var_package != nullptr);
        pkg->package_table.put(buf_create_from_str("std"), g->std_package);
        pkg->package_table.put(buf_create_from_str("builtin"), g->compile_var_package);
    }
    return pkg;
}<|MERGE_RESOLUTION|>--- conflicted
+++ resolved
@@ -6070,30 +6070,6 @@
         type_entry->di_type, is_local_to_unit);
 
     // TODO ^^ make an actual global variable
-}
-
-<<<<<<< HEAD
-static LLVMValueRef build_alloca(CodeGen *g, ZigType *type_entry, const char *name, uint32_t alignment) {
-    assert(alignment > 0);
-    LLVMValueRef result = LLVMBuildAlloca(g->builder, type_entry->type_ref, name);
-    LLVMSetAlignment(result, alignment);
-    return result;
-}
-
-static void report_errors_and_maybe_exit(CodeGen *g) {
-    if (g->errors.length != 0) {
-        for (size_t i = 0; i < g->errors.length; i += 1) {
-            ErrorMsg *err = g->errors.at(i);
-            print_err_msg(err, g->err_color);
-        }
-        exit(1);
-=======
-static void ensure_cache_dir(CodeGen *g) {
-    int err;
-    if ((err = os_make_path(&g->cache_dir))) {
-        zig_panic("unable to make cache dir: %s", err_str(err));
->>>>>>> 7dd3c381
-    }
 }
 
 static void validate_inline_fns(CodeGen *g) {
